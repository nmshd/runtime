--- conflicted
+++ resolved
@@ -333,12 +333,11 @@
         }
 
         // only trigger for new relationships that were created from an own template
-<<<<<<< HEAD
-        const relationshipIsNotPending = createdRelationship.status !== RelationshipStatus.Pending;
-        const relationshipIsCreatedByCurrentAccount = createdRelationship.auditLog[0].createdBy === event.eventTargetAddress;
+        const relationshipIsNotPending = relationship.status !== RelationshipStatus.Pending;
+        const relationshipIsCreatedByCurrentAccount = relationship.auditLog[0].createdBy === event.eventTargetAddress;
         if (relationshipIsNotPending || relationshipIsCreatedByCurrentAccount) return;
 
-        const templateId = createdRelationship.templateId;
+        const templateId = relationship.templateId;
 
         const templateResult = await services.transportServices.relationshipTemplates.getRelationshipTemplate({ id: templateId });
         if (templateResult.isError) {
@@ -348,12 +347,6 @@
 
         const template = templateResult.value;
 
-=======
-        if (relationship.status !== RelationshipStatus.Pending || !relationship.template.isOwn) return;
-
-        const template = relationship.template;
-        const templateId = template.id;
->>>>>>> 26ebd5da
         // do not trigger for templates without the correct content type
         if (template.content["@type"] !== "RelationshipTemplateContent") return;
         if (relationship.creationContent["@type"] !== "RelationshipCreationContent") {
