--- conflicted
+++ resolved
@@ -325,10 +325,7 @@
     ) {
         const request = event.data.request;
         const requestId = request.id;
-<<<<<<< HEAD
-=======
-
->>>>>>> e6aebf72
+
         switch (request.source!.type) {
             case "RelationshipTemplate":
                 const getTemplateResult = await services.transportServices.relationshipTemplates.getRelationshipTemplate({ id: request.source!.reference });
