--- conflicted
+++ resolved
@@ -85,99 +85,5 @@
     // eslint-disable-next-line @typescript-eslint/naming-convention
     1: (accountController, _, logger) => {
         logger.info(`Upgrading database schema to version 1 for account '${accountController.identity.address.toString()}'`);
-<<<<<<< HEAD
-    },
-    // eslint-disable-next-line @typescript-eslint/naming-convention
-    2: async (accountController, _, logger) => {
-        logger.info(`Upgrading database schema to version 2 for account '${accountController.identity.address.toString()}'`);
-
-        if (!accountController.config.datawalletEnabled) return;
-
-        const datawalletModifications = accountController["unpushedDatawalletModifications"] as IDatabaseCollection;
-        const datawalletVersion = accountController.config.supportedDatawalletVersion;
-
-        const requestsCollection = await accountController.getSynchronizedCollection("Requests");
-        const requestDocs = await requestsCollection.find({});
-
-        for (const requestDoc of requestDocs) {
-            logger.info(`Processing Request '${requestDoc.id}'`);
-
-            let request: LocalRequest;
-
-            try {
-                request = LocalRequest.from(requestDoc);
-            } catch (e) {
-                logger.error(`Failed to parse Request '${requestDoc.id}'`, e);
-                continue;
-            }
-
-            const objectIdentifier = request.id;
-
-            await datawalletModifications.create(
-                DatawalletModification.from({
-                    localId: await TransportIds.datawalletModification.generate(),
-                    type: DatawalletModificationType.Create,
-                    collection: "Requests",
-                    objectIdentifier,
-                    payloadCategory: DatawalletModificationCategory.TechnicalData,
-                    payload: extractPayloadFromObject(request, request.technicalProperties),
-                    datawalletVersion
-                })
-            );
-
-            await datawalletModifications.create(
-                DatawalletModification.from({
-                    localId: await TransportIds.datawalletModification.generate(),
-                    type: DatawalletModificationType.Create,
-                    collection: "Requests",
-                    objectIdentifier,
-                    payloadCategory: DatawalletModificationCategory.Userdata,
-                    payload: extractPayloadFromObject(request, request.userdataProperties),
-                    datawalletVersion
-                })
-            );
-
-            logger.info(`Successfully created datawallet modifications for Request '${requestDoc.id}'.`);
-        }
-
-        const attributesCollection = await accountController.getSynchronizedCollection("Attributes");
-        const attributeDocs = await attributesCollection.find({});
-
-        for (const attributeDoc of attributeDocs) {
-            logger.info(`Processing Attribute '${attributeDoc.id}'`);
-
-            let attribute: LocalAttribute;
-
-            try {
-                attribute = LocalAttribute.from(attributeDoc);
-            } catch (e) {
-                logger.error(`Failed to parse Attribute '${attributeDoc.id}'`, e);
-                continue;
-            }
-
-            const technicalModificationPayload = extractPayloadFromObject(attribute, attribute.technicalProperties);
-            if (!("succeededBy" in technicalModificationPayload) && !("shareInfo" in technicalModificationPayload)) {
-                logger.info(`Attribute '${attributeDoc.id}' does not contain any new technical properties. Skipping.`);
-                continue;
-            }
-
-            await datawalletModifications.create(
-                DatawalletModification.from({
-                    localId: await TransportIds.datawalletModification.generate(),
-                    type: DatawalletModificationType.Update,
-                    collection: "Attributes",
-                    objectIdentifier: attribute.id,
-                    payloadCategory: DatawalletModificationCategory.TechnicalData,
-                    payload: technicalModificationPayload,
-                    datawalletVersion
-                })
-            );
-
-            logger.info(`Successfully created a datawallet modification for Attribute '${attributeDoc.id}'.`);
-        }
-
-        await accountController.syncDatawallet();
-=======
->>>>>>> 8dd53f3f
     }
 });