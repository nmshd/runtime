import { IdentityDeletionProcessDTO } from "@nmshd/runtime-types";
import { IdentityDeletionProcess } from "@nmshd/transport";

export class IdentityDeletionProcessMapper {
    public static toIdentityDeletionProcessDTO(identityDeletionProcess: IdentityDeletionProcess): IdentityDeletionProcessDTO {
        return {
            id: identityDeletionProcess.id.toString(),
<<<<<<< HEAD
            createdAt: identityDeletionProcess.createdAt?.toString(),
            createdByDevice: identityDeletionProcess.createdByDevice?.toString(),
            approvalPeriodEndsAt: identityDeletionProcess.approvalPeriodEndsAt?.toString(),
            rejectedAt: identityDeletionProcess.rejectedAt?.toString(),
            rejectedByDevice: identityDeletionProcess.rejectedByDevice?.toString(),
            approvedAt: identityDeletionProcess.approvedAt?.toString(),
            approvedByDevice: identityDeletionProcess.approvedByDevice?.toString(),
            gracePeriodEndsAt: identityDeletionProcess.gracePeriodEndsAt?.toString(),
            status: identityDeletionProcess.status,
            cancelledAt: identityDeletionProcess.cancelledAt?.toString(),
            cancelledByDevice: identityDeletionProcess.cancelledByDevice?.toString()
=======
            createdAt: identityDeletionProcess.cache.createdAt?.toString(),
            createdByDevice: identityDeletionProcess.cache.createdByDevice?.toString(),
            approvedAt: identityDeletionProcess.cache.approvedAt?.toString(),
            approvedByDevice: identityDeletionProcess.cache.approvedByDevice?.toString(),
            gracePeriodEndsAt: identityDeletionProcess.cache.gracePeriodEndsAt?.toString(),
            status: identityDeletionProcess.cache.status,
            cancelledAt: identityDeletionProcess.cache.cancelledAt?.toString(),
            cancelledByDevice: identityDeletionProcess.cache.cancelledByDevice?.toString()
>>>>>>> 4ee854f0
        };
    }

    public static toIdentityDeletionProcessDTOList(identityDeletionProcesses: IdentityDeletionProcess[]): IdentityDeletionProcessDTO[] {
        return identityDeletionProcesses.map((identityDeletionProcess) => this.toIdentityDeletionProcessDTO(identityDeletionProcess));
    }
}<|MERGE_RESOLUTION|>--- conflicted
+++ resolved
@@ -5,28 +5,14 @@
     public static toIdentityDeletionProcessDTO(identityDeletionProcess: IdentityDeletionProcess): IdentityDeletionProcessDTO {
         return {
             id: identityDeletionProcess.id.toString(),
-<<<<<<< HEAD
             createdAt: identityDeletionProcess.createdAt?.toString(),
             createdByDevice: identityDeletionProcess.createdByDevice?.toString(),
-            approvalPeriodEndsAt: identityDeletionProcess.approvalPeriodEndsAt?.toString(),
-            rejectedAt: identityDeletionProcess.rejectedAt?.toString(),
-            rejectedByDevice: identityDeletionProcess.rejectedByDevice?.toString(),
             approvedAt: identityDeletionProcess.approvedAt?.toString(),
             approvedByDevice: identityDeletionProcess.approvedByDevice?.toString(),
             gracePeriodEndsAt: identityDeletionProcess.gracePeriodEndsAt?.toString(),
             status: identityDeletionProcess.status,
             cancelledAt: identityDeletionProcess.cancelledAt?.toString(),
             cancelledByDevice: identityDeletionProcess.cancelledByDevice?.toString()
-=======
-            createdAt: identityDeletionProcess.cache.createdAt?.toString(),
-            createdByDevice: identityDeletionProcess.cache.createdByDevice?.toString(),
-            approvedAt: identityDeletionProcess.cache.approvedAt?.toString(),
-            approvedByDevice: identityDeletionProcess.cache.approvedByDevice?.toString(),
-            gracePeriodEndsAt: identityDeletionProcess.cache.gracePeriodEndsAt?.toString(),
-            status: identityDeletionProcess.cache.status,
-            cancelledAt: identityDeletionProcess.cache.cancelledAt?.toString(),
-            cancelledByDevice: identityDeletionProcess.cache.cancelledByDevice?.toString()
->>>>>>> 4ee854f0
         };
     }
 
