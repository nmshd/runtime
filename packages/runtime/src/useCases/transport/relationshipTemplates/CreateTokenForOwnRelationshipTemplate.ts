--- conflicted
+++ resolved
@@ -1,19 +1,6 @@
 import { Result } from "@js-soft/ts-utils";
-<<<<<<< HEAD
-import {
-    AccountController,
-    CoreAddress,
-    CoreDate,
-    CoreId,
-    RelationshipTemplate,
-    RelationshipTemplateController,
-    TokenContentRelationshipTemplate,
-    TokenController
-} from "@nmshd/transport";
-=======
-import { CoreDate, CoreId } from "@nmshd/core-types";
+import { CoreAddress, CoreDate, CoreId } from "@nmshd/core-types";
 import { AccountController, RelationshipTemplate, RelationshipTemplateController, TokenContentRelationshipTemplate, TokenController } from "@nmshd/transport";
->>>>>>> c1c9e0a9
 import { Inject } from "typescript-ioc";
 import { TokenDTO } from "../../../types";
 import { AddressString, ISO8601DateTimeString, RelationshipTemplateIdString, RuntimeErrors, SchemaRepository, SchemaValidator, UseCase } from "../../common";
