import { Result } from "@js-soft/ts-utils";
<<<<<<< HEAD
import { CoreAddress, CoreId } from "@nmshd/core-types";
import { CryptoSecretKey } from "@nmshd/crypto";
import { AccountController, Token, TokenController } from "@nmshd/transport";
import { Inject } from "typescript-ioc";
import { TokenDTO } from "../../../types";
import {
    AddressString,
    JsonSchema,
    RuntimeErrors,
    SchemaRepository,
    SchemaValidator,
    TokenIdString,
    TokenReferenceString,
    UseCase,
    ValidationFailure,
    ValidationResult
} from "../../common";
=======
import { AccountController, TokenController } from "@nmshd/transport";
import { Inject } from "typescript-ioc";
import { TokenDTO } from "../../../types";
import { SchemaRepository, SchemaValidator, TokenReferenceString, UseCase } from "../../common";
>>>>>>> 6a39daec
import { TokenMapper } from "./TokenMapper";

/**
 * @errorMessage token reference invalid
 */
export interface LoadPeerTokenRequest {
    reference: TokenReferenceString;
    ephemeral: boolean;
}

<<<<<<< HEAD
export interface LoadPeerTokenViaSecretRequest {
    id: TokenIdString;
    /**
     * @minLength 10
     */
    secretKey: string;
    ephemeral: boolean;
    forIdentity?: AddressString;
}

export type LoadPeerTokenRequest = LoadPeerTokenViaReferenceRequest | LoadPeerTokenViaSecretRequest;

function isLoadPeerTokenViaSecret(request: LoadPeerTokenRequest): request is LoadPeerTokenViaSecretRequest {
    return "id" in request && "secretKey" in request;
}

function isLoadPeerTokenViaReference(request: LoadPeerTokenRequest): request is LoadPeerTokenViaReferenceRequest {
    return "reference" in request;
}

=======
>>>>>>> 6a39daec
class Validator extends SchemaValidator<LoadPeerTokenRequest> {
    public constructor(@Inject schemaRepository: SchemaRepository) {
        super(schemaRepository.getSchema("LoadPeerTokenRequest"));
    }
}

export class LoadPeerTokenUseCase extends UseCase<LoadPeerTokenRequest, TokenDTO> {
    public constructor(
        @Inject private readonly tokenController: TokenController,
        @Inject private readonly accountController: AccountController,
        @Inject validator: Validator
    ) {
        super(validator);
    }

    protected async executeInternal(request: LoadPeerTokenRequest): Promise<Result<TokenDTO>> {
<<<<<<< HEAD
        let createdToken: Token;

        if (isLoadPeerTokenViaSecret(request)) {
            const key = CryptoSecretKey.fromBase64(request.secretKey);
            createdToken = await this.tokenController.loadPeerToken(
                CoreId.from(request.id),
                key,
                request.ephemeral,
                request.forIdentity ? CoreAddress.from(request.forIdentity) : undefined
            );
        } else if (isLoadPeerTokenViaReference(request)) {
            createdToken = await this.tokenController.loadPeerTokenByTruncated(request.reference, request.ephemeral);
        } else {
            throw new Error("Invalid request format.");
        }
=======
        const result = await this.tokenController.loadPeerTokenByTruncated(request.reference, request.ephemeral);
>>>>>>> 6a39daec

        if (!request.ephemeral) {
            await this.accountController.syncDatawallet();
        }

        return Result.ok(TokenMapper.toTokenDTO(result, request.ephemeral));
    }
}<|MERGE_RESOLUTION|>--- conflicted
+++ resolved
@@ -1,28 +1,8 @@
 import { Result } from "@js-soft/ts-utils";
-<<<<<<< HEAD
-import { CoreAddress, CoreId } from "@nmshd/core-types";
-import { CryptoSecretKey } from "@nmshd/crypto";
-import { AccountController, Token, TokenController } from "@nmshd/transport";
-import { Inject } from "typescript-ioc";
-import { TokenDTO } from "../../../types";
-import {
-    AddressString,
-    JsonSchema,
-    RuntimeErrors,
-    SchemaRepository,
-    SchemaValidator,
-    TokenIdString,
-    TokenReferenceString,
-    UseCase,
-    ValidationFailure,
-    ValidationResult
-} from "../../common";
-=======
 import { AccountController, TokenController } from "@nmshd/transport";
 import { Inject } from "typescript-ioc";
 import { TokenDTO } from "../../../types";
 import { SchemaRepository, SchemaValidator, TokenReferenceString, UseCase } from "../../common";
->>>>>>> 6a39daec
 import { TokenMapper } from "./TokenMapper";
 
 /**
@@ -33,29 +13,6 @@
     ephemeral: boolean;
 }
 
-<<<<<<< HEAD
-export interface LoadPeerTokenViaSecretRequest {
-    id: TokenIdString;
-    /**
-     * @minLength 10
-     */
-    secretKey: string;
-    ephemeral: boolean;
-    forIdentity?: AddressString;
-}
-
-export type LoadPeerTokenRequest = LoadPeerTokenViaReferenceRequest | LoadPeerTokenViaSecretRequest;
-
-function isLoadPeerTokenViaSecret(request: LoadPeerTokenRequest): request is LoadPeerTokenViaSecretRequest {
-    return "id" in request && "secretKey" in request;
-}
-
-function isLoadPeerTokenViaReference(request: LoadPeerTokenRequest): request is LoadPeerTokenViaReferenceRequest {
-    return "reference" in request;
-}
-
-=======
->>>>>>> 6a39daec
 class Validator extends SchemaValidator<LoadPeerTokenRequest> {
     public constructor(@Inject schemaRepository: SchemaRepository) {
         super(schemaRepository.getSchema("LoadPeerTokenRequest"));
@@ -72,25 +29,7 @@
     }
 
     protected async executeInternal(request: LoadPeerTokenRequest): Promise<Result<TokenDTO>> {
-<<<<<<< HEAD
-        let createdToken: Token;
-
-        if (isLoadPeerTokenViaSecret(request)) {
-            const key = CryptoSecretKey.fromBase64(request.secretKey);
-            createdToken = await this.tokenController.loadPeerToken(
-                CoreId.from(request.id),
-                key,
-                request.ephemeral,
-                request.forIdentity ? CoreAddress.from(request.forIdentity) : undefined
-            );
-        } else if (isLoadPeerTokenViaReference(request)) {
-            createdToken = await this.tokenController.loadPeerTokenByTruncated(request.reference, request.ephemeral);
-        } else {
-            throw new Error("Invalid request format.");
-        }
-=======
         const result = await this.tokenController.loadPeerTokenByTruncated(request.reference, request.ephemeral);
->>>>>>> 6a39daec
 
         if (!request.ephemeral) {
             await this.accountController.syncDatawallet();
