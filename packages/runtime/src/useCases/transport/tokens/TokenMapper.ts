--- conflicted
+++ resolved
@@ -10,11 +10,7 @@
             throw RuntimeErrors.general.cacheEmpty(Token, token.id.toString());
         }
 
-<<<<<<< HEAD
         const reference = token.toTokenReference(this.backboneBaseUrl);
-=======
-        const reference = token.toTokenReference();
->>>>>>> c3aae3ca
 
         return {
             id: token.id.toString(),
@@ -28,18 +24,8 @@
             url: token.isOwn ? reference.toUrl() : undefined,
             isEphemeral: ephemeral,
             forIdentity: token.cache.forIdentity?.toString(),
-<<<<<<< HEAD
-            passwordProtection: token.passwordProtection
-                ? {
-                      password: token.passwordProtection.password,
-                      passwordIsPin: token.passwordProtection.passwordType.startsWith("pin") ? true : undefined
-                  }
-                : undefined
+            passwordProtection: PasswordProtectionMapper.toPasswordProtectionDTO(token.passwordProtection)
         } as TokenDTO;
-=======
-            passwordProtection: PasswordProtectionMapper.toPasswordProtectionDTO(token.passwordProtection)
-        };
->>>>>>> c3aae3ca
     }
 
     public toTokenDTOList(tokens: Token[], ephemeral: boolean): TokenDTO[] {
