import { Result } from "@js-soft/ts-utils";
import { AttributesController, AttributeSuccessorParamsJSON, ConsumptionCoreErrors } from "@nmshd/consumption";
import { AttributeValues } from "@nmshd/content";
import { CoreId } from "@nmshd/core-types";
import { LocalAttributeDTO } from "@nmshd/runtime-types";
import { AccountController } from "@nmshd/transport";
import { Inject } from "@nmshd/typescript-ioc";
<<<<<<< HEAD
import { LocalAttributeDTO } from "../../../types";
import { SchemaRepository, SchemaValidator, UseCase } from "../../common";
=======
import { ISO8601DateTimeString, SchemaRepository, SchemaValidator, UseCase } from "../../common";
>>>>>>> e9a63f74
import { AttributeMapper } from "./AttributeMapper";

export interface SucceedRepositoryAttributeResponse {
    predecessor: LocalAttributeDTO;
    successor: LocalAttributeDTO;
}

export interface SucceedRepositoryAttributeRequest {
    predecessorId: string;
    successorContent: {
        value: AttributeValues.Identity.Json;
        tags?: string[];
    };
}

class Validator extends SchemaValidator<SucceedRepositoryAttributeRequest> {
    public constructor(@Inject schemaRepository: SchemaRepository) {
        super(schemaRepository.getSchema("SucceedRepositoryAttributeRequest"));
    }
}

export class SucceedRepositoryAttributeUseCase extends UseCase<SucceedRepositoryAttributeRequest, SucceedRepositoryAttributeResponse> {
    public constructor(
        @Inject private readonly attributeController: AttributesController,
        @Inject private readonly accountController: AccountController,
        @Inject validator: Validator
    ) {
        super(validator);
    }

    protected async executeInternal(request: SucceedRepositoryAttributeRequest): Promise<Result<SucceedRepositoryAttributeResponse>> {
        const predecessor = await this.attributeController.getLocalAttribute(CoreId.from(request.predecessorId));
        if (!predecessor) return Result.fail(ConsumptionCoreErrors.attributes.predecessorDoesNotExist());

        const successorParams: AttributeSuccessorParamsJSON = {
            content: {
                "@type": "IdentityAttribute",
                owner: this.accountController.identity.address.toString(),
                ...request.successorContent
            },
            succeeds: predecessor.id.toString()
        };
        const predecessorId = CoreId.from(request.predecessorId);
        const validationResult = await this.attributeController.validateRepositoryAttributeSuccession(predecessorId, successorParams);
        if (validationResult.isError()) {
            return Result.fail(validationResult.error);
        }

        const { predecessor: updatedPredecessor, successor } = await this.attributeController.succeedRepositoryAttribute(predecessorId, successorParams, false);
        await this.accountController.syncDatawallet();

        const response: SucceedRepositoryAttributeResponse = {
            predecessor: AttributeMapper.toAttributeDTO(updatedPredecessor),
            successor: AttributeMapper.toAttributeDTO(successor)
        };
        return Result.ok(response);
    }
}<|MERGE_RESOLUTION|>--- conflicted
+++ resolved
@@ -5,12 +5,7 @@
 import { LocalAttributeDTO } from "@nmshd/runtime-types";
 import { AccountController } from "@nmshd/transport";
 import { Inject } from "@nmshd/typescript-ioc";
-<<<<<<< HEAD
-import { LocalAttributeDTO } from "../../../types";
 import { SchemaRepository, SchemaValidator, UseCase } from "../../common";
-=======
-import { ISO8601DateTimeString, SchemaRepository, SchemaValidator, UseCase } from "../../common";
->>>>>>> e9a63f74
 import { AttributeMapper } from "./AttributeMapper";
 
 export interface SucceedRepositoryAttributeResponse {
