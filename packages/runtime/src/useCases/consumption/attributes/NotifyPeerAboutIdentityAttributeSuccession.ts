--- conflicted
+++ resolved
@@ -43,33 +43,9 @@
 
         if (typeof repositoryAttributeSuccessor === "undefined") {
             return Result.fail(RuntimeErrors.general.recordNotFound(LocalAttribute.name));
-<<<<<<< HEAD
         }
 
         if (!repositoryAttributeSuccessor.isRepositoryAttribute(this.accountController.identity.address)) {
-            return Result.fail(RuntimeErrors.attributes.isNoIdentityAttribute(repositoryAttributeSuccessor.id));
-        }
-
-        const query = {
-            "content.owner": this.accountController.identity.address.toString(),
-            "content.@type": "IdentityAttribute",
-            "shareInfo.sourceAttribute": repositoryAttributeSuccessorId.toString(),
-            "shareInfo.peer": request.peer
-        };
-        const ownSharedIdentityAttributesOfRepositoryAttributeSuccessor = await this.attributeController.getLocalAttributes(query);
-        if (ownSharedIdentityAttributesOfRepositoryAttributeSuccessor.length > 0) {
-            return Result.fail(
-                RuntimeErrors.attributes.identityAttributeHasAlreadyBeenSharedWithPeer(
-                    request.attributeId,
-                    request.peer,
-                    ownSharedIdentityAttributesOfRepositoryAttributeSuccessor[0].id
-                )
-            );
-=======
->>>>>>> 34494b2b
-        }
-
-        if (!repositoryAttributeSuccessor.isRepositoryAttribute()) {
             return Result.fail(RuntimeErrors.attributes.isNoIdentityAttribute(repositoryAttributeSuccessorId));
         }
 
