--- conflicted
+++ resolved
@@ -54,11 +54,6 @@
             return Result.ok({ isSuccess: false, code: failures[0].error.code, message: failures[0].error.message });
         }
 
-<<<<<<< HEAD
-        const ownIdentityAttributeDuplicate = await this.attributesController.getOwnIdentityAttributeWithSameValue(request.content.value);
-        if (ownIdentityAttributeDuplicate) {
-            const error = RuntimeErrors.attributes.cannotCreateDuplicateRepositoryAttribute(ownIdentityAttributeDuplicate.id);
-=======
         try {
             IdentityAttribute.from({ owner: "", value: request.content.value, tags: request.content.tags });
         } catch (e: any) {
@@ -67,10 +62,9 @@
             return Result.ok({ isSuccess: false, code: "error.runtime.validation.invalidPropertyValue", message: e.message });
         }
 
-        const repositoryAttributeDuplicate = await this.attributesController.getRepositoryAttributeWithSameValue(request.content.value);
-        if (repositoryAttributeDuplicate) {
-            const error = RuntimeErrors.attributes.cannotCreateDuplicateRepositoryAttribute(repositoryAttributeDuplicate.id);
->>>>>>> 091fe0c7
+        const ownIdentityAttributeDuplicate = await this.attributesController.getOwnIdentityAttributeWithSameValue(request.content.value);
+        if (ownIdentityAttributeDuplicate) {
+            const error = RuntimeErrors.attributes.cannotCreateDuplicateRepositoryAttribute(ownIdentityAttributeDuplicate.id);
             return Result.ok({ isSuccess: false, code: error.code, message: error.message });
         }
 
