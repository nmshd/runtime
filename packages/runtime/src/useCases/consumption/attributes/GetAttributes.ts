import { QueryTranslator } from "@js-soft/docdb-querytranslator";
import { Result } from "@js-soft/ts-utils";
import { AttributesController, LocalAttribute, LocalAttributeDeletionInfoJSON, LocalAttributeShareInfoJSON } from "@nmshd/consumption";
import { AbstractAttributeJSON, IdentityAttribute, IdentityAttributeJSON, RelationshipAttributeJSON } from "@nmshd/content";
import { DateTime } from "luxon";
import { nameof } from "ts-simple-nameof";
import { Inject } from "typescript-ioc";
import { LocalAttributeDTO } from "../../../types";
import { UseCase } from "../../common";
import { flattenObject } from "../../common/flattenObject";
import { AttributeMapper } from "./AttributeMapper";

export interface GetAttributesRequest {
    query?: GetAttributesRequestQuery;
    onlyValid?: boolean;
    hideTechnical?: boolean;
}

export interface GetAttributesRequestQuery {
    createdAt?: string;
<<<<<<< HEAD
    parentId?: string;
    succeeds?: string | string[];
    succeededBy?: string | string[];
    default?: string;
=======
    parentId?: string | string[];
>>>>>>> 89a09c1e
    "content.@type"?: string | string[];
    "content.tags"?: string | string[];
    "content.owner"?: string | string[];
    "content.validFrom"?: string | string[];
    "content.validTo"?: string | string[];
    "content.key"?: string | string[];
    "content.isTechnical"?: string;
    "content.confidentiality"?: string | string[];
    "content.value.@type"?: string | string[];
    shareInfo?: string | string[];
    "shareInfo.requestReference"?: string | string[];
    "shareInfo.notificationReference"?: string | string[];
    "shareInfo.peer"?: string | string[];
    "shareInfo.sourceAttribute"?: string | string[];
    deletionInfo?: string | string[];
    "deletionInfo.deletionStatus"?: string | string[];
    "deletionInfo.deletionDate"?: string | string[];
}

export class GetAttributesUseCase extends UseCase<GetAttributesRequest, LocalAttributeDTO[]> {
    public static readonly queryTranslator = new QueryTranslator({
        whitelist: {
            [nameof<LocalAttributeDTO>((x) => x.createdAt)]: true,
            [nameof<LocalAttributeDTO>((x) => x.parentId)]: true,
            [nameof<LocalAttributeDTO>((x) => x.succeeds)]: true,
            [nameof<LocalAttributeDTO>((x) => x.succeededBy)]: true,
            [nameof<LocalAttributeDTO>((x) => x.default)]: true,

            // content.abstractAttribute
            [`${nameof<LocalAttributeDTO>((x) => x.content)}.${nameof<AbstractAttributeJSON>((x) => x.validFrom)}`]: true,
            [`${nameof<LocalAttributeDTO>((x) => x.content)}.${nameof<AbstractAttributeJSON>((x) => x.validTo)}`]: true,
            [`${nameof<LocalAttributeDTO>((x) => x.content)}.${nameof<AbstractAttributeJSON>((x) => x.owner)}`]: true,
            [`${nameof<LocalAttributeDTO>((x) => x.content)}.@type`]: true,

            // content.identityAttribute
            [`${nameof<LocalAttributeDTO>((x) => x.content)}.${nameof<IdentityAttributeJSON>((x) => x.tags)}`]: true,
            [`${nameof<LocalAttribute>((x) => x.content)}.${nameof<IdentityAttributeJSON>((x) => x.value)}.@type`]: true,

            // content.relationshipAttribute
            [`${nameof<LocalAttributeDTO>((x) => x.content)}.${nameof<RelationshipAttributeJSON>((x) => x.key)}`]: true,
            [`${nameof<LocalAttributeDTO>((x) => x.content)}.${nameof<RelationshipAttributeJSON>((x) => x.isTechnical)}`]: true,
            [`${nameof<LocalAttributeDTO>((x) => x.content)}.${nameof<RelationshipAttributeJSON>((x) => x.confidentiality)}`]: true,

            // shareInfo
            [`${nameof<LocalAttributeDTO>((x) => x.shareInfo)}`]: true,
            [`${nameof<LocalAttributeDTO>((x) => x.shareInfo)}.${nameof<LocalAttributeShareInfoJSON>((x) => x.peer)}`]: true,
            [`${nameof<LocalAttributeDTO>((x) => x.shareInfo)}.${nameof<LocalAttributeShareInfoJSON>((x) => x.requestReference)}`]: true,
            [`${nameof<LocalAttributeDTO>((x) => x.shareInfo)}.${nameof<LocalAttributeShareInfoJSON>((x) => x.notificationReference)}`]: true,
            [`${nameof<LocalAttributeDTO>((x) => x.shareInfo)}.${nameof<LocalAttributeShareInfoJSON>((x) => x.sourceAttribute)}`]: true,

            // deletionInfo
            [`${nameof<LocalAttributeDTO>((x) => x.deletionInfo)}`]: true,
            [`${nameof<LocalAttributeDTO>((x) => x.deletionInfo)}.${nameof<LocalAttributeDeletionInfoJSON>((x) => x.deletionStatus)}`]: true,
            [`${nameof<LocalAttributeDTO>((x) => x.deletionInfo)}.${nameof<LocalAttributeDeletionInfoJSON>((x) => x.deletionDate)}`]: true
        },
        alias: {
            [nameof<LocalAttributeDTO>((x) => x.createdAt)]: nameof<LocalAttribute>((x) => x.createdAt),
            [nameof<LocalAttributeDTO>((x) => x.parentId)]: nameof<LocalAttribute>((x) => x.parentId),
            [nameof<LocalAttributeDTO>((x) => x.succeeds)]: nameof<LocalAttribute>((x) => x.succeeds),
            [nameof<LocalAttributeDTO>((x) => x.succeededBy)]: nameof<LocalAttribute>((x) => x.succeededBy),
            [nameof<LocalAttributeDTO>((x) => x.default)]: nameof<LocalAttribute>((x) => x.default),

            // content.abstractAttribute
            [`${nameof<LocalAttributeDTO>((x) => x.content)}.${nameof<AbstractAttributeJSON>((x) => x.validFrom)}`]: `${nameof<LocalAttribute>((x) => x.content)}.${nameof<AbstractAttributeJSON>((x) => x.validFrom)}`,
            [`${nameof<LocalAttributeDTO>((x) => x.content)}.${nameof<AbstractAttributeJSON>((x) => x.validTo)}`]: `${nameof<LocalAttribute>((x) => x.content)}.${nameof<AbstractAttributeJSON>((x) => x.validTo)}`,
            [`${nameof<LocalAttributeDTO>((x) => x.content)}.${nameof<AbstractAttributeJSON>((x) => x.owner)}`]: `${nameof<LocalAttribute>((x) => x.content)}.${nameof<AbstractAttributeJSON>((x) => x.owner)}`,
            [`${nameof<LocalAttributeDTO>((x) => x.content)}.@type`]: `${nameof<LocalAttribute>((x) => x.content)}.@type`,

            // content.identityAttribute
            [`${nameof<LocalAttributeDTO>((x) => x.content)}.${nameof<IdentityAttributeJSON>((x) => x.tags)}`]: `${nameof<LocalAttribute>((x) => x.content)}.${nameof<IdentityAttributeJSON>((x) => x.tags)}`,
            [`${nameof<LocalAttribute>((x) => x.content)}.${nameof<IdentityAttributeJSON>((x) => x.value)}.@type`]: `${nameof<LocalAttribute>((x) => x.content)}.${nameof<IdentityAttributeJSON>((x) => x.value)}.@type`,

            // content.relationshipAttribute
            [`${nameof<LocalAttributeDTO>((x) => x.content)}.${nameof<RelationshipAttributeJSON>((x) => x.key)}`]: `${nameof<LocalAttribute>((x) => x.content)}.${nameof<RelationshipAttributeJSON>((x) => x.key)}`,
            [`${nameof<LocalAttributeDTO>((x) => x.content)}.${nameof<RelationshipAttributeJSON>((x) => x.isTechnical)}`]: `${nameof<LocalAttribute>((x) => x.content)}.${nameof<RelationshipAttributeJSON>((x) => x.isTechnical)}`,
            [`${nameof<LocalAttributeDTO>((x) => x.content)}.${nameof<RelationshipAttributeJSON>((x) => x.confidentiality)}`]: `${nameof<LocalAttribute>((x) => x.content)}.${nameof<RelationshipAttributeJSON>((x) => x.confidentiality)}`,

            // shareInfo
            [`${nameof<LocalAttributeDTO>((x) => x.shareInfo)}`]: `${nameof<LocalAttribute>((x) => x.shareInfo)}`,
            [`${nameof<LocalAttributeDTO>((x) => x.shareInfo)}.${nameof<LocalAttributeShareInfoJSON>((x) => x.peer)}`]: `${nameof<LocalAttribute>((x) => x.shareInfo)}.${nameof<LocalAttributeShareInfoJSON>((x) => x.peer)}`,
            [`${nameof<LocalAttributeDTO>((x) => x.shareInfo)}.${nameof<LocalAttributeShareInfoJSON>((x) => x.requestReference)}`]: `${nameof<LocalAttribute>((x) => x.shareInfo)}.${nameof<LocalAttributeShareInfoJSON>((x) => x.requestReference)}`,
            [`${nameof<LocalAttributeDTO>((x) => x.shareInfo)}.${nameof<LocalAttributeShareInfoJSON>((x) => x.notificationReference)}`]: `${nameof<LocalAttribute>((x) => x.shareInfo)}.${nameof<LocalAttributeShareInfoJSON>((x) => x.notificationReference)}`,
            [`${nameof<LocalAttributeDTO>((x) => x.shareInfo)}.${nameof<LocalAttributeShareInfoJSON>((x) => x.sourceAttribute)}`]: `${nameof<LocalAttribute>((x) => x.shareInfo)}.${nameof<LocalAttributeShareInfoJSON>((x) => x.sourceAttribute)}`,

            // deletionInfo
            [`${nameof<LocalAttributeDTO>((x) => x.deletionInfo)}`]: `${nameof<LocalAttribute>((x) => x.deletionInfo)}`,
            [`${nameof<LocalAttributeDTO>((x) => x.deletionInfo)}.${nameof<LocalAttributeDeletionInfoJSON>((x) => x.deletionStatus)}`]: `${nameof<LocalAttribute>((x) => x.deletionInfo)}.${nameof<LocalAttributeDeletionInfoJSON>((x) => x.deletionStatus)}`,
            [`${nameof<LocalAttributeDTO>((x) => x.deletionInfo)}.${nameof<LocalAttributeDeletionInfoJSON>((x) => x.deletionDate)}`]: `${nameof<LocalAttribute>((x) => x.deletionInfo)}.${nameof<LocalAttributeDeletionInfoJSON>((x) => x.deletionDate)}`
        },
        custom: {
            // content.validFrom
            [`${nameof<LocalAttributeDTO>((x) => x.content)}.${nameof<AbstractAttributeJSON>((x) => x.validFrom)}`]: (query: any, input: any) => {
                if (!input) {
                    return;
                }
                const validFromUtcString = DateTime.fromISO(input).toUTC().toString();
                query[`${nameof<LocalAttribute>((x) => x.content)}.${nameof<AbstractAttributeJSON>((x) => x.validFrom)}`] = {
                    $gte: validFromUtcString
                };
            },
            // content.validTo
            [`${nameof<LocalAttributeDTO>((x) => x.content)}.${nameof<AbstractAttributeJSON>((x) => x.validTo)}`]: (query: any, input: any) => {
                if (!input) {
                    return;
                }
                const validToUtcString = DateTime.fromISO(input).toUTC().toString();
                query[`${nameof<LocalAttribute>((x) => x.content)}.${nameof<AbstractAttributeJSON>((x) => x.validTo)}`] = {
                    $lte: validToUtcString
                };
            },
            // content.tags
            [`${nameof<LocalAttributeDTO>((x) => x.content)}.${nameof<IdentityAttribute>((x) => x.tags)}`]: (query: any, input: string | string[]) => {
                if (typeof input === "string") {
                    query[`${nameof<LocalAttribute>((x) => x.content)}.${nameof<IdentityAttributeJSON>((x) => x.tags)}`] = { $contains: input };
                    return;
                }
                const allowedTags = [];
                for (const tag of input) {
                    const tagQuery = { [`${nameof<LocalAttribute>((x) => x.content)}.${nameof<IdentityAttributeJSON>((x) => x.tags)}`]: { $contains: tag } };
                    allowedTags.push(tagQuery);
                }
                query["$or"] = allowedTags;
            }
        }
    });

    public constructor(@Inject private readonly attributeController: AttributesController) {
        super();
    }

    protected async executeInternal(request: GetAttributesRequest): Promise<Result<LocalAttributeDTO[]>> {
        const query = request.query ?? {};
        const flattenedQuery = flattenObject(query);
        const dbQuery = GetAttributesUseCase.queryTranslator.parse(flattenedQuery);

        const attributes = await this.attributeController.getLocalAttributes(dbQuery, request.hideTechnical, request.onlyValid);

        return Result.ok(AttributeMapper.toAttributeDTOList(attributes));
    }
}<|MERGE_RESOLUTION|>--- conflicted
+++ resolved
@@ -18,14 +18,10 @@
 
 export interface GetAttributesRequestQuery {
     createdAt?: string;
-<<<<<<< HEAD
-    parentId?: string;
+    parentId?: string | string[];
     succeeds?: string | string[];
     succeededBy?: string | string[];
     default?: string;
-=======
-    parentId?: string | string[];
->>>>>>> 89a09c1e
     "content.@type"?: string | string[];
     "content.tags"?: string | string[];
     "content.owner"?: string | string[];
