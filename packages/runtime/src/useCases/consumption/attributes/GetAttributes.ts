--- conflicted
+++ resolved
@@ -90,52 +90,23 @@
             // content.identityAttribute
             [`${nameof<LocalAttributeDTO>((x) => x.content)}.${nameof<IdentityAttributeJSON>((x) => x.tags)}`]: `${nameof<LocalAttribute>((x) => x.content)}.${nameof<IdentityAttributeJSON>((x) => x.tags)}`,
             [`${nameof<LocalAttribute>((x) => x.content)}.${nameof<IdentityAttributeJSON>((x) => x.value)}.@type`]: `${nameof<LocalAttribute>((x) => x.content)}.${nameof<IdentityAttributeJSON>((x) => x.value)}.@type`,
+
             // content.relationshipAttribute
-<<<<<<< HEAD
-            [`${nameof<LocalAttributeDTO>((x) => x.content)}.${nameof<RelationshipAttributeJSON>((x) => x.key)}`]: [
-                `${nameof<LocalAttribute>((x) => x.content)}.${nameof<RelationshipAttributeJSON>((x) => x.key)}`
-            ],
-            [`${nameof<LocalAttributeDTO>((x) => x.content)}.${nameof<RelationshipAttributeJSON>((x) => x.isTechnical)}`]: [
-                `${nameof<LocalAttribute>((x) => x.content)}.${nameof<RelationshipAttributeJSON>((x) => x.isTechnical)}`
-            ],
-            [`${nameof<LocalAttributeDTO>((x) => x.content)}.${nameof<RelationshipAttributeJSON>((x) => x.confidentiality)}`]: [
-                `${nameof<LocalAttribute>((x) => x.content)}.${nameof<RelationshipAttributeJSON>((x) => x.confidentiality)}`
-            ],
-
-            // shareInfo
-            [`${nameof<LocalAttributeDTO>((x) => x.shareInfo)}`]: [`${nameof<LocalAttribute>((x) => x.shareInfo)}`],
-            [`${nameof<LocalAttributeDTO>((x) => x.shareInfo)}.${nameof<LocalAttributeShareInfoJSON>((x) => x.peer)}`]: [
-                `${nameof<LocalAttribute>((x) => x.shareInfo)}.${nameof<LocalAttributeShareInfoJSON>((x) => x.peer)}`
-            ],
-            [`${nameof<LocalAttributeDTO>((x) => x.shareInfo)}.${nameof<LocalAttributeShareInfoJSON>((x) => x.requestReference)}`]: [
-                `${nameof<LocalAttribute>((x) => x.shareInfo)}.${nameof<LocalAttributeShareInfoJSON>((x) => x.requestReference)}`
-            ],
-            [`${nameof<LocalAttributeDTO>((x) => x.shareInfo)}.${nameof<LocalAttributeShareInfoJSON>((x) => x.notificationReference)}`]: [
-                `${nameof<LocalAttribute>((x) => x.shareInfo)}.${nameof<LocalAttributeShareInfoJSON>((x) => x.notificationReference)}`
-            ],
-            [`${nameof<LocalAttributeDTO>((x) => x.shareInfo)}.${nameof<LocalAttributeShareInfoJSON>((x) => x.sourceAttribute)}`]: [
-                `${nameof<LocalAttribute>((x) => x.shareInfo)}.${nameof<LocalAttributeShareInfoJSON>((x) => x.sourceAttribute)}`
-            ],
-
-            // deletionInfo
-            [`${nameof<LocalAttributeDTO>((x) => x.deletionInfo)}`]: [`${nameof<LocalAttribute>((x) => x.deletionInfo)}`],
-            [`${nameof<LocalAttributeDTO>((x) => x.deletionInfo)}.${nameof<LocalAttributeDeletionInfoJSON>((x) => x.deletionStatus)}`]: [
-                `${nameof<LocalAttribute>((x) => x.deletionInfo)}.${nameof<LocalAttributeDeletionInfoJSON>((x) => x.deletionStatus)}`
-            ],
-            [`${nameof<LocalAttributeDTO>((x) => x.deletionInfo)}.${nameof<LocalAttributeDeletionInfoJSON>((x) => x.deletionDate)}`]: [
-                `${nameof<LocalAttribute>((x) => x.deletionInfo)}.${nameof<LocalAttributeDeletionInfoJSON>((x) => x.deletionDate)}`
-            ]
-=======
             [`${nameof<LocalAttributeDTO>((x) => x.content)}.${nameof<RelationshipAttributeJSON>((x) => x.key)}`]: `${nameof<LocalAttribute>((x) => x.content)}.${nameof<RelationshipAttributeJSON>((x) => x.key)}`,
             [`${nameof<LocalAttributeDTO>((x) => x.content)}.${nameof<RelationshipAttributeJSON>((x) => x.isTechnical)}`]: `${nameof<LocalAttribute>((x) => x.content)}.${nameof<RelationshipAttributeJSON>((x) => x.isTechnical)}`,
             [`${nameof<LocalAttributeDTO>((x) => x.content)}.${nameof<RelationshipAttributeJSON>((x) => x.confidentiality)}`]: `${nameof<LocalAttribute>((x) => x.content)}.${nameof<RelationshipAttributeJSON>((x) => x.confidentiality)}`,
-            // content.shareInfo
+
+            // shareInfo
             [`${nameof<LocalAttributeDTO>((x) => x.shareInfo)}`]: `${nameof<LocalAttribute>((x) => x.shareInfo)}`,
             [`${nameof<LocalAttributeDTO>((x) => x.shareInfo)}.${nameof<LocalAttributeShareInfoJSON>((x) => x.peer)}`]: `${nameof<LocalAttribute>((x) => x.shareInfo)}.${nameof<LocalAttributeShareInfoJSON>((x) => x.peer)}`,
             [`${nameof<LocalAttributeDTO>((x) => x.shareInfo)}.${nameof<LocalAttributeShareInfoJSON>((x) => x.requestReference)}`]: `${nameof<LocalAttribute>((x) => x.shareInfo)}.${nameof<LocalAttributeShareInfoJSON>((x) => x.requestReference)}`,
             [`${nameof<LocalAttributeDTO>((x) => x.shareInfo)}.${nameof<LocalAttributeShareInfoJSON>((x) => x.notificationReference)}`]: `${nameof<LocalAttribute>((x) => x.shareInfo)}.${nameof<LocalAttributeShareInfoJSON>((x) => x.notificationReference)}`,
-            [`${nameof<LocalAttributeDTO>((x) => x.shareInfo)}.${nameof<LocalAttributeShareInfoJSON>((x) => x.sourceAttribute)}`]: `${nameof<LocalAttribute>((x) => x.shareInfo)}.${nameof<LocalAttributeShareInfoJSON>((x) => x.sourceAttribute)}`
->>>>>>> 6fcb6478
+            [`${nameof<LocalAttributeDTO>((x) => x.shareInfo)}.${nameof<LocalAttributeShareInfoJSON>((x) => x.sourceAttribute)}`]: `${nameof<LocalAttribute>((x) => x.shareInfo)}.${nameof<LocalAttributeShareInfoJSON>((x) => x.sourceAttribute)}`,
+
+            // deletionInfo
+            [`${nameof<LocalAttributeDTO>((x) => x.deletionInfo)}`]: `${nameof<LocalAttribute>((x) => x.deletionInfo)}`,
+            [`${nameof<LocalAttributeDTO>((x) => x.deletionInfo)}.${nameof<LocalAttributeDeletionInfoJSON>((x) => x.deletionStatus)}`]: `${nameof<LocalAttribute>((x) => x.deletionInfo)}.${nameof<LocalAttributeDeletionInfoJSON>((x) => x.deletionStatus)}`,
+            [`${nameof<LocalAttributeDTO>((x) => x.deletionInfo)}.${nameof<LocalAttributeDeletionInfoJSON>((x) => x.deletionDate)}`]: `${nameof<LocalAttribute>((x) => x.deletionInfo)}.${nameof<LocalAttributeDeletionInfoJSON>((x) => x.deletionDate)}`
         },
         custom: {
             // content.validFrom
