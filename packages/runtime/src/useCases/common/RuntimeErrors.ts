import { ApplicationError } from "@js-soft/ts-utils";
import { CoreAddress, CoreId } from "@nmshd/transport";
import { Base64ForIdPrefix } from "./Base64ForIdPrefix";

class General {
    public unknown(message: string, data?: any) {
        return new ApplicationError("error.runtime.unknown", message, data);
    }

    public alreadyInitialized() {
        return new ApplicationError("error.runtime.alreadyInitialized", "The runtime is already initialized. The init method can only be executed once.");
    }

    public notInitialized() {
        return new ApplicationError("error.runtime.notInitialized", "The runtime is not initialized. You must run init before you can start or stop the runtime.");
    }

    public alreadyStarted() {
        return new ApplicationError("error.runtime.alreadyStarted", "The runtime is already started. You should stop it first for a restart.");
    }

    public notStarted() {
        return new ApplicationError("error.runtime.notStarted", "The runtime is not started. You can only stop the runtime if you executed start before.");
    }

    public recordNotFound(entityName?: string | Function): ApplicationError {
        return this.recordNotFoundWithMessage(`${entityName instanceof Function ? entityName.name : entityName} not found. Make sure the ID exists and the record is not expired.`);
    }

    public recordNotFoundWithMessage(message: string): ApplicationError {
        return new ApplicationError("error.runtime.recordNotFound", message);
    }

    public invalidPropertyValue(message: string): ApplicationError {
        return new ApplicationError("error.runtime.validation.invalidPropertyValue", message);
    }

    public invalidPayload(message?: string): ApplicationError {
        return new ApplicationError("error.runtime.validation.invalidPayload", message ?? "The given combination of properties in the payload is not supported.");
    }

    public notSupported(message: string) {
        return new ApplicationError("error.runtime.notSupported", message);
    }

    public invalidTokenContent() {
        return new ApplicationError("error.runtime.invalidTokenContent", "The given token has an invalid content for this route.");
    }

    public cacheEmpty(entityName: string | Function, id: string) {
        return new ApplicationError("error.runtime.cacheEmpty", `The cache of ${entityName instanceof Function ? entityName.name : entityName} with id '${id}' is empty.`);
    }
}

class Serval {
    public unknownType(message: string) {
        return new ApplicationError("error.runtime.unknownType", message);
    }

    public general(message: string) {
        return new ApplicationError("error.runtime.servalError", message);
    }

    public requestDeserialization(message: string) {
        return new ApplicationError("error.runtime.requestDeserialization", message);
    }
}

class Files {
    public invalidReference(reference: string): ApplicationError {
        return new ApplicationError(
            "error.runtime.files.invalidReference",
            `The given reference '${reference}' is not valid. The reference for a file must start with '${Base64ForIdPrefix.Token}' or '${Base64ForIdPrefix.File}'.`
        );
    }
}

class RelationshipTemplates {
    public cannotCreateTokenForPeerTemplate(): ApplicationError {
        return new ApplicationError("error.runtime.relationshipTemplates.cannotCreateTokenForPeerTemplate", "You cannot create a token for a peer template.");
    }

    public cannotCreateQRCodeForPeerTemplate(): ApplicationError {
        return new ApplicationError("error.runtime.relationshipTemplates.cannotCreateQRCodeForPeerTemplate", "You cannot create a QRCode for a peer template.");
    }

    public invalidReference(reference: string): ApplicationError {
        return new ApplicationError(
            "error.runtime.relationshipTemplates.invalidReference",
            `The given reference '${reference}' is not valid. The reference for a relationship template must start with '${Base64ForIdPrefix.Token}' or '${Base64ForIdPrefix.RelationshipTemplate}'.`
        );
    }
}

class Messages {
    public fileNotFoundInMessage(attachmentId: string) {
        return new ApplicationError("error.runtime.messages.fileNotFoundInMessage", `The requested file '${attachmentId}' was not found in the given message.`);
    }
}

class Startup {
    public noActiveAccount(): ApplicationError {
        return new ApplicationError("error.runtime.startup.noActiveAccount", "No AccountController could be found. You might have to login first.");
    }

    public noActiveConsumptionController(): ApplicationError {
        return new ApplicationError("error.runtime.startup.noActiveConsumptionController", "No ConsumptionController could be found. You might have to login first.");
    }

    public noActiveExpander(): ApplicationError {
        return new ApplicationError("error.runtime.startup.noActiveExpander", "No DataViewExpander could be found. You might have to login first.");
    }
}

class Challenges {
    public invalidSignature(): ApplicationError {
        return new ApplicationError("error.runtime.challenges.invalidSignature", "The signature is invalid.");
    }

    public invalidChallengeString(): ApplicationError {
        return new ApplicationError("error.runtime.challenges.invalidChallenge", "The challengeString is invalid.");
    }
}

class Notifications {
    public cannotReceiveNotificationFromOwnMessage(): ApplicationError {
        return new ApplicationError("error.runtime.notifications.cannotReceiveNotificationFromOwnMessage", "Cannot receive Notification from own message.");
    }

    public cannotSaveSentNotificationFromPeerMessage(): ApplicationError {
        return new ApplicationError("error.runtime.notifications.cannotSaveSendNotificationFromPeerMessage", "Cannot send Notification from peer message.");
    }

    public messageDoesNotContainNotification(messageId: CoreId): ApplicationError {
        return new ApplicationError(
            "error.runtime.notifications.messageDoesNotContainNotification",
            `The Message with the ID '${messageId.toString()}' does not contain a Notification.`
        );
    }
}

class Attributes {
    public isNotRepositoryAttribute(attributeId: CoreId | string): ApplicationError {
        return new ApplicationError("error.runtime.attributes.isNotRepositoryAttribute", `Attribute '${attributeId.toString()}' is not a repository attribute.`);
    }

    public repositoryAttributeHasAlreadyBeenSharedWithPeer(
        repositoryAttributeId: CoreId | string,
        peer: CoreAddress | string,
        ownSharedIdentityAttributeId: CoreId | string
    ): ApplicationError {
        return new ApplicationError(
            "error.runtime.attributes.repositoryAttributeHasAlreadyBeenSharedWithPeer",
            `Repository attribute '${repositoryAttributeId.toString()}' has already been shared with peer '${peer.toString()}'. ID of own shared identity attribute: ${ownSharedIdentityAttributeId.toString()}.`
        );
    }

    public anotherVersionOfRepositoryAttributeHasAlreadyBeenSharedWithPeer(
        repositoryAttributeId: CoreId | string,
        peer: CoreAddress | string,
        ownSharedIdentityAttributeId: CoreId | string
    ): ApplicationError {
        return new ApplicationError(
            "error.runtime.attributes.anotherVersionOfRepositoryAttributeHasAlreadyBeenSharedWithPeer",
            `Another version of repository attribute '${repositoryAttributeId.toString()}' has already been shared with peer '${peer.toString()}'. ID of previous own shared identity attribute: ${ownSharedIdentityAttributeId.toString()}.`
        );
    }

    public noOtherVersionOfRepositoryAttributeHasBeenSharedWithPeerBefore(repositoryAttributeId: CoreId | string, peer: CoreAddress | string): ApplicationError {
        return new ApplicationError(
            "error.runtime.attributes.noOtherVersionOfRepositoryAttributeHasBeenSharedWithPeerBefore",
            `No other version of repository attribute '${repositoryAttributeId.toString()}' has been shared with peer '${peer.toString()}' before. If you wish to execute an initial sharing of this attribute, use 'ShareRepositoryAttribute'.`
        );
    }

<<<<<<< HEAD
    public isNotPeerSharedAttribute(attributeId: CoreId | string): ApplicationError {
        return new ApplicationError("error.runtime.attributes.isNotPeerSharedAttribute", `Attribute '${attributeId.toString()}' is not a peer shared attribute.`);
=======
    public isNotOwnSharedAttribute(attributeId: CoreId | string): ApplicationError {
        return new ApplicationError("error.runtime.attributes.isNotOwnSharedAttribute", `Attribute '${attributeId.toString()}' is not an own shared attribute.`);
>>>>>>> 8fa37cb9
    }
}

export class RuntimeErrors {
    public static readonly general = new General();
    public static readonly serval = new Serval();
    public static readonly startup = new Startup();
    public static readonly files = new Files();
    public static readonly relationshipTemplates = new RelationshipTemplates();
    public static readonly messages = new Messages();
    public static readonly challenges = new Challenges();
    public static readonly notifications = new Notifications();
    public static readonly attributes = new Attributes();
}<|MERGE_RESOLUTION|>--- conflicted
+++ resolved
@@ -173,13 +173,12 @@
         );
     }
 
-<<<<<<< HEAD
     public isNotPeerSharedAttribute(attributeId: CoreId | string): ApplicationError {
         return new ApplicationError("error.runtime.attributes.isNotPeerSharedAttribute", `Attribute '${attributeId.toString()}' is not a peer shared attribute.`);
-=======
+    }
+
     public isNotOwnSharedAttribute(attributeId: CoreId | string): ApplicationError {
         return new ApplicationError("error.runtime.attributes.isNotOwnSharedAttribute", `Attribute '${attributeId.toString()}' is not an own shared attribute.`);
->>>>>>> 8fa37cb9
     }
 }
 
