import { EventBus, EventHandler, SubscriptionTarget } from "@js-soft/ts-utils";
import * as consumption from "@nmshd/consumption";
import * as transport from "@nmshd/transport";
import { AttributeListenerMapper, AttributeMapper, MessageMapper, RelationshipMapper, RelationshipTemplateMapper, RequestMapper } from "../useCases";
import {
    AttributeCreatedEvent,
    AttributeDeletedEvent,
    AttributeListenerCreatedEvent,
    IncomingRequestReceivedEvent,
    IncomingRequestStatusChangedEvent,
    OutgoingRequestCreatedAndCompletedEvent,
    OutgoingRequestCreatedEvent,
    OutgoingRequestFromRelationshipCreationChangeCreatedAndCompletedEvent,
    OutgoingRequestStatusChangedEvent,
    OwnSharedAttributeDeletedByOwnerEvent,
    OwnSharedAttributeSucceededEvent,
    PeerSharedAttributeDeletedByPeerEvent,
    PeerSharedAttributeSucceededEvent,
    RepositoryAttributeSucceededEvent
} from "./consumption";
import {
    MessageDeliveredEvent,
    MessageReceivedEvent,
    MessageSentEvent,
    MessageWasReadAtChangedEvent,
    PeerRelationshipTemplateLoadedEvent,
    RelationshipChangedEvent
} from "./transport";

export class EventProxy {
    private readonly subscriptionIds: number[] = [];

    public constructor(
        private readonly targetEventBus: EventBus,
        private readonly sourceEventBus: EventBus
    ) {}

    public start(): this {
        if (this.subscriptionIds.length > 0) throw new Error("EventProxy is already started");

        this.proxyConsumptionEvents();
        this.proxyTransportEvents();
        return this;
    }

    private proxyTransportEvents() {
        this.subscribeToSourceEvent(transport.MessageDeliveredEvent, (event) => {
            this.targetEventBus.publish(new MessageDeliveredEvent(event.eventTargetAddress, MessageMapper.toMessageDTO(event.data)));
        });

        this.subscribeToSourceEvent(transport.MessageReceivedEvent, (event) => {
            this.targetEventBus.publish(new MessageReceivedEvent(event.eventTargetAddress, MessageMapper.toMessageDTO(event.data)));
        });

        this.subscribeToSourceEvent(transport.MessageSentEvent, (event) => {
            this.targetEventBus.publish(new MessageSentEvent(event.eventTargetAddress, MessageMapper.toMessageDTO(event.data)));
        });

        this.subscribeToSourceEvent(transport.MessageWasReadAtChangedEvent, (event) => {
            this.targetEventBus.publish(new MessageWasReadAtChangedEvent(event.eventTargetAddress, MessageMapper.toMessageDTO(event.data)));
        });

        this.subscribeToSourceEvent(transport.PeerRelationshipTemplateLoadedEvent, (event) => {
            this.targetEventBus.publish(new PeerRelationshipTemplateLoadedEvent(event.eventTargetAddress, RelationshipTemplateMapper.toRelationshipTemplateDTO(event.data)));
        });

        this.subscribeToSourceEvent(transport.RelationshipChangedEvent, (event) => {
            this.targetEventBus.publish(new RelationshipChangedEvent(event.eventTargetAddress, RelationshipMapper.toRelationshipDTO(event.data)));
        });
    }

    private proxyConsumptionEvents() {
        this.subscribeToSourceEvent(consumption.AttributeCreatedEvent, (event) => {
            this.targetEventBus.publish(new AttributeCreatedEvent(event.eventTargetAddress, AttributeMapper.toAttributeDTO(event.data)));
        });

        this.subscribeToSourceEvent(consumption.AttributeDeletedEvent, (event) => {
            this.targetEventBus.publish(new AttributeDeletedEvent(event.eventTargetAddress, AttributeMapper.toAttributeDTO(event.data)));
        });

<<<<<<< HEAD
        this.subscribeToSourceEvent(consumption.PeerSharedAttributeDeletedByPeerEvent, (event) => {
            this.targetEventBus.publish(new PeerSharedAttributeDeletedByPeerEvent(event.eventTargetAddress, AttributeMapper.toAttributeDTO(event.data)));
=======
        this.subscribeToSourceEvent(consumption.OwnSharedAttributeDeletedByOwnerEvent, (event) => {
            this.targetEventBus.publish(new OwnSharedAttributeDeletedByOwnerEvent(event.eventTargetAddress, AttributeMapper.toAttributeDTO(event.data)));
>>>>>>> 8fa37cb9
        });

        this.subscribeToSourceEvent(consumption.OwnSharedAttributeSucceededEvent, (event) => {
            this.targetEventBus.publish(
                new OwnSharedAttributeSucceededEvent(event.eventTargetAddress, {
                    predecessor: AttributeMapper.toAttributeDTO(event.data.predecessor),
                    successor: AttributeMapper.toAttributeDTO(event.data.successor)
                })
            );
        });

        this.subscribeToSourceEvent(consumption.PeerSharedAttributeSucceededEvent, (event) => {
            this.targetEventBus.publish(
                new PeerSharedAttributeSucceededEvent(event.eventTargetAddress, {
                    predecessor: AttributeMapper.toAttributeDTO(event.data.predecessor),
                    successor: AttributeMapper.toAttributeDTO(event.data.successor)
                })
            );
        });

        this.subscribeToSourceEvent(consumption.RepositoryAttributeSucceededEvent, (event) => {
            this.targetEventBus.publish(
                new RepositoryAttributeSucceededEvent(event.eventTargetAddress, {
                    predecessor: AttributeMapper.toAttributeDTO(event.data.predecessor),
                    successor: AttributeMapper.toAttributeDTO(event.data.successor)
                })
            );
        });

        this.subscribeToSourceEvent(consumption.IncomingRequestReceivedEvent, (event) => {
            this.targetEventBus.publish(new IncomingRequestReceivedEvent(event.eventTargetAddress, RequestMapper.toLocalRequestDTO(event.data)));
        });

        this.subscribeToSourceEvent(consumption.IncomingRequestStatusChangedEvent, (event) => {
            this.targetEventBus.publish(
                new IncomingRequestStatusChangedEvent(event.eventTargetAddress, {
                    request: RequestMapper.toLocalRequestDTO(event.data.request),
                    oldStatus: event.data.oldStatus,
                    newStatus: event.data.newStatus
                })
            );
        });

        this.subscribeToSourceEvent(consumption.OutgoingRequestCreatedEvent, (event) => {
            this.targetEventBus.publish(new OutgoingRequestCreatedEvent(event.eventTargetAddress, RequestMapper.toLocalRequestDTO(event.data)));
        });

        this.subscribeToSourceEvent(consumption.OutgoingRequestCreatedAndCompletedEvent, (event) => {
            const mappedRequest = RequestMapper.toLocalRequestDTO(event.data);

            this.targetEventBus.publish(new OutgoingRequestCreatedAndCompletedEvent(event.eventTargetAddress, mappedRequest));

            if (event.data.response?.source?.type === "RelationshipChange") {
                this.targetEventBus.publish(new OutgoingRequestFromRelationshipCreationChangeCreatedAndCompletedEvent(event.eventTargetAddress, mappedRequest));
            }
        });

        this.subscribeToSourceEvent(consumption.OutgoingRequestStatusChangedEvent, (event) => {
            this.targetEventBus.publish(
                new OutgoingRequestStatusChangedEvent(event.eventTargetAddress, {
                    request: RequestMapper.toLocalRequestDTO(event.data.request),
                    oldStatus: event.data.oldStatus,
                    newStatus: event.data.newStatus
                })
            );
        });

        this.subscribeToSourceEvent(consumption.AttributeListenerCreatedEvent, (event) => {
            this.targetEventBus.publish(new AttributeListenerCreatedEvent(event.eventTargetAddress, AttributeListenerMapper.toAttributeListenerDTO(event.data)));
        });
    }

    private subscribeToSourceEvent<TEvent = any>(subscriptionTarget: SubscriptionTarget<TEvent>, handler: EventHandler<TEvent>) {
        const subscriptionId = this.sourceEventBus.subscribe(subscriptionTarget, handler);
        this.subscriptionIds.push(subscriptionId);
    }

    public stop(): void {
        this.subscriptionIds.forEach((id) => this.sourceEventBus.unsubscribe(id));
    }
}<|MERGE_RESOLUTION|>--- conflicted
+++ resolved
@@ -78,13 +78,12 @@
             this.targetEventBus.publish(new AttributeDeletedEvent(event.eventTargetAddress, AttributeMapper.toAttributeDTO(event.data)));
         });
 
-<<<<<<< HEAD
         this.subscribeToSourceEvent(consumption.PeerSharedAttributeDeletedByPeerEvent, (event) => {
             this.targetEventBus.publish(new PeerSharedAttributeDeletedByPeerEvent(event.eventTargetAddress, AttributeMapper.toAttributeDTO(event.data)));
-=======
+        });
+
         this.subscribeToSourceEvent(consumption.OwnSharedAttributeDeletedByOwnerEvent, (event) => {
             this.targetEventBus.publish(new OwnSharedAttributeDeletedByOwnerEvent(event.eventTargetAddress, AttributeMapper.toAttributeDTO(event.data)));
->>>>>>> 8fa37cb9
         });
 
         this.subscribeToSourceEvent(consumption.OwnSharedAttributeSucceededEvent, (event) => {
