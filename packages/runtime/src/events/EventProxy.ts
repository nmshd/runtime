--- conflicted
+++ resolved
@@ -17,11 +17,8 @@
     PeerSharedAttributeDeletedByPeerEvent,
     PeerSharedAttributeSucceededEvent,
     RepositoryAttributeSucceededEvent,
-<<<<<<< HEAD
+    ThirdPartyOwnedRelationshipAttributeDeletedByPeerEvent,
     ThirdPartyOwnedRelationshipAttributeSucceededEvent
-=======
-    ThirdPartyOwnedRelationshipAttributeDeletedByPeerEvent
->>>>>>> 3a5a663a
 } from "./consumption";
 import {
     MessageDeliveredEvent,
