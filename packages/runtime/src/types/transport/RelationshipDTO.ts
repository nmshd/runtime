--- conflicted
+++ resolved
@@ -11,14 +11,12 @@
     DeletionProposed = "DeletionProposed"
 }
 
-<<<<<<< HEAD
 export enum PeerStatus {
     Active = "Active",
     ToBeDeleted = "ToBeDeleted",
     Deleted = "Deleted"
 }
 
-=======
 export enum RelationshipAuditLogEntryReason {
     Creation = "Creation",
     AcceptanceOfCreation = "AcceptanceOfCreation",
@@ -45,7 +43,6 @@
 
 export type RelationshipCreationContentDerivation = RelationshipCreationContentJSON | ArbitraryRelationshipCreationContentJSON;
 
->>>>>>> 1bfdd948
 export interface RelationshipDTO {
     id: string;
     template: RelationshipTemplateDTO;
