export interface FileDTO {
    id: string;
    isOwn: boolean;
    filename: string;
    tags?: string[];
    filesize: number;
    createdAt: string;
    createdBy: string;
    createdByDevice: string;
    expiresAt: string;
    mimetype: string;
<<<<<<< HEAD
    isOwn: boolean;
    title?: string;
=======
    title: string;
>>>>>>> 26ebd5da
    description?: string;
    truncatedReference: string;
    reference: {
        truncated: string;
        url: string;
    };
}<|MERGE_RESOLUTION|>--- conflicted
+++ resolved
@@ -9,12 +9,7 @@
     createdByDevice: string;
     expiresAt: string;
     mimetype: string;
-<<<<<<< HEAD
-    isOwn: boolean;
     title?: string;
-=======
-    title: string;
->>>>>>> 26ebd5da
     description?: string;
     truncatedReference: string;
     reference: {
