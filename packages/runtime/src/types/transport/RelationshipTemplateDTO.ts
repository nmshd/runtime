import { ArbitraryRelationshipTemplateContentJSON, RelationshipTemplateContentJSON } from "@nmshd/content";

export type RelationshipTemplateContentDerivation = RelationshipTemplateContentJSON | ArbitraryRelationshipTemplateContentJSON;

export interface RelationshipTemplateDTO {
    id: string;
    isOwn: boolean;
    createdBy: string;
    createdByDevice: string;
    createdAt: string;
<<<<<<< HEAD
    content: any;
    forIdentity?: string;
=======
    content: RelationshipTemplateContentDerivation;
>>>>>>> 680b6c3b
    expiresAt?: string;
    maxNumberOfAllocations?: number;
    secretKey: string;
    truncatedReference: string;
}<|MERGE_RESOLUTION|>--- conflicted
+++ resolved
@@ -8,12 +8,8 @@
     createdBy: string;
     createdByDevice: string;
     createdAt: string;
-<<<<<<< HEAD
-    content: any;
     forIdentity?: string;
-=======
     content: RelationshipTemplateContentDerivation;
->>>>>>> 680b6c3b
     expiresAt?: string;
     maxNumberOfAllocations?: number;
     secretKey: string;
