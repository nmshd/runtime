import { Serializable, SerializableBase } from "@js-soft/ts-serval";
import {
    AttributeWithForwardedSharingInfos,
    ConsumptionController,
    LocalRequestStatus,
    OwnIdentityAttribute,
    OwnRelationshipAttribute,
    PeerIdentityAttribute,
    PeerRelationshipAttribute,
    ThirdPartyRelationshipAttribute
} from "@nmshd/consumption";
import {
    AttributeAlreadySharedAcceptResponseItemJSON,
    AttributeSuccessionAcceptResponseItemJSON,
    AuthenticationRequestItemJSON,
    ConsentRequestItemJSON,
    CreateAttributeAcceptResponseItemJSON,
    CreateAttributeRequestItemJSON,
    DeleteAttributeAcceptResponseItemJSON,
    DeleteAttributeRequestItemJSON,
    DisplayNameJSON,
    ErrorResponseItemJSON,
    FormFieldAcceptResponseItemJSON,
    FormFieldRequestItemJSON,
    GivenNameJSON,
    IQLQueryJSON,
    IdentityAttribute,
    IdentityAttributeJSON,
    IdentityAttributeQueryJSON,
    MailJSON,
    MiddleNameJSON,
    ProposeAttributeAcceptResponseItemJSON,
    ProposeAttributeRequestItemJSON,
    ReadAttributeAcceptResponseItemJSON,
    ReadAttributeRequestItemJSON,
    RejectResponseItemJSON,
    RelationshipAttribute,
    RelationshipAttributeJSON,
    RelationshipAttributeQueryJSON,
    RelationshipTemplateContent,
    RenderHints,
    RenderHintsEditType,
    RenderHintsJSON,
    RenderHintsTechnicalType,
    RequestItemGroupJSON,
    RequestItemJSON,
    RequestJSON,
    ResponseItemGroupJSON,
    ResponseItemJSON,
    ResponseItemResult,
    ResponseJSON,
    SexJSON,
    ShareAttributeAcceptResponseItemJSON,
    ShareAttributeRequestItemJSON,
    SurnameJSON,
    ThirdPartyRelationshipAttributeQueryJSON,
    TransferFileOwnershipAcceptResponseItemJSON,
    TransferFileOwnershipRequestItemJSON,
    ValueHints,
    ValueHintsJSON,
    isRequestItemDerivation
} from "@nmshd/content";
import { CoreAddress, CoreId, FileReference } from "@nmshd/core-types";
import {
    FileDTO,
    IdentityDTO,
    LocalAttributeDTO,
    LocalRequestDTO,
    LocalResponseDTO,
    MessageDTO,
    MessageWithAttachmentsDTO,
    RecipientDTO,
    RelationshipDTO,
    RelationshipStatus,
    RelationshipTemplateDTO
} from "@nmshd/runtime-types";
import { IdentityController } from "@nmshd/transport";
import { Inject } from "@nmshd/typescript-ioc";
import _ from "lodash";
import { ConsumptionServices, TransportServices } from "../extensibility";
import { RuntimeErrors } from "../useCases";
import { DataViewObject } from "./DataViewObject";
import { DataViewTranslateable } from "./DataViewTranslateable";
import { DVOError } from "./common";
import {
    ForwardedSharingInfoDVO,
    LocalAttributeDVO,
    LocalRequestDVO,
    LocalResponseDVO,
    OwnIdentityAttributeDVO,
    OwnRelationshipAttributeDVO,
    PeerIdentityAttributeDVO,
    PeerRelationshipAttributeDVO,
    PeerRelationshipTemplateDVO,
    ProcessedAttributeQueryDVO,
    ProcessedIQLQueryDVO,
    ProcessedIdentityAttributeQueryDVO,
    ProcessedRelationshipAttributeQueryDVO,
    ProcessedThirdPartyRelationshipAttributeQueryDVO,
    RelationshipSettingDVO,
    ThirdPartyRelationshipAttributeDVO
} from "./consumption";
import {
    AttributeAlreadyDeletedAcceptResponseItemDVO,
    AttributeAlreadySharedAcceptResponseItemDVO,
    AttributeQueryDVO,
    AttributeSuccessionAcceptResponseItemDVO,
    AuthenticationRequestItemDVO,
    ConsentRequestItemDVO,
    CreateAttributeAcceptResponseItemDVO,
    CreateAttributeRequestItemDVO,
    DeleteAttributeAcceptResponseItemDVO,
    DeleteAttributeRequestItemDVO,
    DraftIdentityAttributeDVO,
    DraftRelationshipAttributeDVO,
    ErrorResponseItemDVO,
    FormFieldAcceptResponseItemDVO,
    FormFieldRequestItemDVO,
    IQLQueryDVO,
    IdentityAttributeQueryDVO,
    MailDVO,
    ProposeAttributeAcceptResponseItemDVO,
    ProposeAttributeRequestItemDVO,
    ReadAttributeAcceptResponseItemDVO,
    ReadAttributeRequestItemDVO,
    RejectResponseItemDVO,
    RelationshipAttributeQueryDVO,
    RequestDVO,
    RequestItemDVO,
    RequestItemGroupDVO,
    RequestMessageDVO,
    RequestMessageErrorDVO,
    ResponseDVO,
    ResponseItemDVO,
    ResponseItemGroupDVO,
    ShareAttributeAcceptResponseItemDVO,
    ShareAttributeRequestItemDVO,
    ThirdPartyRelationshipAttributeQueryDVO,
    TransferFileOwnershipAcceptResponseItemDVO,
    TransferFileOwnershipRequestItemDVO
} from "./content";
import { FileDVO, IdentityDVO, MessageDVO, MessageStatus, RecipientDVO, RelationshipDVO, RelationshipDirection, RelationshipTemplateDVO } from "./transport";

export class DataViewExpander {
    public constructor(
        @Inject private readonly transport: TransportServices,
        @Inject private readonly consumption: ConsumptionServices,
        @Inject private readonly consumptionController: ConsumptionController,
        @Inject private readonly identityController: IdentityController
    ) {}

    public async expand(content: any, expectedType?: string): Promise<DataViewObject | DataViewObject[]> {
        let type = expectedType;
        if (content["@type"]) {
            type = content["@type"];
        }

        if (Array.isArray(content)) {
            if (content.length > 0) {
                type = content[0]["@type"];
            } else return [];
        }

        if (!type) {
            throw RuntimeErrors.general.invalidPayload("No type found.");
        }
        switch (type) {
            case "Message":
                if (Array.isArray(content)) {
                    return await this.expandMessageDTOs(content as MessageDTO[]);
                }

                return await this.expandMessageDTO(content as MessageDTO);

            case "Attribute":
                if (Array.isArray(content)) {
                    return await this.expandAttributes(content);
                }

                return await this.expandAttribute(content);

            case "Address":
                if (Array.isArray(content)) {
                    return await this.expandAddresses(content as string[]);
                }

                return await this.expandAddress(content as string);

            case "FileId":
                if (Array.isArray(content)) {
                    return await this.expandFileIds(content as string[]);
                }

                return await this.expandFileId(content as string);

            case "File":
                if (Array.isArray(content)) {
                    return await this.expandFileDTOs(content as FileDTO[]);
                }

                return await this.expandFileDTO(content as FileDTO);

            case "Recipient":
                if (Array.isArray(content)) {
                    return await this.expandRecipientDTOs(content as RecipientDTO[]);
                }

                return await this.expandAddress(content as string);

            case "Relationship":
                if (Array.isArray(content)) {
                    return await this.expandRelationshipDTOs(content as RelationshipDTO[]);
                }

                return await this.expandRelationshipDTO(content as RelationshipDTO);

            case "LocalAttribute":
                if (Array.isArray(content)) {
                    return await this.expandLocalAttributeDTOs(content as LocalAttributeDTO[]);
                }

                return await this.expandLocalAttributeDTO(content as LocalAttributeDTO);

            default:
                throw RuntimeErrors.general.notSupported(`No expander is defined for the @type '${type}'.`);
        }
    }

    public async expandMessageDTO(message: MessageDTO | MessageWithAttachmentsDTO): Promise<MessageDVO | MailDVO | RequestMessageDVO | RequestMessageErrorDVO> {
        const recipientRelationships = await this.expandRecipientDTOs(message.recipients);
        const addressMap: Record<string, RecipientDVO> = {};
        recipientRelationships.forEach((value) => (addressMap[value.id] = value));
        const createdByRelationship = await this.expandAddress(message.createdBy);
        const fileIds = [];
        const filePromises = [];
        for (const attachment of message.attachments) {
            if (typeof attachment === "string") {
                filePromises.push(this.expandFileId(attachment));
                fileIds.push(attachment);
            } else {
                filePromises.push(this.expandFileDTO(attachment));
                fileIds.push(attachment.id);
            }
        }
        const files = await Promise.all(filePromises);

        const isOwn = message.isOwn;

        let peer: IdentityDVO;
        let status = MessageStatus.Received;
        if (isOwn) {
            const receivedByEveryone = message.recipients.every((r) => !!r.receivedAt);
            status = receivedByEveryone ? MessageStatus.Delivered : MessageStatus.Delivering;
            // Overwrite the RecipientDVO to be a IdentityDVO for this special case
            peer = { ...recipientRelationships[0], type: "IdentityDVO" };
        } else {
            peer = createdByRelationship;
        }

        const name = DataViewTranslateable.transport.messageName;
        const messageDVO: MessageDVO = {
            id: message.id,
            name: name,
            date: message.createdAt,
            type: "MessageDVO",
            createdByDevice: message.createdByDevice,
            createdAt: message.createdAt,
            createdBy: createdByRelationship,
            recipients: recipientRelationships,
            attachments: files,
            isOwn,
            recipientCount: message.recipients.length,
            attachmentCount: message.attachments.length,
            status,
            statusText: `i18n://dvo.message.${status}`,
            image: "",
            peer: peer,
            content: message.content,
            wasReadAt: message.wasReadAt
        };

        if (message.content["@type"] === "Mail") {
            const mailContent = message.content as MailJSON;

            const to: RecipientDVO[] = mailContent.to.map((value) => addressMap[value]);

            let cc: RecipientDVO[] = [];
            if (mailContent.cc) {
                cc = mailContent.cc.map((value) => addressMap[value]);
            }

            const mailDVO: MailDVO = {
                ...messageDVO,
                type: "MailDVO",
                name: mailContent.subject ? mailContent.subject : DataViewTranslateable.consumption.mails.mailSubjectFallback,
                subject: mailContent.subject,
                body: mailContent.body,
                to: to,
                toCount: mailContent.to.length,
                cc: cc,
                ccCount: cc.length
            };

            return mailDVO;
        }

        if (message.content["@type"] === "Request") {
            const query = { "source.reference": message.id };

            const localRequestsResult = isOwn ? await this.consumption.outgoingRequests.getRequests({ query }) : await this.consumption.incomingRequests.getRequests({ query });

            if (localRequestsResult.value.length === 0) {
                return {
                    ...messageDVO,
                    type: "RequestMessageErrorDVO",
                    code: "dvo.requestMessage.error.noLocalRequest",
                    message:
                        "No LocalRequest has been found for this message id. This could be caused by an invalid Request in the Message content which could not be processed by the Request Module."
                };
            }

            if (localRequestsResult.value.length > 1) {
                return {
                    ...messageDVO,
                    type: "RequestMessageErrorDVO",
                    code: "dvo.requestMessage.error.multipleLocalRequests",
                    message: "More than one LocalRequest has been found for this message id."
                };
            }

            const localRequest = localRequestsResult.value[0];
            const requestMessageDVO: RequestMessageDVO = {
                ...messageDVO,
                type: "RequestMessageDVO",
                request: await this.expandLocalRequestDTO(localRequest)
            };
            return requestMessageDVO;
        }

        if (message.content["@type"] === "ResponseWrapper") {
            const query = { id: message.content.requestId };
            const localRequestsResult = isOwn ? await this.consumption.incomingRequests.getRequests({ query }) : await this.consumption.outgoingRequests.getRequests({ query });

            if (localRequestsResult.value.length === 0) throw new Error("No LocalRequest has been found for this message id.");
            if (localRequestsResult.value.length > 1) throw new Error("More than one LocalRequest has been found for this message id.");

            const localRequest = localRequestsResult.value[0];

            const requestMessageDVO: RequestMessageDVO = {
                ...messageDVO,
                type: "RequestMessageDVO",
                request: await this.expandLocalRequestDTO(localRequest)
            };
            return requestMessageDVO;
        }

        return messageDVO;
    }

    public async expandMessageDTOs(messages: MessageDTO[]): Promise<(MessageDVO | MailDVO | RequestMessageDVO | RequestMessageErrorDVO)[]> {
        const messagePromises = messages.map((message) => this.expandMessageDTO(message));
        return await Promise.all(messagePromises);
    }

    public async expandRelationshipTemplateDTO(template: RelationshipTemplateDTO): Promise<PeerRelationshipTemplateDVO | RelationshipTemplateDVO> {
        let onNewRelationship: RequestDVO | undefined;
        let onExistingRelationship: RequestDVO | undefined;
        const createdBy = await this.expandAddress(template.createdBy);

        const type = template.isOwn ? "RelationshipTemplateDVO" : "PeerRelationshipTemplateDVO";

        let name = template.isOwn ? "i18n://dvo.template.outgoing.name" : "i18n://dvo.template.incoming.name";
        const description = template.isOwn ? "i18n://dvo.template.outgoing.description" : "i18n://dvo.template.incoming.description";
        let expandedLocalRequest;

        if (template.content["@type"] === "RelationshipTemplateContent") {
            const templateContent = RelationshipTemplateContent.from(template.content).toJSON();
            if (templateContent.title) {
                name = templateContent.title;
            }
            let localRequest;

            if (!template.isOwn) {
                const incomingRequestResult = await this.consumption.incomingRequests.getRequests({
                    query: {
                        "source.reference": template.id,
                        status: LocalRequestStatus.ManualDecisionRequired
                    }
                });
                if (incomingRequestResult.value.length > 0) {
                    localRequest = incomingRequestResult.value[0];
                    expandedLocalRequest = await this.expandLocalRequestDTO(localRequest);
                } else {
                    const completedRequestResult = await this.consumption.incomingRequests.getRequests({
                        query: {
                            "source.reference": template.id,
                            status: [LocalRequestStatus.Decided, LocalRequestStatus.Completed]
                        }
                    });
                    if (completedRequestResult.value.length > 0) {
                        localRequest = completedRequestResult.value[0];
                        expandedLocalRequest = await this.expandLocalRequestDTO(localRequest);
                    }
                }
            }

            onNewRelationship = await this.expandRequest(templateContent.onNewRelationship);
            if (templateContent.onExistingRelationship) {
                onExistingRelationship = await this.expandRequest(templateContent.onExistingRelationship);
            }
        }
        return {
            name,
            description,
            type,
            date: template.createdAt,
            ...template,
            createdBy,
            request: expandedLocalRequest,
            onNewRelationship,
            onExistingRelationship
        };
    }

    public async expandRelationshipTemplateDTOs(templates: RelationshipTemplateDTO[]): Promise<(PeerRelationshipTemplateDVO | RelationshipTemplateDVO)[]> {
        const templatePromises = templates.map((template) => this.expandRelationshipTemplateDTO(template));
        return await Promise.all(templatePromises);
    }

    public async expandRequest(request: RequestJSON, localRequestDTO?: LocalRequestDTO, localResponseDVO?: LocalResponseDVO): Promise<RequestDVO> {
        const id = request.id ?? "";
        const itemDVOs = [];
        for (let i = 0; i < request.items.length; i++) {
            const requestItem = request.items[i];
            const responseItem = localResponseDVO?.content.items[i];
            itemDVOs.push(await this.expandRequestGroupOrItem(requestItem, localRequestDTO, responseItem));
        }
        return {
            id: id,
            name: `${request["@type"]} ${id}`,
            type: "RequestDVO",
            date: request.expiresAt,
            ...request,
            items: itemDVOs,
            response: localResponseDVO?.content
        };
    }

    public async expandRequests(requests: RequestJSON[]): Promise<RequestDVO[]> {
        const requestPromises = requests.map((request) => this.expandRequest(request));
        return await Promise.all(requestPromises);
    }

    public async expandRequestItem(requestItem: RequestItemJSON, localRequestDTO?: LocalRequestDTO, responseItemDVO?: ResponseItemDVO): Promise<RequestItemDVO> {
        let error: DVOError | undefined;
        let isDecidable = false;
        if (localRequestDTO && !localRequestDTO.isOwn && (localRequestDTO.status === "DecisionRequired" || localRequestDTO.status === "ManualDecisionRequired")) {
            isDecidable = true;
        }
        switch (requestItem["@type"]) {
            case "ReadAttributeRequestItem":
                const readAttributeRequestItem = requestItem as ReadAttributeRequestItemJSON;
                if (isDecidable) {
                    const processedQuery = await this.processAttributeQuery(readAttributeRequestItem.query);
                    // ThirdPartyAttributeQueries without results cannot be changed.
                    if (processedQuery.type === "ProcessedThirdPartyRelationshipAttributeQueryDVO" && processedQuery.results.length === 0) {
                        error = {
                            code: "dvo.requestItem.error.noResultsForThirdPartyRelationshipAttributeQuery",
                            message: "There are no matching Attributes for this ThirdPartyRelationshipAttributeQuery."
                        };
                    }

                    // IQLQueries without results and attributeCreationHints cannot be changed.
                    if (
                        processedQuery.type === "ProcessedIQLQueryDVO" &&
                        processedQuery.results.length === 0 &&
                        !(readAttributeRequestItem.query as IQLQueryJSON).attributeCreationHints
                    ) {
                        error = {
                            code: "dvo.requestItem.error.noResultsForIQLQueryDVO",
                            message: "There are no matching Attributes for this IQLQuery and no attributeCreationHint is set."
                        };
                    }

                    return {
                        ...readAttributeRequestItem,
                        type: "ReadAttributeRequestItemDVO",
                        id: "",
                        name: this.generateRequestItemName(requestItem["@type"], isDecidable),
                        query: processedQuery,
                        isDecidable,
                        error,
                        response: responseItemDVO
                    } as ReadAttributeRequestItemDVO;
                }

                return {
                    ...readAttributeRequestItem,
                    type: "ReadAttributeRequestItemDVO",
                    id: "",
                    name: this.generateRequestItemName(requestItem["@type"], isDecidable),
                    query: await this.expandAttributeQuery(readAttributeRequestItem.query),
                    isDecidable,
                    response: responseItemDVO
                } as ReadAttributeRequestItemDVO;

            case "CreateAttributeRequestItem":
                const createAttributeRequestItem = requestItem as CreateAttributeRequestItemJSON;
                const attribute = await this.expandAttribute(createAttributeRequestItem.attribute);

                return {
                    ...createAttributeRequestItem,
                    type: "CreateAttributeRequestItemDVO",
                    id: "",
                    name: this.generateRequestItemName(requestItem["@type"], isDecidable),
                    attribute,
                    isDecidable,
                    response: responseItemDVO
                } as CreateAttributeRequestItemDVO;

            case "DeleteAttributeRequestItem":
                const deleteAttributeRequestItem = requestItem as DeleteAttributeRequestItemJSON;
                const localAttributeResultForDelete = await this.consumption.attributes.getAttribute({ id: deleteAttributeRequestItem.attributeId });
                const localAttributeDVOForDelete = await this.expandLocalAttributeDTO(localAttributeResultForDelete.value);

                return {
                    ...deleteAttributeRequestItem,
                    type: "DeleteAttributeRequestItemDVO",
                    id: "",
                    name: this.generateRequestItemName(requestItem["@type"], isDecidable),
                    isDecidable,
                    response: responseItemDVO,
                    attribute: localAttributeDVOForDelete
                } as DeleteAttributeRequestItemDVO;

            case "ProposeAttributeRequestItem":
                const proposeAttributeRequestItem = requestItem as ProposeAttributeRequestItemJSON;
                if (localRequestDTO) {
                    proposeAttributeRequestItem.attribute.owner = localRequestDTO.isOwn ? localRequestDTO.peer : this.identityController.address.toString();
                }

                let proposedValueOverruled = false;
                if (responseItemDVO && responseItemDVO.result === ResponseItemResult.Accepted) {
                    if (responseItemDVO.type === "AttributeSuccessionAcceptResponseItemDVO") {
                        const attributeSuccessionResponseItem = responseItemDVO as AttributeSuccessionAcceptResponseItemDVO;
                        proposedValueOverruled = !_.isEqual(attributeSuccessionResponseItem.successor.content.value, proposeAttributeRequestItem.attribute.value);
                    } else if (responseItemDVO.type === "AttributeAlreadySharedAcceptResponseItemDVO") {
                        const attributeAlreadySharedResponseItem = responseItemDVO as AttributeAlreadySharedAcceptResponseItemDVO;
                        proposedValueOverruled = !_.isEqual(attributeAlreadySharedResponseItem.attribute.content.value, proposeAttributeRequestItem.attribute.value);
                    } else {
                        const proposeAttributeResponseItem = responseItemDVO as ProposeAttributeAcceptResponseItemDVO;
                        proposedValueOverruled = !_.isEqual(proposeAttributeResponseItem.attribute.content.value, proposeAttributeRequestItem.attribute.value);
                    }
                }

                return {
                    ...proposeAttributeRequestItem,
                    type: "ProposeAttributeRequestItemDVO",
                    id: "",
                    name: this.generateRequestItemName(requestItem["@type"], isDecidable),
                    attribute: await this.expandAttribute(proposeAttributeRequestItem.attribute),
                    query: isDecidable ? await this.processAttributeQuery(proposeAttributeRequestItem.query) : await this.expandAttributeQuery(proposeAttributeRequestItem.query),
                    isDecidable,
                    response: responseItemDVO,
                    proposedValueOverruled
                } as ProposeAttributeRequestItemDVO;

            case "ShareAttributeRequestItem":
                const shareAttributeRequestItem = requestItem as ShareAttributeRequestItemJSON;
                const attributeDVO = await this.expandAttribute(shareAttributeRequestItem.attribute);

                if (responseItemDVO?.result === ResponseItemResult.Accepted) {
                    // We have to manually copy the attribute id here, otherwise we could not link to the local attribute
                    const shareAttributeResponseItem = responseItemDVO as ShareAttributeAcceptResponseItemDVO | undefined;
                    if (shareAttributeResponseItem) attributeDVO.id = shareAttributeResponseItem.attributeId;
                }

                return {
                    ...shareAttributeRequestItem,
                    type: "ShareAttributeRequestItemDVO",
                    id: "",
                    name: this.generateRequestItemName(requestItem["@type"], isDecidable),
                    attribute: attributeDVO,
                    isDecidable,
                    response: responseItemDVO
                } as ShareAttributeRequestItemDVO;

            case "AuthenticationRequestItem":
                const authenticationRequestItem = requestItem as AuthenticationRequestItemJSON;

                return {
                    ...authenticationRequestItem,
                    type: "AuthenticationRequestItemDVO",
                    id: "",
                    name: authenticationRequestItem.title,
                    isDecidable,
                    response: responseItemDVO
                } as AuthenticationRequestItemDVO;

            case "ConsentRequestItem":
                const consentRequestItem = requestItem as ConsentRequestItemJSON;

                return {
                    ...consentRequestItem,
                    type: "ConsentRequestItemDVO",
                    id: "",
                    name: this.generateRequestItemName(requestItem["@type"], isDecidable),
                    isDecidable,
                    response: responseItemDVO
                } as ConsentRequestItemDVO;

            case "FormFieldRequestItem":
                const formFieldRequestItem = requestItem as FormFieldRequestItemJSON;

                return {
                    ...formFieldRequestItem,
                    type: "FormFieldRequestItemDVO",
                    id: "",
                    name: formFieldRequestItem.title,
                    isDecidable,
                    response: responseItemDVO
                } as FormFieldRequestItemDVO;

            case "TransferFileOwnershipRequestItem":
                const transferFileOwnershipRequestItem = requestItem as TransferFileOwnershipRequestItemJSON;

                const fileReference = FileReference.from(transferFileOwnershipRequestItem.fileReference);
                const file = await this.expandFileReference(fileReference);

                return {
                    ...transferFileOwnershipRequestItem,
                    type: "TransferFileOwnershipRequestItemDVO",
                    id: "",
                    name: this.generateRequestItemName(requestItem["@type"], isDecidable),
                    isDecidable,
                    response: responseItemDVO,
                    file
                } as TransferFileOwnershipRequestItemDVO;

            default:
                return {
                    ...requestItem,
                    type: "RequestItemDVO",
                    id: "",
                    name: "i18n://dvo.requestItem.name",
                    isDecidable,
                    response: responseItemDVO
                };
        }
    }

    private generateRequestItemName(atType: string, isDecidable: boolean): string {
        if (isDecidable) return `i18n://dvo.requestItem.Decidable${atType}.name`;

        return `i18n://dvo.requestItem.${atType}.name`;
    }

    public async expandRequestGroupOrItem(
        requestGroupOrItem: RequestItemGroupJSON | RequestItemJSON,
        localRequestDTO?: LocalRequestDTO,
        responseGroupOrItemDVO?: ResponseItemDVO | ResponseItemGroupDVO
    ): Promise<RequestItemGroupDVO | RequestItemDVO> {
        if (requestGroupOrItem["@type"] === "RequestItemGroup") {
            let isDecidable = false;
            if (localRequestDTO && !localRequestDTO.isOwn && (localRequestDTO.status === "DecisionRequired" || localRequestDTO.status === "ManualDecisionRequired")) {
                isDecidable = true;
            }

            const requestItemGroup = requestGroupOrItem as RequestItemGroupJSON;
            const responseItemGroup = responseGroupOrItemDVO as ResponseItemGroupDVO | undefined;
            const itemDVOs = [];
            for (let i = 0; i < requestItemGroup.items.length; i++) {
                const requestItem = requestItemGroup.items[i];
                const responseItem = responseItemGroup?.items[i];
                itemDVOs.push(await this.expandRequestItem(requestItem, localRequestDTO, responseItem));
            }

            return {
                type: "RequestItemGroupDVO",
                items: itemDVOs,
                isDecidable,
                title: requestItemGroup.title,
                description: requestItemGroup.description,
                response: responseItemGroup
            };
        }

        if (!isRequestItemDerivation(requestGroupOrItem)) {
            throw new Error("A derivation of a RequestItem was expected.");
        }

        return await this.expandRequestItem(requestGroupOrItem, localRequestDTO, responseGroupOrItemDVO as ResponseItemDVO);
    }

    public async expandResponseItem(responseItem: ResponseItemJSON): Promise<ResponseItemDVO> {
        if (responseItem.result === "Accepted") {
            const name = `i18n://dvo.responseItem.${responseItem["@type"]}.acceptedName`;

            switch (responseItem["@type"]) {
                case "ReadAttributeAcceptResponseItem":
                    const readAttributeResponseItem = responseItem as ReadAttributeAcceptResponseItemJSON;

                    const localAttributeResultForRead = await this.consumption.attributes.getAttribute({ id: readAttributeResponseItem.attributeId });
                    if (localAttributeResultForRead.isError) {
                        if (!localAttributeResultForRead.error.equals(RuntimeErrors.general.recordNotFound())) throw localAttributeResultForRead.error;

                        return {
                            type: "AttributeAlreadyDeletedAcceptResponseItemDVO",
                            id: readAttributeResponseItem.attributeId,
                            name: name
                        } as AttributeAlreadyDeletedAcceptResponseItemDVO;
                    }

                    const localAttributeDVOForRead = await this.expandLocalAttributeDTO(localAttributeResultForRead.value);
                    return {
                        ...readAttributeResponseItem,
                        type: "ReadAttributeAcceptResponseItemDVO",
                        id: readAttributeResponseItem.attributeId,
                        name: name,
                        attribute: localAttributeDVOForRead
                    } as ReadAttributeAcceptResponseItemDVO;

                case "CreateAttributeAcceptResponseItem":
                    const createAttributeResponseItem = responseItem as CreateAttributeAcceptResponseItemJSON;

                    const localAttributeResultForCreate = await this.consumption.attributes.getAttribute({ id: createAttributeResponseItem.attributeId });
                    if (localAttributeResultForCreate.isError) {
                        if (!localAttributeResultForCreate.error.equals(RuntimeErrors.general.recordNotFound())) throw localAttributeResultForCreate.error;

                        return {
                            type: "AttributeAlreadyDeletedAcceptResponseItemDVO",
                            id: createAttributeResponseItem.attributeId,
                            name: name
                        } as AttributeAlreadyDeletedAcceptResponseItemDVO;
                    }

                    const localAttributeDVOForCreate = await this.expandLocalAttributeDTO(localAttributeResultForCreate.value);
                    return {
                        ...createAttributeResponseItem,
                        type: "CreateAttributeAcceptResponseItemDVO",
                        id: createAttributeResponseItem.attributeId,
                        name: name,
                        attribute: localAttributeDVOForCreate
                    } as CreateAttributeAcceptResponseItemDVO;

                case "DeleteAttributeAcceptResponseItem":
                    const deleteAttributeResponseItem = responseItem as DeleteAttributeAcceptResponseItemJSON;

                    return {
                        ...deleteAttributeResponseItem,
                        type: "DeleteAttributeAcceptResponseItemDVO",
                        id: "",
                        name: name
                    } as DeleteAttributeAcceptResponseItemDVO;

                case "ProposeAttributeAcceptResponseItem":
                    const proposeAttributeResponseItem = responseItem as ProposeAttributeAcceptResponseItemJSON;

                    const localAttributeResultForPropose = await this.consumption.attributes.getAttribute({ id: proposeAttributeResponseItem.attributeId });
                    if (localAttributeResultForPropose.isError) {
                        if (!localAttributeResultForPropose.error.equals(RuntimeErrors.general.recordNotFound())) throw localAttributeResultForPropose.error;

                        return {
                            type: "AttributeAlreadyDeletedAcceptResponseItemDVO",
                            id: proposeAttributeResponseItem.attributeId,
                            name: name
                        } as AttributeAlreadyDeletedAcceptResponseItemDVO;
                    }

                    const localAttributeDVOForPropose = await this.expandLocalAttributeDTO(localAttributeResultForPropose.value);
                    return {
                        ...proposeAttributeResponseItem,
                        type: "ProposeAttributeAcceptResponseItemDVO",
                        id: proposeAttributeResponseItem.attributeId,
                        name: name,
                        attribute: localAttributeDVOForPropose
                    } as ProposeAttributeAcceptResponseItemDVO;

                case "ShareAttributeAcceptResponseItem":
                    const shareAttributeResponseItem = responseItem as ShareAttributeAcceptResponseItemJSON;

                    const localAttributeResultForShare = await this.consumption.attributes.getAttribute({ id: shareAttributeResponseItem.attributeId });
                    if (localAttributeResultForShare.isError) {
                        if (!localAttributeResultForShare.error.equals(RuntimeErrors.general.recordNotFound())) throw localAttributeResultForShare.error;

                        return {
                            type: "AttributeAlreadyDeletedAcceptResponseItemDVO",
                            id: shareAttributeResponseItem.attributeId,
                            name: name
                        } as AttributeAlreadyDeletedAcceptResponseItemDVO;
                    }

                    const localAttributeDVOForShare = await this.expandLocalAttributeDTO(localAttributeResultForShare.value);
                    return {
                        ...shareAttributeResponseItem,
                        type: "ShareAttributeAcceptResponseItemDVO",
                        id: shareAttributeResponseItem.attributeId,
                        name: name,
                        attribute: localAttributeDVOForShare
                    } as ShareAttributeAcceptResponseItemDVO;

                case "FormFieldAcceptResponseItem":
                    const formFieldResponseItem = responseItem as FormFieldAcceptResponseItemJSON;

                    return {
                        ...formFieldResponseItem,
                        type: "FormFieldAcceptResponseItemDVO",
                        id: "",
                        name: name
                    } as FormFieldAcceptResponseItemDVO;

                case "TransferFileOwnershipAcceptResponseItem":
                    const transferFileOwnershipResponseItem = responseItem as TransferFileOwnershipAcceptResponseItemJSON;

                    const attributeResultForTransfer = await this.consumption.attributes.getAttribute({ id: transferFileOwnershipResponseItem.attributeId });
                    if (attributeResultForTransfer.isError) {
                        if (!attributeResultForTransfer.error.equals(RuntimeErrors.general.recordNotFound())) throw attributeResultForTransfer.error;

                        return {
                            type: "AttributeAlreadyDeletedAcceptResponseItemDVO",
                            id: transferFileOwnershipResponseItem.attributeId,
                            name: name
                        } as AttributeAlreadyDeletedAcceptResponseItemDVO;
                    }

                    const attributeDVOForTransfer = (await this.expandLocalAttributeDTO(attributeResultForTransfer.value)) as OwnIdentityAttributeDVO;

                    return {
                        ...transferFileOwnershipResponseItem,
                        type: "TransferFileOwnershipAcceptResponseItemDVO",
                        id: transferFileOwnershipResponseItem.attributeId,
                        name: name,
                        attributeId: transferFileOwnershipResponseItem.attributeId,
                        attribute: attributeDVOForTransfer
                    } as TransferFileOwnershipAcceptResponseItemDVO;

                case "AttributeSuccessionAcceptResponseItem":
                    const attributeSuccessionResponseItem = responseItem as AttributeSuccessionAcceptResponseItemJSON;

                    const localSuccessorResult = await this.consumption.attributes.getAttribute({ id: attributeSuccessionResponseItem.successorId });
                    if (localSuccessorResult.isError) {
                        if (!localSuccessorResult.error.equals(RuntimeErrors.general.recordNotFound())) throw localSuccessorResult.error;

                        return {
                            type: "AttributeAlreadyDeletedAcceptResponseItemDVO",
                            id: attributeSuccessionResponseItem.successorId,
                            name: name
                        } as AttributeAlreadyDeletedAcceptResponseItemDVO;
                    }

                    const localSuccessorDVO = await this.expandLocalAttributeDTO(localSuccessorResult.value);

                    const localPredecessorResult = await this.consumption.attributes.getAttribute({ id: attributeSuccessionResponseItem.predecessorId });
                    if (localPredecessorResult.isError && !localPredecessorResult.error.equals(RuntimeErrors.general.recordNotFound())) throw localPredecessorResult.error;

                    const localPredecessorDVO = localPredecessorResult.isSuccess ? await this.expandLocalAttributeDTO(localPredecessorResult.value) : undefined;

                    return {
                        ...attributeSuccessionResponseItem,
                        type: "AttributeSuccessionAcceptResponseItemDVO",
                        id: "",
                        name: name,
                        predecessor: localPredecessorDVO,
                        successor: localSuccessorDVO
                    } as AttributeSuccessionAcceptResponseItemDVO;

                case "AttributeAlreadySharedAcceptResponseItem":
                    const attributeAlreadySharedResponseItem = responseItem as AttributeAlreadySharedAcceptResponseItemJSON;

                    const localAttributeResult = await this.consumption.attributes.getAttribute({ id: attributeAlreadySharedResponseItem.attributeId });
                    if (localAttributeResult.isError) {
                        if (!localAttributeResult.error.equals(RuntimeErrors.general.recordNotFound())) throw localAttributeResult.error;

                        return {
                            type: "AttributeAlreadyDeletedAcceptResponseItemDVO",
                            id: attributeAlreadySharedResponseItem.attributeId,
                            name: name
                        } as AttributeAlreadyDeletedAcceptResponseItemDVO;
                    }

                    const localAttributeDVO = await this.expandLocalAttributeDTO(localAttributeResult.value);
                    return {
                        ...attributeAlreadySharedResponseItem,
                        type: "AttributeAlreadySharedAcceptResponseItemDVO",
                        id: "",
                        name: name,
                        attribute: localAttributeDVO
                    } as AttributeAlreadySharedAcceptResponseItemDVO;

                default:
                    return {
                        ...responseItem,
                        type: "AcceptResponseItemDVO",
                        id: "",
                        name: name
                    };
            }
        } else if (responseItem.result === "Rejected") {
            const rejectResponseItem = responseItem as RejectResponseItemJSON;
            return {
                ...rejectResponseItem,
                type: "RejectResponseItemDVO",
                id: "",
                name: "i18n://dvo.responseItem.rejected"
            } as RejectResponseItemDVO;
        } else {
            const errorResponseItem = responseItem as ErrorResponseItemJSON;
            return {
                ...errorResponseItem,
                type: "ErrorResponseItemDVO",
                id: "",
                name: "i18n://dvo.responseItem.error"
            } as ErrorResponseItemDVO;
        }
    }

    public async expandResponseGroupOrItem(responseGroupOrItem: ResponseItemGroupJSON | ResponseItemJSON): Promise<ResponseItemGroupDVO | ResponseItemDVO> {
        if (responseGroupOrItem["@type"] === "ResponseItemGroup") {
            const group = responseGroupOrItem as ResponseItemGroupJSON;
            const itemDVOs = [];
            for (const requestItem of group.items) {
                itemDVOs.push(await this.expandResponseItem(requestItem));
            }
            return {
                type: "ResponseItemGroupDVO",
                items: itemDVOs
            };
        }
        return await this.expandResponseItem(responseGroupOrItem as ResponseItemJSON);
    }

    public async expandLocalRequestDTO(request: LocalRequestDTO): Promise<LocalRequestDVO> {
        const response = request.response ? await this.expandLocalResponseDTO(request.response, request) : undefined;
        const requestDVO = await this.expandRequest(request.content, request, response);
        const peerDVO = await this.expandAddress(request.peer);
        let isDecidable = false;
        if (!request.isOwn && (request.status === "DecisionRequired" || request.status === "ManualDecisionRequired")) {
            isDecidable = true;
        }
        const directionLabel = request.isOwn ? "outgoing" : "incoming";
        const statusText = `i18n://dvo.localRequest.status.${request.status}`;
        const sourceType = request.source?.type ?? "unknown";

        const requestIdOutOfResponse = request.response ? request.response.content.requestId : "";

        return {
            ...request,
            id: request.id ? request.id : requestIdOutOfResponse,
            content: requestDVO,
            items: requestDVO.items,
            name: `i18n://dvo.localRequest.${sourceType}.${directionLabel}.${request.status}.name`,
            directionText: `i18n://dvo.localRequest.direction.${directionLabel}`,
            description: `i18n://dvo.localRequest.${sourceType}.${directionLabel}.${request.status}.description`,
            sourceTypeText: `i18n://dvo.localRequest.sourceType.${sourceType}`,
            type: "LocalRequestDVO",
            date: request.createdAt,
            createdBy: request.isOwn ? this.expandSelf() : peerDVO,
            decider: request.isOwn ? peerDVO : this.expandSelf(),
            peer: peerDVO,
            response,
            statusText: statusText,
            isDecidable
        };
    }

    public async expandLocalRequestDTOs(localRequests: LocalRequestDTO[]): Promise<LocalRequestDVO[]> {
        const localRequestPromises = localRequests.map((localRequest) => this.expandLocalRequestDTO(localRequest));
        return await Promise.all(localRequestPromises);
    }

    public async expandResponse(response: ResponseJSON, request: LocalRequestDTO): Promise<ResponseDVO> {
        const itemDVOs = [];
        for (const responseItem of response.items) {
            itemDVOs.push(await this.expandResponseGroupOrItem(responseItem));
        }
        return {
            id: request.id,
            name: "i18n://dvo.response.name",
            type: "ResponseDVO",
            ...response,
            items: itemDVOs
        };
    }

    public async expandLocalResponseDTO(response: LocalResponseDTO, request: LocalRequestDTO): Promise<LocalResponseDVO> {
        const responseDVO = await this.expandResponse(response.content, request);
        return {
            ...response,
            id: request.id,
            name: "i18n://dvo.localResponse.name",
            type: "LocalResponseDVO",
            date: response.createdAt,
            content: responseDVO,
            items: response.content.items
        };
    }

    public async expandLocalAttributeDTO(
        attribute: LocalAttributeDTO
    ): Promise<OwnIdentityAttributeDVO | PeerIdentityAttributeDVO | OwnRelationshipAttributeDVO | PeerRelationshipAttributeDVO | ThirdPartyRelationshipAttributeDVO> {
        const valueType = attribute.content.value["@type"];
        const localAttribute = await this.consumptionController.attributes.getLocalAttribute(CoreId.from(attribute.id));
        if (!localAttribute) throw new Error("Attribute not found");
        if (
            !(
                localAttribute instanceof OwnIdentityAttribute ||
                localAttribute instanceof PeerIdentityAttribute ||
                localAttribute instanceof OwnRelationshipAttribute ||
                localAttribute instanceof PeerRelationshipAttribute ||
                localAttribute instanceof ThirdPartyRelationshipAttribute
            )
        ) {
            throw new Error("Attribute has unknown type");
        }

        const owner = attribute.content.owner;
        const name = `i18n://dvo.attribute.name.${valueType}`;
        const description = `i18n://dvo.attribute.description.${valueType}`;
        const renderHints = localAttribute.content.value.renderHints.toJSON();
        const valueHints = localAttribute.content.value.valueHints.toJSON();

<<<<<<< HEAD
        if (localAttribute instanceof OwnIdentityAttribute) {
=======
        if (localAttribute.shareInfo) {
            const peer = localAttribute.shareInfo.peer.toString();
            if (localAttribute.content instanceof RelationshipAttribute) {
                const relationshipAttribute = localAttribute.content;
                const value = relationshipAttribute.value;
                if ("title" in value) {
                    name = value.title;
                }
                if ("description" in value && !!value.description) {
                    description = value.description;
                }

                // Peer shared RelationshipAttribute
                if (relationshipAttribute.owner.toString() === peer) {
                    return {
                        type: "PeerRelationshipAttributeDVO",
                        id: attribute.id,
                        name,
                        key: relationshipAttribute.key,
                        confidentiality: relationshipAttribute.confidentiality,
                        description,
                        content: attribute.content,
                        value: attribute.content.value,
                        date: attribute.createdAt,
                        owner,
                        renderHints,
                        valueHints,
                        createdAt: attribute.createdAt,
                        isOwn: false,
                        peer: peer,
                        isDraft: false,
                        requestReference: localAttribute.shareInfo.requestReference?.toString(),
                        notificationReference: localAttribute.shareInfo.notificationReference?.toString(),
                        sourceAttribute: localAttribute.shareInfo.sourceAttribute?.toString(),
                        thirdPartyAddress: localAttribute.shareInfo.thirdPartyAddress?.toString(),
                        valueType,
                        isTechnical: relationshipAttribute.isTechnical,
                        deletionStatus: localAttribute.deletionInfo?.deletionStatus,
                        deletionDate: localAttribute.deletionInfo?.deletionDate.toString(),
                        wasViewedAt: attribute.wasViewedAt
                    };
                }
                // Own shared RelationshipAttribute
                return {
                    type: "OwnRelationshipAttributeDVO",
                    id: attribute.id,
                    name,
                    key: relationshipAttribute.key,
                    confidentiality: relationshipAttribute.confidentiality,
                    description,
                    content: attribute.content,
                    value: attribute.content.value,
                    date: attribute.createdAt,
                    owner,
                    renderHints,
                    valueHints,
                    createdAt: attribute.createdAt,
                    isOwn: true,
                    peer: peer,
                    isDraft: false,
                    requestReference: localAttribute.shareInfo.requestReference?.toString(),
                    notificationReference: localAttribute.shareInfo.notificationReference?.toString(),
                    sourceAttribute: localAttribute.shareInfo.sourceAttribute?.toString(),
                    thirdPartyAddress: localAttribute.shareInfo.thirdPartyAddress?.toString(),
                    valueType,
                    isTechnical: relationshipAttribute.isTechnical,
                    deletionStatus: localAttribute.deletionInfo?.deletionStatus,
                    deletionDate: localAttribute.deletionInfo?.deletionDate.toString(),
                    wasViewedAt: attribute.wasViewedAt
                };
            }
            const identityAttribute = localAttribute.content;

            if (identityAttribute.owner.toString() === peer) {
                // Peer shared IdentityAttribute
                return {
                    type: "PeerAttributeDVO",
                    id: attribute.id,
                    name,
                    description,
                    content: attribute.content,
                    value: attribute.content.value,
                    date: attribute.createdAt,
                    owner: owner,
                    renderHints,
                    valueHints,
                    createdAt: attribute.createdAt,
                    isOwn: false,
                    peer: peer,
                    isDraft: false,
                    requestReference: localAttribute.shareInfo.requestReference?.toString(),
                    notificationReference: localAttribute.shareInfo.notificationReference?.toString(),
                    tags: identityAttribute.tags,
                    valueType,
                    deletionStatus: localAttribute.deletionInfo?.deletionStatus,
                    deletionDate: localAttribute.deletionInfo?.deletionDate.toString(),
                    wasViewedAt: attribute.wasViewedAt
                };
            }
            // Own Shared IdentityAttribute
>>>>>>> 27af1776
            return {
                type: "OwnIdentityAttributeDVO",
                id: attribute.id,
                name,
                description,
                date: attribute.createdAt,
                content: attribute.content,
                owner: owner,
                value: attribute.content.value,
                valueType,
                renderHints,
                valueHints,
                isDraft: false,
                isOwn: true,
                isValid: true,
                createdAt: attribute.createdAt,
                wasViewedAt: attribute.wasViewedAt,
                succeeds: attribute.succeeds,
                succeededBy: attribute.succeededBy,
                tags: localAttribute.content.tags,
                isDefault: attribute.isDefault,
                forwardingPeers: localAttribute.getPeers().map((peerAddress) => peerAddress.toString()),
                forwardedSharingInfos: this.expandForwardedSharingInfos(localAttribute)
            };
        }

        if (localAttribute instanceof PeerIdentityAttribute) {
            return {
                type: "PeerIdentityAttributeDVO",
                id: attribute.id,
                name,
                description,
                date: attribute.createdAt,
                content: attribute.content,
                owner: owner,
                value: attribute.content.value,
                valueType,
                renderHints,
                valueHints,
<<<<<<< HEAD
                isDraft: false,
                isOwn: false,
                isValid: true,
=======
>>>>>>> 27af1776
                createdAt: attribute.createdAt,
                wasViewedAt: attribute.wasViewedAt,
                succeeds: attribute.succeeds,
                succeededBy: attribute.succeededBy,
                tags: localAttribute.content.tags,
                peer: localAttribute.peerSharingInfo.peer.toString(),
                sourceReference: localAttribute.peerSharingInfo.sourceReference.toString(),
                deletionDate: localAttribute.peerSharingInfo.deletionInfo?.deletionDate.toString(),
                deletionStatus: localAttribute.peerSharingInfo.deletionInfo?.deletionStatus
            };
        }

        if (localAttribute instanceof OwnRelationshipAttribute) {
            return {
                type: "OwnRelationshipAttributeDVO",
                id: attribute.id,
                name,
                description,
                date: attribute.createdAt,
                content: attribute.content,
                owner,
                value: attribute.content.value,
                valueType,
                renderHints,
                valueHints,
                isDraft: false,
                isOwn: true,
                isValid: true,
                createdAt: attribute.createdAt,
                wasViewedAt: attribute.wasViewedAt,
                succeeds: attribute.succeeds,
                succeededBy: attribute.succeededBy,
                key: localAttribute.content.key,
                confidentiality: localAttribute.content.confidentiality,
                isTechnical: localAttribute.content.isTechnical,
                peer: localAttribute.peerSharingInfo.peer.toString(),
                sourceReference: localAttribute.peerSharingInfo.sourceReference.toString(),
                deletionStatus: localAttribute.peerSharingInfo.deletionInfo?.deletionStatus,
                deletionDate: localAttribute.peerSharingInfo.deletionInfo?.deletionDate.toString(),
                forwardingPeers: localAttribute.getThirdParties().map((thirdPartyAddress) => thirdPartyAddress.toString()),
                forwardedSharingInfos: this.expandForwardedSharingInfos(localAttribute)
            };
        }

        if (localAttribute instanceof PeerRelationshipAttribute) {
            return {
                type: "PeerRelationshipAttributeDVO",
                id: attribute.id,
                name,
                description,
                date: attribute.createdAt,
                content: attribute.content,
                owner,
                value: attribute.content.value,
                valueType,
                renderHints,
                valueHints,
                isDraft: false,
                isOwn: false,
                isValid: true,
                createdAt: attribute.createdAt,
                wasViewedAt: attribute.wasViewedAt,
                succeeds: attribute.succeeds,
                succeededBy: attribute.succeededBy,
                key: localAttribute.content.key,
                confidentiality: localAttribute.content.confidentiality,
                isTechnical: localAttribute.content.isTechnical,
                peer: localAttribute.peerSharingInfo.peer.toString(),
                sourceReference: localAttribute.peerSharingInfo.sourceReference.toString(),
                deletionStatus: localAttribute.peerSharingInfo.deletionInfo?.deletionStatus,
                deletionDate: localAttribute.peerSharingInfo.deletionInfo?.deletionDate.toString(),
                forwardingPeers: localAttribute.getThirdParties().map((thirdPartyAddress) => thirdPartyAddress.toString()),
                forwardedSharingInfos: this.expandForwardedSharingInfos(localAttribute)
            };
        }

        return {
            type: "ThirdPartyRelationshipAttributeDVO",
            id: attribute.id,
            name,
            description,
            date: attribute.createdAt,
            content: attribute.content,
            owner,
            value: attribute.content.value,
            valueType,
            renderHints,
            valueHints,
<<<<<<< HEAD
            isDraft: false,
            isOwn: false,
            isValid: true,
=======
>>>>>>> 27af1776
            createdAt: attribute.createdAt,
            wasViewedAt: attribute.wasViewedAt,
            succeeds: attribute.succeeds,
            succeededBy: attribute.succeededBy,
            key: localAttribute.content.key,
            confidentiality: localAttribute.content.confidentiality,
            isTechnical: localAttribute.content.isTechnical,
            peer: localAttribute.peerSharingInfo.peer.toString(),
            initialAttributePeer: localAttribute.peerSharingInfo.initialAttributePeer.toString(),
            sourceReference: localAttribute.peerSharingInfo.sourceReference.toString(),
            deletionStatus: localAttribute.peerSharingInfo.deletionInfo?.deletionStatus,
            deletionDate: localAttribute.peerSharingInfo.deletionInfo?.deletionDate.toString()
        };
    }

    public async expandLocalAttributeDTOs(
        attributes: LocalAttributeDTO[]
    ): Promise<(OwnIdentityAttributeDVO | PeerIdentityAttributeDVO | OwnRelationshipAttributeDVO | PeerRelationshipAttributeDVO | ThirdPartyRelationshipAttributeDVO)[]> {
        const attributesPromise = attributes.map((attribute) => this.expandLocalAttributeDTO(attribute));
        return await Promise.all(attributesPromise);
    }

    private expandForwardedSharingInfos(localAttribute: AttributeWithForwardedSharingInfos): ForwardedSharingInfoDVO[] | undefined {
        return localAttribute.forwardedSharingInfos?.map((sharingInfo) => ({
            type: "ForwardedSharingInfoDVO",
            peer: sharingInfo.peer.toString(),
            sourceReference: sharingInfo.sourceReference.toString(),
            sharedAt: sharingInfo.sharedAt.toString(),
            deletionDate: sharingInfo.deletionInfo?.deletionDate.toString(),
            deletionStatus: sharingInfo.deletionInfo?.deletionStatus
        }));
    }

    public async expandAttributeQuery(
        query: IdentityAttributeQueryJSON | RelationshipAttributeQueryJSON | ThirdPartyRelationshipAttributeQueryJSON | IQLQueryJSON
    ): Promise<AttributeQueryDVO> {
        switch (query["@type"]) {
            case "IdentityAttributeQuery":
                return this.expandIdentityAttributeQuery(query);
            case "RelationshipAttributeQuery":
                return await this.expandRelationshipAttributeQuery(query);
            case "ThirdPartyRelationshipAttributeQuery":
                return await this.expandThirdPartyRelationshipAttributeQuery(query);
            case "IQLQuery":
                return this.expandIQLQuery(query);
            default:
                throw new Error("Wrong attribute query");
        }
    }

    public expandIdentityAttributeQuery(query: IdentityAttributeQueryJSON): IdentityAttributeQueryDVO {
        const valueType = query.valueType;
        const name = `i18n://dvo.attribute.name.${valueType}`;
        const description = `i18n://dvo.attribute.description.${valueType}`;

        const hints = this.getHintsForValueType(valueType);

        return {
            type: "IdentityAttributeQueryDVO",
            id: "",
            name,
            description,
            valueType,
            renderHints: hints.renderHints,
            valueHints: hints.valueHints,
            isProcessed: false
        };
    }

    public async expandRelationshipAttributeQuery(query: RelationshipAttributeQueryJSON): Promise<RelationshipAttributeQueryDVO> {
        const valueType = query.attributeCreationHints.valueType;
        let name = "i18n://dvo.attributeQuery.name.RelationshipAttributeQuery";
        let description = "i18n://dvo.attributeQuery.description.RelationshipAttributeQuery";
        if (query.attributeCreationHints.title) {
            name = query.attributeCreationHints.title;
        }
        if (query.attributeCreationHints.description) {
            description = query.attributeCreationHints.description;
        }

        const hints = this.getHintsForValueType(valueType);
        if (query.attributeCreationHints.valueHints) {
            hints.valueHints = query.attributeCreationHints.valueHints;
        }

        return {
            type: "RelationshipAttributeQueryDVO",
            id: "",
            name,
            description,
            owner: await this.expandAddress(query.owner),
            key: query.key,
            attributeCreationHints: query.attributeCreationHints,
            renderHints: hints.renderHints,
            valueHints: hints.valueHints,
            isProcessed: false,
            valueType
        };
    }

    public async expandThirdPartyRelationshipAttributeQuery(query: ThirdPartyRelationshipAttributeQueryJSON): Promise<ThirdPartyRelationshipAttributeQueryDVO> {
        const name = "i18n://dvo.attributeQuery.name.ThirdPartyRelationshipAttributeQuery";
        const description = "i18n://dvo.attributeQuery.description.ThirdPartyRelationshipAttributeQuery";

        const thirdParty = await Promise.all(query.thirdParty.map((tp) => this.expandAddress(tp)));
        return {
            type: "ThirdPartyRelationshipAttributeQueryDVO",
            id: "",
            name,
            description,
            owner: await this.expandAddress(query.owner),
            thirdParty,
            key: query.key,
            isProcessed: false
        };
    }

    public expandIQLQuery(query: IQLQueryJSON): IQLQueryDVO {
        const name = "i18n://dvo.attributeQuery.name.IQLQuery";
        const description = "i18n://dvo.attributeQuery.description.IQLQuery";

        let renderHints;
        let valueHints;
        let valueType;
        let tags: string[] | undefined;
        if (query.attributeCreationHints?.valueType) {
            valueType = query.attributeCreationHints.valueType;
        }

        if (valueType) {
            const hints = this.getHintsForValueType(valueType);
            renderHints = hints.renderHints;
            valueHints = hints.valueHints;
        }

        if (query.attributeCreationHints?.tags) {
            tags = query.attributeCreationHints.tags;
        }

        return {
            type: "IQLQueryDVO",
            id: "",
            name,
            description,
            queryString: query.queryString,
            isProcessed: false,
            attributeCreationHints: query.attributeCreationHints,
            valueType,
            renderHints,
            valueHints,
            tags
        };
    }

    private getHintsForValueType(valueType: string): { renderHints: RenderHintsJSON; valueHints: ValueHintsJSON } {
        const valueTypeClass = SerializableBase.getModule(valueType, 1);
        if (!valueTypeClass) {
            throw new Error(`No class implementation found for ${valueType}`);
        }
        let renderHints: RenderHintsJSON = {
            "@type": "RenderHints",
            editType: RenderHintsEditType.InputLike,
            technicalType: RenderHintsTechnicalType.String
        };
        let valueHints: ValueHintsJSON = {
            "@type": "ValueHints",
            max: 200
        };
        if (valueTypeClass.renderHints && valueTypeClass.renderHints instanceof RenderHints) {
            renderHints = valueTypeClass.renderHints.toJSON();
        }
        if (valueTypeClass.valueHints && valueTypeClass.valueHints instanceof ValueHints) {
            valueHints = valueTypeClass.valueHints.toJSON();
        }

        return { renderHints, valueHints };
    }

    public async processAttributeQuery(
        attributeQuery: IdentityAttributeQueryJSON | RelationshipAttributeQueryJSON | ThirdPartyRelationshipAttributeQueryJSON | IQLQueryJSON
    ): Promise<ProcessedAttributeQueryDVO> {
        switch (attributeQuery["@type"]) {
            case "IdentityAttributeQuery":
                return await this.processIdentityAttributeQuery(attributeQuery);
            case "RelationshipAttributeQuery":
                return await this.processRelationshipAttributeQuery(attributeQuery);
            case "ThirdPartyRelationshipAttributeQuery":
                return await this.processThirdPartyRelationshipAttributeQuery(attributeQuery);
            case "IQLQuery":
                return await this.processIQLQuery(attributeQuery);
            default:
                throw new Error("Wrong attribute query");
        }
    }

    public async processIdentityAttributeQuery(query: IdentityAttributeQueryJSON): Promise<ProcessedIdentityAttributeQueryDVO> {
        const matchedAttributeDTOs = await this.consumption.attributes.executeIdentityAttributeQuery({
            query
        });
        if (matchedAttributeDTOs.isError) throw matchedAttributeDTOs.error;

        const matchedAttributeDTOsSortedByDefaultFirst = matchedAttributeDTOs.value.sort((attribute1, attribute2) =>
            attribute1.isDefault === attribute2.isDefault ? 0 : attribute1.isDefault ? -1 : 1
        );
        const matchedAttributeDVOs = await this.expandLocalAttributeDTOs(matchedAttributeDTOsSortedByDefaultFirst);

        return {
            ...this.expandIdentityAttributeQuery(query),
            type: "ProcessedIdentityAttributeQueryDVO",
            results: matchedAttributeDVOs as OwnIdentityAttributeDVO[],
            isProcessed: true
        };
    }

    public async processRelationshipAttributeQuery(query: RelationshipAttributeQueryJSON): Promise<ProcessedRelationshipAttributeQueryDVO> {
        const matchedAttributeDTOResult = await this.consumption.attributes.executeRelationshipAttributeQuery({
            query
        });
        if (matchedAttributeDTOResult.isError) {
            if (matchedAttributeDTOResult.error.code !== "error.runtime.recordNotFound") throw matchedAttributeDTOResult.error;

            return {
                ...(await this.expandRelationshipAttributeQuery(query)),
                type: "ProcessedRelationshipAttributeQueryDVO",
                results: [],
                isProcessed: true
            };
        }
        const matchedAttributeDVOs = await this.expandLocalAttributeDTO(matchedAttributeDTOResult.value);

        return {
            ...(await this.expandRelationshipAttributeQuery(query)),
            type: "ProcessedRelationshipAttributeQueryDVO",
            results: [matchedAttributeDVOs as OwnRelationshipAttributeDVO | PeerRelationshipAttributeDVO],
            isProcessed: true
        };
    }

    public async processThirdPartyRelationshipAttributeQuery(query: ThirdPartyRelationshipAttributeQueryJSON): Promise<ProcessedThirdPartyRelationshipAttributeQueryDVO> {
        const matchedAttributeDTOResult = await this.consumption.attributes.executeThirdPartyRelationshipAttributeQuery({ query });
        const matchedAttributeDVOs = await this.expandLocalAttributeDTOs(matchedAttributeDTOResult.value);

        return {
            ...(await this.expandThirdPartyRelationshipAttributeQuery(query)),
            type: "ProcessedThirdPartyRelationshipAttributeQueryDVO",
            results: matchedAttributeDVOs as (OwnRelationshipAttributeDVO | PeerRelationshipAttributeDVO)[],
            isProcessed: true
        };
    }

    public async processIQLQuery(query: IQLQueryJSON): Promise<ProcessedIQLQueryDVO> {
        const matchedAttributeDTOResult = await this.consumption.attributes.executeIQLQuery({ query });
        const matchedAttributeDVOs = await this.expandLocalAttributeDTOs(matchedAttributeDTOResult.value);

        let valueType: string | undefined;
        let renderHints: RenderHintsJSON | undefined;
        let valueHints: ValueHintsJSON | undefined;

        if (matchedAttributeDVOs.length > 0 && matchedAttributeDVOs.every((dvo) => dvo.valueType === matchedAttributeDVOs[0].valueType)) {
            valueType = matchedAttributeDVOs[0].valueType;
            renderHints = matchedAttributeDVOs[0].renderHints;
            valueHints = matchedAttributeDVOs[0].valueHints;
        } else {
            if (query.attributeCreationHints?.valueType) {
                valueType = query.attributeCreationHints.valueType;
            }

            if (valueType) {
                const hints = this.getHintsForValueType(valueType);
                renderHints = hints.renderHints;
                valueHints = hints.valueHints;
            }
        }

        return {
            ...this.expandIQLQuery(query),
            type: "ProcessedIQLQueryDVO",
            results: matchedAttributeDVOs as OwnIdentityAttributeDVO[],
            isProcessed: true,
            valueType,
            renderHints,
            valueHints
        };
    }

    private async expandIdentityAttribute(attribute: IdentityAttributeJSON, attributeInstance: IdentityAttribute): Promise<DraftIdentityAttributeDVO> {
        const valueType = attribute.value["@type"];
        const name = `i18n://dvo.attribute.name.${valueType}`;
        const description = `i18n://dvo.attribute.description.${valueType}`;
        const renderHints = attributeInstance.value.renderHints.toJSON();
        const valueHints = attributeInstance.value.valueHints.toJSON();

        const owner = await this.expandAddress(attribute.owner);
        return {
            type: "DraftIdentityAttributeDVO",
            content: attribute,
            name,
            description,
            id: "",
            owner: owner,
            renderHints,
            valueHints,
            value: attribute.value,
            isDraft: true,
            isOwn: owner.isSelf,
            valueType,
            tags: attributeInstance.tags ?? []
        };
    }

    private async expandRelationshipAttribute(attribute: RelationshipAttributeJSON, attributeInstance: RelationshipAttribute): Promise<DraftRelationshipAttributeDVO> {
        const valueType = attribute.value["@type"];
        let name = `i18n://dvo.attribute.name.${valueType}`;
        let description = `i18n://dvo.attribute.description.${valueType}`;
        const renderHints = attributeInstance.value.renderHints.toJSON();
        const valueHints = attributeInstance.value.valueHints.toJSON();

        const value = attributeInstance.value;
        if ("title" in value) {
            name = value.title;
        }
        if ("description" in value && !!value.description) {
            description = value.description;
        }

        const owner = await this.expandAddress(attribute.owner);
        return {
            type: "DraftRelationshipAttributeDVO",
            content: attribute,
            name,
            description,
            key: attribute.key,
            confidentiality: attribute.confidentiality,
            isTechnical: !!attribute.isTechnical,
            id: "",
            owner: owner,
            renderHints,
            valueHints,
            value: attribute.value,
            isDraft: true,
            isOwn: owner.isSelf,
            valueType
        };
    }

    public async expandAttribute(attribute: IdentityAttributeJSON | RelationshipAttributeJSON): Promise<DraftIdentityAttributeDVO | DraftRelationshipAttributeDVO> {
        const attributeInstance = Serializable.fromUnknown(attribute);
        if (attributeInstance instanceof IdentityAttribute) return await this.expandIdentityAttribute(attribute as IdentityAttributeJSON, attributeInstance);
        if (attributeInstance instanceof RelationshipAttribute) return await this.expandRelationshipAttribute(attribute as RelationshipAttributeJSON, attributeInstance);

        throw new Error("Wrong attribute instance");
    }

    public async expandAttributes(attributes: (IdentityAttributeJSON | RelationshipAttributeJSON)[]): Promise<(DraftIdentityAttributeDVO | DraftRelationshipAttributeDVO)[]> {
        const attributesPromise = attributes.map((attribute) => this.expandAttribute(attribute));
        return await Promise.all(attributesPromise);
    }

    public expandSelf(): IdentityDVO {
        const name = "i18n://dvo.identity.self.name";
        const initials = "i18n://dvo.identity.self.initials";

        return {
            id: this.identityController.address.toString(),
            type: "IdentityDVO",
            name: name,
            initials: initials,
            description: "i18n://dvo.identity.self.description",
            isSelf: true,
            hasRelationship: false
        };
    }

    public expandUnknown(address: string): IdentityDVO {
        return {
            id: address,
            type: "IdentityDVO",
            name: "i18n://dvo.identity.unknown",
            initials: "",
            description: "i18n://dvo.identity.unknown",
            publicKey: "i18n://dvo.identity.publicKey.unknown",
            isSelf: false,
            hasRelationship: false
        };
    }

    public async expandAddress(address: string): Promise<IdentityDVO> {
        if (this.identityController.isMe(CoreAddress.from(address))) {
            return this.expandSelf();
        }

        const result = await this.transport.relationships.getRelationshipByAddress({ address });
        // revoked relationships should be treated as non-existent as they will never have attributes attached
        if (result.isSuccess && result.value.status !== RelationshipStatus.Rejected && result.value.status !== RelationshipStatus.Revoked) {
            return await this.expandRelationshipDTO(result.value);
        }

        const requestResult = (
            await this.consumption.incomingRequests.getRequests({
                query: {
                    peer: address,
                    status: [LocalRequestStatus.ManualDecisionRequired, LocalRequestStatus.DecisionRequired]
                }
            })
        ).value;
        if (requestResult.length > 0) {
            // with no relationship max 1 request available
            return this.expandAddressFromRequest(requestResult[0]);
        }

        return this.expandUnknown(address);
    }

    public async expandAddresses(addresses: string[]): Promise<IdentityDVO[]> {
        const relationshipPromises = addresses.map((address) => this.expandAddress(address));
        return await Promise.all(relationshipPromises);
    }

    public async expandRecipientDTO(recipient: RecipientDTO): Promise<RecipientDVO> {
        const identity = await this.expandAddress(recipient.address);
        return {
            ...identity,
            type: "RecipientDVO",
            receivedAt: recipient.receivedAt,
            receivedByDevice: recipient.receivedByDevice
        };
    }

    public async expandRecipientDTOs(recipients: RecipientDTO[]): Promise<RecipientDVO[]> {
        const relationshipPromises = recipients.map((recipient) => this.expandRecipientDTO(recipient));
        return await Promise.all(relationshipPromises);
    }

    private expandAddressFromRequest(request: LocalRequestDTO): IdentityDVO {
        const sharedAttributesOnNewRelationship = this.getSharedAttributesFromRequest(request);
        const address = request.peer;
        const name = this.getNameFromAttributeContents(sharedAttributesOnNewRelationship);

        return {
            type: "IdentityDVO",
            id: address,
            name: name ?? "i18n://dvo.identity.unknown",
            initials: name ? (name.match(/\b\w/g) ?? []).join("") : "",
            description: "i18n://dvo.identity.unknown",
            isSelf: false,
            hasRelationship: false
        };
    }

    private getSharedAttributesFromRequest(request: LocalRequestDTO): (IdentityAttributeJSON | RelationshipAttributeJSON)[] {
        let shareAttributeRequestItems: ShareAttributeRequestItemJSON[] = [];
        shareAttributeRequestItems = shareAttributeRequestItems.concat(
            request.content.items.filter((item) => item["@type"] === "ShareAttributeRequestItem") as ShareAttributeRequestItemJSON[]
        );

        const itemGroups = request.content.items.filter((item) => item["@type"] === "RequestItemGroup") as RequestItemGroupJSON[];
        itemGroups.forEach((itemGroup) => {
            shareAttributeRequestItems = shareAttributeRequestItems.concat(
                itemGroup.items.filter((item) => item["@type"] === "ShareAttributeRequestItem") as ShareAttributeRequestItemJSON[]
            );
        });
        return shareAttributeRequestItems.map((item) => item.attribute);
    }

    private getNameFromAttributeContents(attributes: (IdentityAttributeJSON | RelationshipAttributeJSON)[]): string | undefined {
        const stringByType: Record<string, undefined | string> = {};
        attributes.forEach((attribute) => {
            const valueType = attribute.value["@type"];
            const nameRelevantAttributeTypes = ["DisplayName", "GivenName", "MiddleName", "Surname", "Sex"];
            if (nameRelevantAttributeTypes.includes(valueType)) {
                const attributeValue = attribute.value as DisplayNameJSON | GivenNameJSON | MiddleNameJSON | SurnameJSON | SexJSON;
                if (stringByType[valueType] && valueType === "GivenName") {
                    stringByType[valueType] += ` ${attributeValue.value}`;
                } else {
                    stringByType[valueType] = attributeValue.value;
                }
            }
        });

        if (stringByType["DisplayName"]) {
            return stringByType["DisplayName"];
        } else if (stringByType["MiddleName"] && stringByType["GivenName"] && stringByType["Surname"]) {
            return `${stringByType["GivenName"]} ${stringByType["MiddleName"]} ${stringByType["Surname"]}`;
        } else if (stringByType["GivenName"] && stringByType["Surname"]) {
            return `${stringByType["GivenName"]} ${stringByType["Surname"]}`;
        } else if (stringByType["Sex"] && stringByType["Surname"]) {
            return `i18n://dvo.identity.Salutation.${stringByType["Sex"]} ${stringByType["Surname"]}`;
        } else if (stringByType["Surname"]) {
            return `${stringByType["Surname"]}`;
        }
        return;
    }

    private async createRelationshipDVO(relationship: RelationshipDTO): Promise<RelationshipDVO> {
        const relationshipSetting = await this.getRelationshipSettingDVO(relationship);

        const stringByType: Record<string, undefined | string> = {};
        const relationshipAttributesResult = await this.consumption.attributes.getPeerAttributes({ peer: relationship.peer });
        const expandedAttributes = await this.expandLocalAttributeDTOs(relationshipAttributesResult.value);
        const attributesByType: Record<string, undefined | LocalAttributeDVO[]> = {};
        for (const attribute of expandedAttributes) {
            const valueType = attribute.content.value["@type"];
            const item = attributesByType[valueType];
            if (item) {
                item.push(attribute);
            } else {
                attributesByType[valueType] = [attribute];
            }

            const nameRelevantAttributeTypes = ["DisplayName", "GivenName", "MiddleName", "Surname", "Sex"];
            if (nameRelevantAttributeTypes.includes(valueType)) {
                const attributeValue = attribute.content.value as DisplayNameJSON | GivenNameJSON | MiddleNameJSON | SurnameJSON | SexJSON;

                if (stringByType[valueType] && valueType === "GivenName") {
                    stringByType[valueType] += ` ${attributeValue.value}`;
                } else {
                    stringByType[valueType] = attributeValue.value;
                }
            }
        }

        const sendMailDisabledResult = await this.consumption.attributes.getPeerAttributes({
            peer: relationship.peer,
            query: { "content.value.@type": "Consent", "content.key": "__App_Contact_sendMailDisabled" }
        });
        const sendMailDisabled = sendMailDisabledResult.value.length > 0;

        const direction = this.identityController.isMe(CoreAddress.from(relationship.auditLog[0].createdBy)) ? RelationshipDirection.Outgoing : RelationshipDirection.Incoming;

        let statusText = "";
        switch (relationship.status) {
            case RelationshipStatus.Pending:
                statusText =
                    direction === RelationshipDirection.Outgoing ? DataViewTranslateable.transport.relationshipOutgoing : DataViewTranslateable.transport.relationshipIncoming;
                break;
            case RelationshipStatus.Rejected:
                statusText = DataViewTranslateable.transport.relationshipRejected;
                break;
            case RelationshipStatus.Revoked:
                statusText = DataViewTranslateable.transport.relationshipRevoked;
                break;
            case RelationshipStatus.Active:
                statusText = DataViewTranslateable.transport.relationshipActive;
                break;
            case RelationshipStatus.Terminated:
                statusText = DataViewTranslateable.transport.relationshipTerminated;
                break;
            case RelationshipStatus.DeletionProposed:
                statusText = DataViewTranslateable.transport.relationshipDeletionProposed;
                break;
        }

        const creationDate = relationship.auditLog[0].createdAt;

        let name;
        if (stringByType["DisplayName"]) {
            name = stringByType["DisplayName"];
        } else if (stringByType["MiddleName"] && stringByType["GivenName"] && stringByType["Surname"]) {
            name = `${stringByType["GivenName"]} ${stringByType["MiddleName"]} ${stringByType["Surname"]}`;
        } else if (stringByType["GivenName"] && stringByType["Surname"]) {
            name = `${stringByType["GivenName"]} ${stringByType["Surname"]}`;
        } else if (stringByType["Sex"] && stringByType["Surname"]) {
            name = `i18n://dvo.identity.Salutation.${stringByType["Sex"]} ${stringByType["Surname"]}`;
        } else if (stringByType["Surname"]) {
            name = `${stringByType["Surname"]}`;
        } else {
            name = "i18n://dvo.identity.unknown";
        }

        return {
            id: relationship.id,
            name: relationshipSetting.userTitle ?? name,
            originalName: relationshipSetting.userTitle ? name : undefined,
            description: relationshipSetting.userDescription ?? statusText,
            date: creationDate,
            image: "",
            type: "RelationshipDVO",
            status: relationship.status,
            peerDeletionStatus: relationship.peerDeletionInfo?.deletionStatus,
            peerDeletionDate: relationship.peerDeletionInfo?.deletionDate,
            statusText: statusText,
            direction: direction,
            isPinned: relationshipSetting.isPinned,
            attributeMap: attributesByType,
            items: expandedAttributes,
            nameMap: stringByType,
            templateId: relationship.templateId,
            auditLog: relationship.auditLog,
            creationContent: relationship.creationContent,
            sendMailDisabled
        };
    }

    private async getRelationshipSettingDVO(relationship: RelationshipDTO): Promise<RelationshipSettingDVO> {
        const settingResult = await this.consumption.settings.getSettings({
            query: {
                scope: "Relationship",
                reference: relationship.id
            }
        });

        const defaultSetting = { isPinned: false };

        if (settingResult.value.length === 0) return defaultSetting;

        const latestSetting = settingResult.value.reduce((prev, current) => (prev.createdAt > current.createdAt ? prev : current));
        const value = latestSetting.value;

        if (typeof value !== "object") return defaultSetting;

        return { ...defaultSetting, ...value };
    }

    public async expandRelationshipDTO(relationship: RelationshipDTO): Promise<IdentityDVO> {
        const relationshipDVO = await this.createRelationshipDVO(relationship);
        const initials = (relationshipDVO.name.match(/\b\w/g) ?? []).join("");

        return {
            type: "IdentityDVO",
            id: relationship.peer,
            name: relationshipDVO.name,
            originalName: relationshipDVO.originalName,
            date: relationshipDVO.date,
            description: relationshipDVO.description,
            publicKey: relationship.peerIdentity.publicKey,
            initials,
            isSelf: false,
            hasRelationship: true,
            relationship: relationshipDVO,
            items: relationshipDVO.items
        };
    }

    public async expandIdentityDTO(identity: IdentityDTO): Promise<IdentityDVO> {
        return await this.expandAddress(identity.address);
    }

    public async expandRelationshipDTOs(relationships: RelationshipDTO[]): Promise<IdentityDVO[]> {
        const relationshipPromises = relationships.map((relationship) => this.expandRelationshipDTO(relationship));
        return await Promise.all(relationshipPromises);
    }

    public async expandFileId(id: string): Promise<FileDVO> {
        const result = await this.transport.files.getFile({ id });
        if (result.isError) {
            throw result.error;
        }

        return await this.expandFileDTO(result.value);
    }

    public async expandFileIds(ids: string[]): Promise<FileDVO[]> {
        const filePromises = ids.map((id) => this.expandFileId(id));
        return await Promise.all(filePromises);
    }

    private async expandFileReference(fileReference: FileReference) {
        const existingFileResult = await this.transport.files.getFile({ id: fileReference.id.toString() });
        if (existingFileResult.isSuccess) {
            return await this.expandFileDTO(existingFileResult.value);
        }

        if (existingFileResult.isError && !existingFileResult.error.equals(RuntimeErrors.general.recordNotFound())) {
            throw existingFileResult.error;
        }

        const loadedFileResult = await this.transport.files.getOrLoadFile({ reference: fileReference.truncate() });
        return await this.expandFileDTO(loadedFileResult.value);
    }

    public async expandFileDTO(file: FileDTO): Promise<FileDVO> {
        return {
            ...file,
            title: file.title ?? file.filename,
            type: "FileDVO",
            id: file.id,
            name: file.title ?? file.filename,
            date: file.createdAt,
            image: "",
            filename: file.filename,
            filesize: file.filesize,
            createdBy: await this.expandAddress(file.createdBy),
            reference: file.reference
        };
    }

    public async expandFileDTOs(files: FileDTO[]): Promise<FileDVO[]> {
        const filePromises = files.map((file) => this.expandFileDTO(file));
        return await Promise.all(filePromises);
    }
}<|MERGE_RESOLUTION|>--- conflicted
+++ resolved
@@ -1019,110 +1019,7 @@
         const renderHints = localAttribute.content.value.renderHints.toJSON();
         const valueHints = localAttribute.content.value.valueHints.toJSON();
 
-<<<<<<< HEAD
         if (localAttribute instanceof OwnIdentityAttribute) {
-=======
-        if (localAttribute.shareInfo) {
-            const peer = localAttribute.shareInfo.peer.toString();
-            if (localAttribute.content instanceof RelationshipAttribute) {
-                const relationshipAttribute = localAttribute.content;
-                const value = relationshipAttribute.value;
-                if ("title" in value) {
-                    name = value.title;
-                }
-                if ("description" in value && !!value.description) {
-                    description = value.description;
-                }
-
-                // Peer shared RelationshipAttribute
-                if (relationshipAttribute.owner.toString() === peer) {
-                    return {
-                        type: "PeerRelationshipAttributeDVO",
-                        id: attribute.id,
-                        name,
-                        key: relationshipAttribute.key,
-                        confidentiality: relationshipAttribute.confidentiality,
-                        description,
-                        content: attribute.content,
-                        value: attribute.content.value,
-                        date: attribute.createdAt,
-                        owner,
-                        renderHints,
-                        valueHints,
-                        createdAt: attribute.createdAt,
-                        isOwn: false,
-                        peer: peer,
-                        isDraft: false,
-                        requestReference: localAttribute.shareInfo.requestReference?.toString(),
-                        notificationReference: localAttribute.shareInfo.notificationReference?.toString(),
-                        sourceAttribute: localAttribute.shareInfo.sourceAttribute?.toString(),
-                        thirdPartyAddress: localAttribute.shareInfo.thirdPartyAddress?.toString(),
-                        valueType,
-                        isTechnical: relationshipAttribute.isTechnical,
-                        deletionStatus: localAttribute.deletionInfo?.deletionStatus,
-                        deletionDate: localAttribute.deletionInfo?.deletionDate.toString(),
-                        wasViewedAt: attribute.wasViewedAt
-                    };
-                }
-                // Own shared RelationshipAttribute
-                return {
-                    type: "OwnRelationshipAttributeDVO",
-                    id: attribute.id,
-                    name,
-                    key: relationshipAttribute.key,
-                    confidentiality: relationshipAttribute.confidentiality,
-                    description,
-                    content: attribute.content,
-                    value: attribute.content.value,
-                    date: attribute.createdAt,
-                    owner,
-                    renderHints,
-                    valueHints,
-                    createdAt: attribute.createdAt,
-                    isOwn: true,
-                    peer: peer,
-                    isDraft: false,
-                    requestReference: localAttribute.shareInfo.requestReference?.toString(),
-                    notificationReference: localAttribute.shareInfo.notificationReference?.toString(),
-                    sourceAttribute: localAttribute.shareInfo.sourceAttribute?.toString(),
-                    thirdPartyAddress: localAttribute.shareInfo.thirdPartyAddress?.toString(),
-                    valueType,
-                    isTechnical: relationshipAttribute.isTechnical,
-                    deletionStatus: localAttribute.deletionInfo?.deletionStatus,
-                    deletionDate: localAttribute.deletionInfo?.deletionDate.toString(),
-                    wasViewedAt: attribute.wasViewedAt
-                };
-            }
-            const identityAttribute = localAttribute.content;
-
-            if (identityAttribute.owner.toString() === peer) {
-                // Peer shared IdentityAttribute
-                return {
-                    type: "PeerAttributeDVO",
-                    id: attribute.id,
-                    name,
-                    description,
-                    content: attribute.content,
-                    value: attribute.content.value,
-                    date: attribute.createdAt,
-                    owner: owner,
-                    renderHints,
-                    valueHints,
-                    createdAt: attribute.createdAt,
-                    isOwn: false,
-                    peer: peer,
-                    isDraft: false,
-                    requestReference: localAttribute.shareInfo.requestReference?.toString(),
-                    notificationReference: localAttribute.shareInfo.notificationReference?.toString(),
-                    tags: identityAttribute.tags,
-                    valueType,
-                    deletionStatus: localAttribute.deletionInfo?.deletionStatus,
-                    deletionDate: localAttribute.deletionInfo?.deletionDate.toString(),
-                    wasViewedAt: attribute.wasViewedAt
-                };
-            }
-            // Own Shared IdentityAttribute
->>>>>>> 27af1776
             return {
                 type: "OwnIdentityAttributeDVO",
                 id: attribute.id,
@@ -1137,7 +1034,6 @@
                 valueHints,
                 isDraft: false,
                 isOwn: true,
-                isValid: true,
                 createdAt: attribute.createdAt,
                 wasViewedAt: attribute.wasViewedAt,
                 succeeds: attribute.succeeds,
@@ -1162,12 +1058,8 @@
                 valueType,
                 renderHints,
                 valueHints,
-<<<<<<< HEAD
                 isDraft: false,
                 isOwn: false,
-                isValid: true,
-=======
->>>>>>> 27af1776
                 createdAt: attribute.createdAt,
                 wasViewedAt: attribute.wasViewedAt,
                 succeeds: attribute.succeeds,
@@ -1195,7 +1087,6 @@
                 valueHints,
                 isDraft: false,
                 isOwn: true,
-                isValid: true,
                 createdAt: attribute.createdAt,
                 wasViewedAt: attribute.wasViewedAt,
                 succeeds: attribute.succeeds,
@@ -1227,7 +1118,6 @@
                 valueHints,
                 isDraft: false,
                 isOwn: false,
-                isValid: true,
                 createdAt: attribute.createdAt,
                 wasViewedAt: attribute.wasViewedAt,
                 succeeds: attribute.succeeds,
@@ -1256,12 +1146,8 @@
             valueType,
             renderHints,
             valueHints,
-<<<<<<< HEAD
             isDraft: false,
             isOwn: false,
-            isValid: true,
-=======
->>>>>>> 27af1776
             createdAt: attribute.createdAt,
             wasViewedAt: attribute.wasViewedAt,
             succeeds: attribute.succeeds,
