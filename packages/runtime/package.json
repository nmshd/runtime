--- conflicted
+++ resolved
@@ -65,13 +65,8 @@
         "@js-soft/logging-abstractions": "^1.0.1",
         "@js-soft/ts-serval": "2.0.10",
         "@js-soft/ts-utils": "^2.3.3",
-<<<<<<< HEAD
         "@nmshd/consumption": "3.9.5",
-        "@nmshd/content": "2.8.6",
-=======
-        "@nmshd/consumption": "3.9.4",
         "@nmshd/content": "2.8.7",
->>>>>>> f158ec51
         "@nmshd/crypto": "2.0.6",
         "@nmshd/transport": "2.3.1",
         "ajv": "^8.12.0",
