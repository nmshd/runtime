{
    "name": "@nmshd/runtime",
<<<<<<< HEAD
    "version": "4.11.0",
=======
    "version": "4.10.4",
>>>>>>> 87b3a498
    "description": "The enmeshed client runtime.",
    "homepage": "https://enmeshed.eu",
    "repository": {
        "type": "git",
        "url": "git+https://github.com/nmshd/runtime.git",
        "directory": "packages/runtime"
    },
    "license": "MIT",
    "author": "j&s-soft GmbH",
    "main": "dist/index.js",
    "types": "dist/index.d.ts",
    "files": [
        "dist"
    ],
    "scripts": {
        "build": "npm run build:node",
        "build:ci": "npm run build:node && ../../.ci/writeBuildInformation.sh",
        "build:node": "npm run build:schemas && tsc -p tsconfig.json",
        "build:notest": "npm run build:node",
        "build:schemas": "node scripts/buildSchemas.mjs",
        "cdep": "tsc && madge --circular dist",
        "lint:tsc": "tsc --noEmit && tsc -p test/tsconfig.json --noEmit",
        "test:ci:lokijs": "USE_LOKIJS=true jest -i",
        "test:ci:mongodb": "jest -i",
        "test:local:ferretdb": "npm run test:local:start:ferretdb && CONNECTION_STRING='mongodb://localhost:27022' jest",
        "test:local:lokijs": "USE_LOKIJS=true jest",
        "test:local:mongodb": "npm run test:local:start:mongodb && CONNECTION_STRING='mongodb://root:example@localhost:27021' jest",
        "test:local:start:ferretdb": "docker compose -f ../../.dev/compose.yml up -d runtime-ferret",
        "test:local:start:mongodb": "docker compose -f ../../.dev/compose.yml up -d runtime-mongo",
        "test:local:teardown": "docker compose -f ../../.dev/compose.yml rm -fsv"
    },
    "jest": {
        "maxWorkers": 1,
        "preset": "ts-jest",
        "setupFilesAfterEnv": [
            "./test/customMatchers.ts",
            "./test/disableTimeoutForDebugging.ts",
            "jest-expect-message"
        ],
        "testEnvironment": "node",
        "testTimeout": 60000,
        "transform": {
            "^.+\\.ts$": [
                "ts-jest",
                {
                    "tsconfig": "test/tsconfig.json"
                }
            ]
        }
    },
    "dependencies": {
        "@js-soft/docdb-querytranslator": "^1.1.4",
        "@js-soft/logging-abstractions": "^1.0.1",
        "@js-soft/ts-serval": "2.0.10",
        "@js-soft/ts-utils": "^2.3.3",
        "@nmshd/consumption": "3.12.0",
        "@nmshd/content": "2.11.0",
        "@nmshd/crypto": "2.0.6",
        "@nmshd/transport": "2.7.3",
        "ajv": "^8.13.0",
        "ajv-errors": "^3.0.0",
        "ajv-formats": "^3.0.1",
        "json-stringify-safe": "^5.0.1",
        "lodash": "^4.17.21",
        "luxon": "^3.4.4",
        "qrcode": "1.5.3",
        "reflect-metadata": "^0.2.2",
        "ts-simple-nameof": "^1.3.1",
        "typescript-ioc": "3.2.2"
    },
    "devDependencies": {
        "@js-soft/docdb-access-loki": "1.1.0",
        "@js-soft/docdb-access-mongo": "1.1.8",
        "@js-soft/node-logger": "1.1.1",
        "@types/json-stringify-safe": "^5.0.3",
        "@types/lodash": "^4.17.4",
        "@types/luxon": "^3.4.2",
        "@types/qrcode": "^1.5.5",
        "ts-json-schema-generator": "2.1.1"
    },
    "publishConfig": {
        "access": "public",
        "provenance": true
    }
}<|MERGE_RESOLUTION|>--- conflicted
+++ resolved
@@ -1,10 +1,6 @@
 {
     "name": "@nmshd/runtime",
-<<<<<<< HEAD
     "version": "4.11.0",
-=======
-    "version": "4.10.4",
->>>>>>> 87b3a498
     "description": "The enmeshed client runtime.",
     "homepage": "https://enmeshed.eu",
     "repository": {
