{
    "name": "@nmshd/runtime",
    "version": "5.0.0-alpha.1",
    "description": "The enmeshed client runtime.",
    "homepage": "https://enmeshed.eu",
    "repository": {
        "type": "git",
        "url": "git+https://github.com/nmshd/runtime.git",
        "directory": "packages/runtime"
    },
    "license": "MIT",
    "author": "j&s-soft GmbH",
    "main": "dist/index.js",
    "types": "dist/index.d.ts",
    "files": [
        "dist"
    ],
    "scripts": {
        "build": "npm run build:node",
        "build:ci": "npm run build:node && ../../.ci/writeBuildInformation.sh",
        "build:node": "npm run build:schemas && tsc -p tsconfig.json",
        "build:notest": "npm run build:node",
        "build:schemas": "node scripts/buildSchemas.mjs",
        "cdep": "tsc && madge --circular dist",
        "lint:tsc": "tsc --noEmit && tsc -p test/tsconfig.json --noEmit",
        "test:ci:lokijs": "USE_LOKIJS=true jest -i",
        "test:ci:mongodb": "jest -i",
        "test:local:ferretdb": "npm run test:local:start:ferretdb && CONNECTION_STRING='mongodb://localhost:27022' jest",
        "test:local:lokijs": "USE_LOKIJS=true jest",
        "test:local:mongodb": "npm run test:local:start:mongodb && CONNECTION_STRING='mongodb://root:example@localhost:27021' jest",
        "test:local:start:ferretdb": "docker compose -f ../../.dev/compose.yml up -d runtime-ferret",
        "test:local:start:mongodb": "docker compose -f ../../.dev/compose.yml up -d runtime-mongo",
        "test:local:teardown": "docker compose -f ../../.dev/compose.yml rm -fsv"
    },
    "jest": {
        "maxWorkers": 1,
        "preset": "ts-jest",
        "setupFilesAfterEnv": [
            "./test/customMatchers.ts",
            "./test/disableTimeoutForDebugging.ts",
            "jest-expect-message"
        ],
        "testEnvironment": "node",
        "testTimeout": 60000,
        "transform": {
            "^.+\\.ts$": [
                "ts-jest",
                {
                    "tsconfig": "test/tsconfig.json"
                }
            ]
        }
    },
    "dependencies": {
        "@js-soft/docdb-querytranslator": "^1.1.4",
        "@js-soft/logging-abstractions": "^1.0.1",
        "@js-soft/ts-serval": "2.0.10",
        "@js-soft/ts-utils": "^2.3.3",
        "@nmshd/consumption": "5.0.0-alpha.1",
        "@nmshd/content": "5.0.0-alpha.1",
        "@nmshd/crypto": "2.0.6",
<<<<<<< HEAD
        "@nmshd/transport": "5.0.0-alpha.1",
        "ajv": "^8.13.0",
=======
        "@nmshd/transport": "2.7.5",
        "ajv": "^8.16.0",
>>>>>>> c67ed068
        "ajv-errors": "^3.0.0",
        "ajv-formats": "^3.0.1",
        "json-stringify-safe": "^5.0.1",
        "lodash": "^4.17.21",
        "luxon": "^3.4.4",
        "qrcode": "1.5.3",
        "reflect-metadata": "^0.2.2",
        "ts-simple-nameof": "^1.3.1",
        "typescript-ioc": "3.2.2"
    },
    "devDependencies": {
        "@js-soft/docdb-access-loki": "1.1.0",
        "@js-soft/docdb-access-mongo": "1.1.8",
        "@js-soft/node-logger": "1.1.1",
        "@types/json-stringify-safe": "^5.0.3",
        "@types/lodash": "^4.17.4",
        "@types/luxon": "^3.4.2",
        "@types/qrcode": "^1.5.5",
        "ts-json-schema-generator": "2.3.0"
    },
    "publishConfig": {
        "access": "public",
        "provenance": true
    }
}<|MERGE_RESOLUTION|>--- conflicted
+++ resolved
@@ -59,13 +59,8 @@
         "@nmshd/consumption": "5.0.0-alpha.1",
         "@nmshd/content": "5.0.0-alpha.1",
         "@nmshd/crypto": "2.0.6",
-<<<<<<< HEAD
         "@nmshd/transport": "5.0.0-alpha.1",
-        "ajv": "^8.13.0",
-=======
-        "@nmshd/transport": "2.7.5",
         "ajv": "^8.16.0",
->>>>>>> c67ed068
         "ajv-errors": "^3.0.0",
         "ajv-formats": "^3.0.1",
         "json-stringify-safe": "^5.0.1",
