--- conflicted
+++ resolved
@@ -1,10 +1,6 @@
 {
     "name": "@nmshd/runtime",
-<<<<<<< HEAD
-    "version": "4.12.2",
-=======
-    "version": "4.13.0",
->>>>>>> 2ec7873e
+    "version": "4.13.1",
     "description": "The enmeshed client runtime.",
     "homepage": "https://enmeshed.eu",
     "repository": {
