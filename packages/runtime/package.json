{
    "name": "@nmshd/runtime",
    "version": "5.0.0-alpha.6",
    "description": "The enmeshed client runtime.",
    "homepage": "https://enmeshed.eu",
    "repository": {
        "type": "git",
        "url": "git+https://github.com/nmshd/runtime.git",
        "directory": "packages/runtime"
    },
    "license": "MIT",
    "author": "j&s-soft GmbH",
    "main": "dist/index.js",
    "types": "dist/index.d.ts",
    "files": [
        "dist"
    ],
    "scripts": {
        "build": "npm run build:node",
        "build:ci": "npm run build:node && ../../.ci/writeBuildInformation.sh",
        "build:node": "npm run build:schemas && tsc -p tsconfig.json",
        "build:notest": "npm run build:node",
        "build:schemas": "node scripts/buildSchemas.mjs",
        "cdep": "tsc && madge --circular dist",
        "lint:tsc": "tsc --noEmit && tsc -p test/tsconfig.json --noEmit",
        "test:ci:lokijs": "USE_LOKIJS=true jest -i",
        "test:ci:mongodb": "jest -i",
        "test:local:ferretdb": "npm run test:local:start:ferretdb && CONNECTION_STRING='mongodb://localhost:27022' jest",
        "test:local:lokijs": "USE_LOKIJS=true jest",
        "test:local:mongodb": "npm run test:local:start:mongodb && CONNECTION_STRING='mongodb://root:example@localhost:27021' jest",
        "test:local:start:ferretdb": "docker compose -f ../../.dev/compose.yml up -d runtime-ferret",
        "test:local:start:mongodb": "docker compose -f ../../.dev/compose.yml up -d runtime-mongo",
        "test:local:teardown": "docker compose -f ../../.dev/compose.yml rm -fsv"
    },
    "jest": {
        "maxWorkers": 1,
        "preset": "ts-jest",
        "setupFilesAfterEnv": [
            "./test/customMatchers.ts",
            "./test/disableTimeoutForDebugging.ts",
            "jest-expect-message"
        ],
        "testEnvironment": "node",
        "testTimeout": 60000,
        "transform": {
            "^.+\\.ts$": [
                "ts-jest",
                {
                    "tsconfig": "test/tsconfig.json"
                }
            ]
        }
    },
    "dependencies": {
        "@js-soft/docdb-querytranslator": "^1.1.4",
        "@js-soft/logging-abstractions": "^1.0.1",
        "@js-soft/ts-serval": "2.0.10",
        "@js-soft/ts-utils": "^2.3.3",
        "@nmshd/consumption": "5.0.0-alpha.6",
<<<<<<< HEAD
        "@nmshd/content": "5.0.0-alpha.5",
=======
        "@nmshd/content": "5.0.0-alpha.6",
>>>>>>> d8f6c387
        "@nmshd/crypto": "2.0.6",
        "@nmshd/transport": "5.0.0-alpha.6",
        "ajv": "^8.16.0",
        "ajv-errors": "^3.0.0",
        "ajv-formats": "^3.0.1",
        "json-stringify-safe": "^5.0.1",
        "lodash": "^4.17.21",
        "luxon": "^3.4.4",
        "qrcode": "1.5.3",
        "reflect-metadata": "^0.2.2",
        "ts-simple-nameof": "^1.3.1",
        "typescript-ioc": "3.2.2"
    },
    "devDependencies": {
        "@js-soft/docdb-access-loki": "1.1.0",
        "@js-soft/docdb-access-mongo": "1.1.8",
        "@js-soft/node-logger": "1.1.1",
        "@types/json-stringify-safe": "^5.0.3",
        "@types/lodash": "^4.17.5",
        "@types/luxon": "^3.4.2",
        "@types/qrcode": "^1.5.5",
        "ts-json-schema-generator": "2.3.0"
    },
    "publishConfig": {
        "access": "public",
        "provenance": true
    }
}<|MERGE_RESOLUTION|>--- conflicted
+++ resolved
@@ -57,11 +57,7 @@
         "@js-soft/ts-serval": "2.0.10",
         "@js-soft/ts-utils": "^2.3.3",
         "@nmshd/consumption": "5.0.0-alpha.6",
-<<<<<<< HEAD
-        "@nmshd/content": "5.0.0-alpha.5",
-=======
         "@nmshd/content": "5.0.0-alpha.6",
->>>>>>> d8f6c387
         "@nmshd/crypto": "2.0.6",
         "@nmshd/transport": "5.0.0-alpha.6",
         "ajv": "^8.16.0",
