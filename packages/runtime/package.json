{
    "name": "@nmshd/runtime",
<<<<<<< HEAD
    "version": "4.5.1",
=======
    "version": "4.6.0",
>>>>>>> c7ecde4c
    "description": "The enmeshed client runtime.",
    "homepage": "https://enmeshed.eu",
    "repository": {
        "type": "git",
        "url": "git+https://github.com/nmshd/runtime.git",
        "directory": "packages/runtime"
    },
    "license": "MIT",
    "author": "j&s-soft GmbH",
    "main": "dist/index.js",
    "types": "dist/index.d.ts",
    "files": [
        "dist",
        "lib-web/nmshd.runtime.js",
        "lib-web/nmshd.runtime.js.map",
        "lib-web/nmshd.runtime.min.js",
        "lib-web/nmshd.runtime.min.js.map",
        "ui5.yaml"
    ],
    "scripts": {
        "build": "npm run build:node && npm run bundle",
        "build:ci": "npm run build:node && ../../.ci/writeBuildInformation.sh && npm run bundle",
        "build:node": "npm run build:schemas && tsc -p tsconfig.json",
        "build:notest": "npm run build:node && npm run bundle:notest",
        "build:schemas": "node scripts/buildSchemas.mjs",
        "bundle": "npm run bundle:lib && npm run bundle:min",
        "bundle:lib": "webpack --stats-all --config webpack.config.js",
        "bundle:min": "webpack --stats-all --config webpack.min.config.js",
        "bundle:notest": "npm run bundle:lib && npm run bundle:min",
        "cdep": "tsc && madge --circular dist",
        "lint:tsc": "tsc --noEmit && tsc -p test/tsconfig.json --noEmit",
        "test:ci:lokijs": "USE_LOKIJS=true jest -i",
        "test:ci:mongodb": "jest -i",
        "test:local:ferretdb": "npm run test:local:start:ferretdb && CONNECTION_STRING='mongodb://localhost:27022' jest",
        "test:local:lokijs": "USE_LOKIJS=true jest",
        "test:local:mongodb": "npm run test:local:start:mongodb && CONNECTION_STRING='mongodb://root:example@localhost:27021' jest",
        "test:local:start:ferretdb": "docker compose -f ../../.dev/compose.yml up -d runtime-ferret",
        "test:local:start:mongodb": "docker compose -f ../../.dev/compose.yml up -d runtime-mongo",
        "test:local:teardown": "docker compose -f ../../.dev/compose.yml rm -fsv"
    },
    "jest": {
        "maxWorkers": 1,
        "preset": "ts-jest",
        "setupFilesAfterEnv": [
            "./test/customMatchers.ts",
            "./test/disableTimeoutForDebugging.ts",
            "jest-expect-message"
        ],
        "testEnvironment": "node",
        "testTimeout": 60000,
        "transform": {
            "^.+\\.ts$": [
                "ts-jest",
                {
                    "tsconfig": "test/tsconfig.json"
                }
            ]
        }
    },
    "dependencies": {
        "@js-soft/docdb-querytranslator": "^1.1.4",
        "@js-soft/logging-abstractions": "^1.0.1",
        "@js-soft/ts-serval": "2.0.10",
        "@js-soft/ts-utils": "^2.3.3",
<<<<<<< HEAD
        "@nmshd/consumption": "3.9.8",
        "@nmshd/content": "2.8.12",
=======
        "@nmshd/consumption": "3.10.0",
        "@nmshd/content": "2.9.0",
>>>>>>> c7ecde4c
        "@nmshd/crypto": "2.0.6",
        "@nmshd/transport": "2.5.0",
        "ajv": "^8.12.0",
        "ajv-errors": "^3.0.0",
        "ajv-formats": "^3.0.1",
        "json-stringify-safe": "^5.0.1",
        "lodash": "^4.17.21",
        "luxon": "^3.4.4",
        "qrcode": "1.5.3",
        "reflect-metadata": "^0.2.2",
        "ts-simple-nameof": "^1.3.1",
        "typescript-ioc": "3.2.2"
    },
    "devDependencies": {
        "@js-soft/docdb-access-loki": "1.1.0",
        "@js-soft/docdb-access-mongo": "1.1.8",
        "@js-soft/node-logger": "1.1.1",
        "@types/json-stringify-safe": "^5.0.3",
        "@types/lodash": "^4.17.0",
        "@types/luxon": "^3.4.2",
        "@types/qrcode": "^1.5.5",
        "ts-json-schema-generator": "^2.1.0"
    },
    "publishConfig": {
        "access": "public",
        "provenance": true
    }
}<|MERGE_RESOLUTION|>--- conflicted
+++ resolved
@@ -1,10 +1,6 @@
 {
     "name": "@nmshd/runtime",
-<<<<<<< HEAD
-    "version": "4.5.1",
-=======
-    "version": "4.6.0",
->>>>>>> c7ecde4c
+    "version": "4.6.1",
     "description": "The enmeshed client runtime.",
     "homepage": "https://enmeshed.eu",
     "repository": {
@@ -69,13 +65,8 @@
         "@js-soft/logging-abstractions": "^1.0.1",
         "@js-soft/ts-serval": "2.0.10",
         "@js-soft/ts-utils": "^2.3.3",
-<<<<<<< HEAD
-        "@nmshd/consumption": "3.9.8",
-        "@nmshd/content": "2.8.12",
-=======
-        "@nmshd/consumption": "3.10.0",
-        "@nmshd/content": "2.9.0",
->>>>>>> c7ecde4c
+        "@nmshd/consumption": "3.10.1",
+        "@nmshd/content": "2.9.1",
         "@nmshd/crypto": "2.0.6",
         "@nmshd/transport": "2.5.0",
         "ajv": "^8.12.0",
