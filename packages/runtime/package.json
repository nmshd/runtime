--- conflicted
+++ resolved
@@ -59,13 +59,8 @@
         "@nmshd/consumption": "3.10.0",
         "@nmshd/content": "2.9.0",
         "@nmshd/crypto": "2.0.6",
-<<<<<<< HEAD
         "@nmshd/transport": "2.6.0",
-        "ajv": "^8.12.0",
-=======
-        "@nmshd/transport": "2.5.0",
         "ajv": "^8.13.0",
->>>>>>> 3a5a663a
         "ajv-errors": "^3.0.0",
         "ajv-formats": "^3.0.1",
         "json-stringify-safe": "^5.0.1",
