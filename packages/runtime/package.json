{
    "name": "@nmshd/runtime",
    "description": "The enmeshed client runtime.",
    "homepage": "https://enmeshed.eu",
    "repository": {
        "type": "git",
        "url": "git+https://github.com/nmshd/runtime.git",
        "directory": "packages/runtime"
    },
    "license": "MIT",
    "author": "j&s-soft AG",
    "main": "dist/index.js",
    "types": "dist/index.d.ts",
    "files": [
        "dist"
    ],
    "scripts": {
        "build": "npm run build:node",
        "build:ci": "npm run build:node && ../../.ci/writeBuildInformation.sh",
        "build:node": "npm run build:schemas && tsc -p tsconfig.json",
        "build:notest": "npm run build:node",
        "build:schemas": "node scripts/buildSchemas.mjs",
        "cdep": "tsc && madge --circular dist",
        "lint:tsc": "tsc --noEmit && tsc -p test/tsconfig.json --noEmit",
        "test:ci:lokijs": "USE_LOKIJS=true jest -i --coverage",
        "test:ci:mongodb": "jest -i --coverage",
        "test:local:ferretdb": "npm run test:local:start:ferretdb && CONNECTION_STRING='mongodb://root:example@localhost:27022' jest",
        "test:local:lokijs": "USE_LOKIJS=true jest",
        "test:local:mongodb": "npm run test:local:start:mongodb && CONNECTION_STRING='mongodb://root:example@localhost:27021' jest",
        "test:local:start:ferretdb": "docker compose -f ../../.dev/compose.yml up -d runtime-ferret",
        "test:local:start:mongodb": "docker compose -f ../../.dev/compose.yml up -d runtime-mongo",
        "test:local:teardown": "docker compose -f ../../.dev/compose.yml rm -fsv"
    },
    "jest": {
        "collectCoverageFrom": [
            "./src/**"
        ],
        "coverageProvider": "v8",
        "coverageReporters": [
            "text-summary",
            "cobertura",
            "lcov"
        ],
        "maxWorkers": 1,
        "preset": "ts-jest",
        "setupFilesAfterEnv": [
            "./test/customMatchers.ts",
            "./test/disableTimeoutForDebugging.ts",
            "jest-expect-message"
        ],
        "testEnvironment": "node",
        "testTimeout": 60000,
        "transform": {
            "^.+\\.ts$": [
                "ts-jest",
                {
                    "tsconfig": "test/tsconfig.json"
                }
            ]
        }
    },
    "dependencies": {
        "@js-soft/docdb-querytranslator": "^1.1.5",
        "@js-soft/logging-abstractions": "^1.0.1",
        "@js-soft/ts-serval": "2.0.12",
        "@js-soft/ts-utils": "^2.3.3",
        "@nmshd/consumption": "*",
        "@nmshd/content": "*",
        "@nmshd/core-types": "*",
        "@nmshd/crypto": "2.1.2",
        "@nmshd/iql": "^1.0.3",
        "@nmshd/runtime-types": "*",
        "@nmshd/transport": "*",
        "@nmshd/typescript-ioc": "3.2.4",
        "ajv": "^8.17.1",
        "ajv-errors": "^3.0.0",
        "ajv-formats": "^3.0.1",
        "json-stringify-safe": "^5.0.1",
        "lodash": "^4.17.21",
        "luxon": "^3.7.1",
        "reflect-metadata": "^0.2.2",
        "ts-simple-nameof": "^1.3.1"
    },
    "devDependencies": {
<<<<<<< HEAD
        "@js-soft/docdb-access-abstractions": "1.1.0",
        "@js-soft/docdb-access-loki": "1.2.0",
        "@js-soft/docdb-access-mongo": "1.2.0",
=======
        "@js-soft/docdb-access-loki": "1.3.0",
        "@js-soft/docdb-access-mongo": "1.3.0",
>>>>>>> 9365afb6
        "@js-soft/node-logger": "1.2.0",
        "@types/json-stringify-safe": "^5.0.3",
        "@types/lodash": "^4.17.20",
        "@types/luxon": "^3.6.2",
        "ts-json-schema-generator": "2.4.0",
        "ts-mockito": "^2.6.1"
    },
    "publishConfig": {
        "access": "public",
        "provenance": true
    }
}<|MERGE_RESOLUTION|>--- conflicted
+++ resolved
@@ -82,14 +82,8 @@
         "ts-simple-nameof": "^1.3.1"
     },
     "devDependencies": {
-<<<<<<< HEAD
-        "@js-soft/docdb-access-abstractions": "1.1.0",
-        "@js-soft/docdb-access-loki": "1.2.0",
-        "@js-soft/docdb-access-mongo": "1.2.0",
-=======
         "@js-soft/docdb-access-loki": "1.3.0",
         "@js-soft/docdb-access-mongo": "1.3.0",
->>>>>>> 9365afb6
         "@js-soft/node-logger": "1.2.0",
         "@types/json-stringify-safe": "^5.0.3",
         "@types/lodash": "^4.17.20",
