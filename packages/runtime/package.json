--- conflicted
+++ resolved
@@ -84,16 +84,10 @@
         "ts-simple-nameof": "^1.3.3"
     },
     "devDependencies": {
-<<<<<<< HEAD
-        "@js-soft/docdb-access-loki": "1.3.0",
-        "@js-soft/docdb-access-mongo": "1.3.0",
-        "@js-soft/node-logger": "1.2.0",
         "@types/elliptic": "^6.4.18",
-=======
         "@js-soft/docdb-access-loki": "1.3.1",
         "@js-soft/docdb-access-mongo": "1.3.1",
         "@js-soft/node-logger": "1.2.1",
->>>>>>> 72d5bda1
         "@types/json-stringify-safe": "^5.0.3",
         "@types/lodash": "^4.17.20",
         "@types/luxon": "^3.7.1",
