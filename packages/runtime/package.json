{
    "name": "@nmshd/runtime",
    "version": "5.0.0-alpha.3",
    "description": "The enmeshed client runtime.",
    "homepage": "https://enmeshed.eu",
    "repository": {
        "type": "git",
        "url": "git+https://github.com/nmshd/runtime.git",
        "directory": "packages/runtime"
    },
    "license": "MIT",
    "author": "j&s-soft GmbH",
    "main": "dist/index.js",
    "types": "dist/index.d.ts",
    "files": [
        "dist"
    ],
    "scripts": {
        "build": "npm run build:node",
        "build:ci": "npm run build:node && ../../.ci/writeBuildInformation.sh",
        "build:node": "npm run build:schemas && tsc -p tsconfig.json",
        "build:notest": "npm run build:node",
        "build:schemas": "node scripts/buildSchemas.mjs",
        "cdep": "tsc && madge --circular dist",
        "lint:tsc": "tsc --noEmit && tsc -p test/tsconfig.json --noEmit",
        "test:ci:lokijs": "USE_LOKIJS=true jest -i",
        "test:ci:mongodb": "jest -i",
        "test:local:ferretdb": "npm run test:local:start:ferretdb && CONNECTION_STRING='mongodb://localhost:27022' jest",
        "test:local:lokijs": "USE_LOKIJS=true jest",
        "test:local:mongodb": "npm run test:local:start:mongodb && CONNECTION_STRING='mongodb://root:example@localhost:27021' jest",
        "test:local:start:ferretdb": "docker compose -f ../../.dev/compose.yml up -d runtime-ferret",
        "test:local:start:mongodb": "docker compose -f ../../.dev/compose.yml up -d runtime-mongo",
        "test:local:teardown": "docker compose -f ../../.dev/compose.yml rm -fsv"
    },
    "jest": {
        "maxWorkers": 1,
        "preset": "ts-jest",
        "setupFilesAfterEnv": [
            "./test/customMatchers.ts",
            "./test/disableTimeoutForDebugging.ts",
            "jest-expect-message"
        ],
        "testEnvironment": "node",
        "testTimeout": 60000,
        "transform": {
            "^.+\\.ts$": [
                "ts-jest",
                {
                    "tsconfig": "test/tsconfig.json"
                }
            ]
        }
    },
    "dependencies": {
        "@js-soft/docdb-querytranslator": "^1.1.4",
        "@js-soft/logging-abstractions": "^1.0.1",
        "@js-soft/ts-serval": "2.0.10",
        "@js-soft/ts-utils": "^2.3.3",
<<<<<<< HEAD
        "@nmshd/consumption": "5.0.0-alpha.2",
        "@nmshd/content": "5.0.0-alpha.2",
        "@nmshd/crypto": "2.0.6",
        "@nmshd/transport": "5.0.0-alpha.2",
=======
        "@nmshd/consumption": "5.0.0-alpha.3",
        "@nmshd/content": "5.0.0-alpha.3",
        "@nmshd/crypto": "2.0.6",
        "@nmshd/transport": "5.0.0-alpha.3",
>>>>>>> 9a005a25
        "ajv": "^8.16.0",
        "ajv-errors": "^3.0.0",
        "ajv-formats": "^3.0.1",
        "json-stringify-safe": "^5.0.1",
        "lodash": "^4.17.21",
        "luxon": "^3.4.4",
        "qrcode": "1.5.3",
        "reflect-metadata": "^0.2.2",
        "ts-simple-nameof": "^1.3.1",
        "typescript-ioc": "3.2.2"
    },
    "devDependencies": {
        "@js-soft/docdb-access-loki": "1.1.0",
        "@js-soft/docdb-access-mongo": "1.1.8",
        "@js-soft/node-logger": "1.1.1",
        "@types/json-stringify-safe": "^5.0.3",
        "@types/lodash": "^4.17.5",
        "@types/luxon": "^3.4.2",
        "@types/qrcode": "^1.5.5",
        "ts-json-schema-generator": "2.3.0"
    },
    "publishConfig": {
        "access": "public",
        "provenance": true
    }
}<|MERGE_RESOLUTION|>--- conflicted
+++ resolved
@@ -56,17 +56,10 @@
         "@js-soft/logging-abstractions": "^1.0.1",
         "@js-soft/ts-serval": "2.0.10",
         "@js-soft/ts-utils": "^2.3.3",
-<<<<<<< HEAD
-        "@nmshd/consumption": "5.0.0-alpha.2",
-        "@nmshd/content": "5.0.0-alpha.2",
-        "@nmshd/crypto": "2.0.6",
-        "@nmshd/transport": "5.0.0-alpha.2",
-=======
         "@nmshd/consumption": "5.0.0-alpha.3",
         "@nmshd/content": "5.0.0-alpha.3",
         "@nmshd/crypto": "2.0.6",
         "@nmshd/transport": "5.0.0-alpha.3",
->>>>>>> 9a005a25
         "ajv": "^8.16.0",
         "ajv-errors": "^3.0.0",
         "ajv-formats": "^3.0.1",
