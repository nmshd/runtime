--- conflicted
+++ resolved
@@ -16,11 +16,7 @@
 export interface LaunchConfiguration {
     enableDatawallet?: boolean;
     enableDeciderModule?: boolean;
-<<<<<<< HEAD
-    deciderModuleAutomationConfigs?: AutomationConfig[];
-=======
     deciderModuleAutomations?: AutomationConfig[];
->>>>>>> 8d35d2e0
     enableRequestModule?: boolean;
     enableNotificationModule?: boolean;
     enableDefaultRepositoryAttributes?: boolean;
@@ -74,11 +70,7 @@
             if (launchConfiguration.enableDeciderModule) config.modules.decider.enabled = true;
             if (launchConfiguration.enableNotificationModule) config.modules.notification.enabled = true;
 
-<<<<<<< HEAD
-            config.modules.decider.automationConfig = launchConfiguration.deciderModuleAutomationConfigs;
-=======
             config.modules.decider.automationConfig = launchConfiguration.deciderModuleAutomations;
->>>>>>> 8d35d2e0
 
             const runtime = new TestRuntime(
                 config,
