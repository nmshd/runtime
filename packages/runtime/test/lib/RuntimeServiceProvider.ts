--- conflicted
+++ resolved
@@ -1,9 +1,5 @@
-<<<<<<< HEAD
+import correlator from "correlation-id";
 import { AnonymousServices, ConsumptionServices, DataViewExpander, DeciderModuleConfigurationOverwrite, RuntimeConfig, TransportServices } from "../../src";
-=======
-import correlator from "correlation-id";
-import { AnonymousServices, ConsumptionServices, DataViewExpander, RuntimeConfig, TransportServices } from "../../src";
->>>>>>> 7d482b5e
 import { MockEventBus } from "./MockEventBus";
 import { TestRuntime } from "./TestRuntime";
 
@@ -91,13 +87,8 @@
             if (launchConfiguration.enableAttributeListenerModule) config.modules.attributeListener.enabled = true;
             if (launchConfiguration.enableNotificationModule) config.modules.notification.enabled = true;
 
-<<<<<<< HEAD
             config.modules.decider.automationConfig = launchConfiguration.configureDeciderModule?.automationConfig;
 
-            const runtime = new TestRuntime(config, {
-                setDefaultRepositoryAttributes: launchConfiguration.enableDefaultRepositoryAttributes ?? false
-            });
-=======
             const runtime = new TestRuntime(
                 config,
                 {
@@ -105,7 +96,7 @@
                 },
                 launchConfiguration.useCorrelator ? correlator : undefined
             );
->>>>>>> 7d482b5e
+
             this.runtimes.push(runtime);
 
             await runtime.init();
