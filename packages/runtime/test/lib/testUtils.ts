--- conflicted
+++ resolved
@@ -35,14 +35,8 @@
     RelationshipDTO,
     RelationshipStatus,
     RelationshipTemplateDTO,
-<<<<<<< HEAD
-    ShareIdentityAttributeRequest,
-    SucceedIdentityAttributeRequest,
-=======
     ShareRepositoryAttributeRequest,
     SucceedRepositoryAttributeRequest,
-    SucceedRepositoryAttributeResponse,
->>>>>>> 422e358b
     SyncEverythingResponse,
     TokenDTO,
     TransportServices,
@@ -371,24 +365,24 @@
  *
  * Returns the sender's own shared identity attribute.
  */
-export async function executeFullCreateAndShareIdentityAttributeFlow(
+export async function executeFullCreateAndShareRepositoryAttributeFlow(
     sender: TestRuntimeServices,
     recipient: TestRuntimeServices,
-    request: CreateIdentityAttributeRequest
+    request: CreateRepositoryAttributeRequest
 ): Promise<LocalAttributeDTO> {
-    const createAttributeRequestResult = await sender.consumption.attributes.createIdentityAttribute(request);
+    const createAttributeRequestResult = await sender.consumption.attributes.createRepositoryAttribute(request);
     const repositoryAttribute = createAttributeRequestResult.value;
 
-    const senderOwnSharedIdentityAttribute = await executeFullShareIdentityAttributeFlow(sender, recipient, repositoryAttribute.id);
+    const senderOwnSharedIdentityAttribute = await executeFullShareRepositoryAttributeFlow(sender, recipient, repositoryAttribute.id);
     return senderOwnSharedIdentityAttribute;
 }
 
-export async function executeFullShareIdentityAttributeFlow(sender: TestRuntimeServices, recipient: TestRuntimeServices, attributeId: string): Promise<LocalAttributeDTO> {
-    const shareRequest: ShareIdentityAttributeRequest = {
+export async function executeFullShareRepositoryAttributeFlow(sender: TestRuntimeServices, recipient: TestRuntimeServices, attributeId: string): Promise<LocalAttributeDTO> {
+    const shareRequest: ShareRepositoryAttributeRequest = {
         attributeId: attributeId.toString(),
         peer: recipient.address
     };
-    const shareRequestResult = await sender.consumption.attributes.shareIdentityAttribute(shareRequest);
+    const shareRequestResult = await sender.consumption.attributes.shareRepositoryAttribute(shareRequest);
     const shareRequestId = shareRequestResult.value.id;
 
     const senderOwnSharedIdentityAttribute = await acceptIncomingShareAttributeRequest(sender, recipient, shareRequestId);
@@ -418,7 +412,6 @@
  *
  * Returns the sender's own shared relationship attribute.
  */
-<<<<<<< HEAD
 export async function executeFullCreateAndShareRelationshipAttributeFlow(
     sender: TestRuntimeServices,
     recipient: TestRuntimeServices,
@@ -426,34 +419,6 @@
 ): Promise<LocalAttributeDTO> {
     const requestResult = await sender.consumption.attributes.createAndShareRelationshipAttribute({ ...request, peer: recipient.address });
     const requestId = requestResult.value.id;
-=======
-export async function executeFullCreateAndShareRepositoryAttributeFlow(
-    sender: TestRuntimeServices,
-    recipient: TestRuntimeServices,
-    request: CreateRepositoryAttributeRequest
-): Promise<LocalAttributeDTO> {
-    const createAttributeRequestResult = await sender.consumption.attributes.createRepositoryAttribute(request);
-    const attribute = createAttributeRequestResult.value;
-
-    const shareRequest: ShareRepositoryAttributeRequest = {
-        attributeId: attribute.id,
-        peer: recipient.address
-    };
-    const shareRequestResult = await sender.consumption.attributes.shareRepositoryAttribute(shareRequest);
-    const shareRequestId = shareRequestResult.value.id;
-
-    await syncUntilHasMessageWithRequest(recipient.transport, shareRequestId);
-    await recipient.eventBus.waitForEvent(IncomingRequestStatusChangedEvent, (e) => {
-        return e.data.request.id === shareRequestId && e.data.newStatus === LocalRequestStatus.ManualDecisionRequired;
-    });
-    await recipient.consumption.incomingRequests.accept({ requestId: shareRequestId, items: [{ accept: true }] });
-
-    const responseMessage = await syncUntilHasMessageWithResponse(sender.transport, shareRequestId);
-    const sharedAttributeId = responseMessage.content.response.items[0].attributeId;
-    await sender.eventBus.waitForEvent(OutgoingRequestStatusChangedEvent, (e) => {
-        return e.data.request.id === shareRequestId && e.data.newStatus === LocalRequestStatus.Completed;
-    });
->>>>>>> 422e358b
 
     const senderOwnSharedRelationshipAttribute = await acceptIncomingShareAttributeRequest(sender, recipient, requestId);
     return senderOwnSharedRelationshipAttribute;
@@ -468,10 +433,9 @@
 export async function executeFullSucceedRepositoryAttributeAndNotifyPeerFlow(
     sender: TestRuntimeServices,
     recipient: TestRuntimeServices,
-<<<<<<< HEAD
-    request: SucceedIdentityAttributeRequest
+    request: SucceedRepositoryAttributeRequest
 ): Promise<AttributeSuccessionResponse> {
-    const succeedAttributeRequestResult = await sender.consumption.attributes.succeedIdentityAttribute(request);
+    const succeedAttributeRequestResult = await sender.consumption.attributes.succeedRepositoryAttribute(request);
     const repositorySuccessorId = succeedAttributeRequestResult.value.successor.id;
 
     const senderOwnSharedIdentityAttributes = await executeFullNotifyPeerAboutAttributeSuccessionFlow(sender, recipient, repositorySuccessorId);
@@ -483,38 +447,15 @@
     recipient: TestRuntimeServices,
     attributeId: string
 ): Promise<AttributeSuccessionResponse> {
-    const notifyRequest: NotifyPeerAboutIdentityAttributeSuccessionRequest = {
+    const notifyRequest: NotifyPeerAboutRepositoryAttributeSuccessionRequest = {
         attributeId: attributeId,
         peer: recipient.address
     };
-    const notifyRequestResult = await sender.consumption.attributes.notifyPeerAboutIdentityAttributeSuccession(notifyRequest);
-=======
-    request: SucceedRepositoryAttributeRequest
-): Promise<SucceedRepositoryAttributeResponse> {
-    const succeedAttributeRequestResult = await sender.consumption.attributes.succeedRepositoryAttribute(request);
-    const repositorySuccessor = succeedAttributeRequestResult.value.successor;
-
-    const notifyRequest: NotifyPeerAboutRepositoryAttributeSuccessionRequest = {
-        attributeId: repositorySuccessor.id,
-        peer: recipient.address
-    };
     const notifyRequestResult = await sender.consumption.attributes.notifyPeerAboutRepositoryAttributeSuccession(notifyRequest);
-    const notificationId = notifyRequestResult.value.notificationId;
-
-    await syncUntilHasMessageWithNotification(recipient.transport, notificationId);
-
-    await sender.eventBus.waitForEvent(OwnSharedAttributeSucceededEvent, (e) => {
-        return e.data.successor.id === notifyRequestResult.value.successor.id;
-    });
->>>>>>> 422e358b
 
     await waitForRecipientToReceiveNotification(sender, recipient, notifyRequestResult.value);
 
-<<<<<<< HEAD
     const senderOwnSharedIdentityAttributes: AttributeSuccessionResponse = {
-=======
-    const senderOwnSharedIdentityAttributes: SucceedRepositoryAttributeResponse = {
->>>>>>> 422e358b
         predecessor: notifyRequestResult.value.predecessor,
         successor: notifyRequestResult.value.successor
     };
