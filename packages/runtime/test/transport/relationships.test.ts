--- conflicted
+++ resolved
@@ -350,7 +350,6 @@
     });
 });
 
-<<<<<<< HEAD
 describe("tests on inactive relationships", () => {
     const serviceProvider = new RuntimeServiceProvider();
     let services1: TestRuntimeServices;
@@ -404,36 +403,6 @@
     });
 });
 
-describe("Templator with active IdentityDeletionProcess", () => {
-    const serviceProvider = new RuntimeServiceProvider();
-    let services1: TestRuntimeServices;
-    let services2: TestRuntimeServices;
-
-    beforeAll(async () => {
-        const runtimeServices = await serviceProvider.launch(2, { enableRequestModule: true, enableDeciderModule: true, enableNotificationModule: true });
-        services1 = runtimeServices[0];
-        services2 = runtimeServices[1];
-    }, 30000);
-
-    afterAll(() => serviceProvider.stop());
-
-    test("returns error if templator has active IdentityDeletionProcess", async () => {
-        const templateId = (await exchangeTemplate(services1.transport, services2.transport)).id;
-        await services1.transport.identityDeletionProcesses.initiateIdentityDeletionProcess();
-
-        const createRelationshipResponse = await services2.transport.relationships.createRelationship({
-            templateId: templateId,
-            creationContent: emptyRelationshipCreationContent
-        });
-        expect(createRelationshipResponse).toBeAnError(
-            "The Identity who created the RelationshipTemplate is currently in the process of deleting itself. Thus, it is not possible to establish a Relationship to it.",
-            "error.transport.relationships.activeIdentityDeletionProcessOfOwnerOfRelationshipTemplate"
-        );
-    });
-});
-
-=======
->>>>>>> 0ff6901f
 describe("Relationships query", () => {
     test("query own relationship", async () => {
         await ensureActiveRelationship(services1.transport, services2.transport);
