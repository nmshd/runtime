import { ApplicationError, Result } from "@js-soft/ts-utils";
import { RelationshipAttributeConfidentiality } from "@nmshd/content";
import { CoreBuffer } from "@nmshd/crypto";
import { IdentityUtil, Realm } from "@nmshd/transport";
import {
    GetRelationshipsQuery,
    IncomingRequestReceivedEvent,
    LocalAttributeDTO,
    OwnSharedAttributeSucceededEvent,
    PeerSharedAttributeSucceededEvent,
    RelationshipAuditLogEntryReason,
    RelationshipChangedEvent,
    RelationshipDTO,
    RelationshipStatus
} from "../../src";
import {
    QueryParamConditions,
    RuntimeServiceProvider,
    TestRuntimeServices,
    createTemplate,
    ensureActiveRelationship,
    establishRelationship,
    exchangeMessageWithRequest,
    exchangeTemplate,
    executeFullCreateAndShareRelationshipAttributeFlow,
    executeFullCreateAndShareRepositoryAttributeFlow,
    executeFullSucceedRepositoryAttributeAndNotifyPeerFlow,
    getRelationship,
    sendAndReceiveNotification,
    sendMessageToMultipleRecipients,
    QueryParamConditions,
    RuntimeServiceProvider,
    syncUntilHasMessageWithNotification,
    syncUntilHasRelationships
} from "../lib";

const serviceProvider = new RuntimeServiceProvider();
let services1: TestRuntimeServices;
let services2: TestRuntimeServices;

beforeAll(async () => {
    const runtimeServices = await serviceProvider.launch(2, { enableRequestModule: true, enableDeciderModule: true, enableNotificationModule: true });
    services1 = runtimeServices[0];
    services2 = runtimeServices[1];
}, 30000);
afterAll(() => serviceProvider.stop());

describe("Create Relationship", () => {
    test("load relationship Template in connector 2", async () => {
        const template = await createTemplate(services1.transport);

        const response = await services2.transport.relationshipTemplates.loadPeerRelationshipTemplate({ reference: template.truncatedReference });
        expect(response).toBeSuccessful();
    });

    test("execute relationship creation flow", async () => {
        const templateId = (await exchangeTemplate(services1.transport, services2.transport)).id;

        const createRelationshipResponse = await services2.transport.relationships.createRelationship({
            templateId: templateId,
            creationContent: { a: "b" }
        });
        expect(createRelationshipResponse).toBeSuccessful();

        const relationships1 = await syncUntilHasRelationships(services1.transport);
        expect(relationships1).toHaveLength(1);
        const relationshipId = relationships1[0].id;

        expect(await services2.transport.relationships.acceptRelationship({ relationshipId })).toBeAnError(/.*/, "error.transport.relationships.operationOnlyAllowedForPeer");

        expect(await services2.transport.relationships.rejectRelationship({ relationshipId })).toBeAnError(/.*/, "error.transport.relationships.operationOnlyAllowedForPeer");

        expect(await services1.transport.relationships.revokeRelationship({ relationshipId })).toBeAnError(/.*/, "error.transport.relationships.operationOnlyAllowedForPeer");

        const acceptRelationshipResponse = await services1.transport.relationships.acceptRelationship({
            relationshipId
        });
        expect(acceptRelationshipResponse).toBeSuccessful();

        const relationships1Response = await services1.transport.relationships.getRelationships({});
        expect(relationships1Response).toBeSuccessful();
        expect(relationships1Response.value).toHaveLength(1);

        const relationships2 = await syncUntilHasRelationships(services2.transport);
        expect(relationships2).toHaveLength(1);

        const relationships2Response = await services2.transport.relationships.getRelationships({});
        expect(relationships2Response).toBeSuccessful();
        expect(relationships2Response.value).toHaveLength(1);

        const relationship1Response = await services1.transport.relationships.getRelationship({ id: relationshipId });
        expect(relationship1Response).toBeSuccessful();
        expect(relationship1Response.value.status).toBe("Active");

        const relationship2Response = await services2.transport.relationships.getRelationship({ id: relationshipId });
        expect(relationship2Response).toBeSuccessful();
        expect(relationship2Response.value.status).toBe("Active");
    });
});

describe("Relationship status validations on active relationship", () => {
    let relationshipId: string;
    beforeAll(async () => {
        await ensureActiveRelationship(services1.transport, services2.transport);
        const relationship = await getRelationship(services1.transport);
        relationshipId = relationship.id;
    });

    test("should not request a relationship reactivation", async () => {
        expect(await services1.transport.relationships.requestRelationshipReactivation({ relationshipId })).toBeAnError(
            /.*/,
            "error.transport.relationships.wrongRelationshipStatus"
        );
    });

    test("should not accept a relationship reactivation", async () => {
        expect(await services1.transport.relationships.acceptRelationshipReactivation({ relationshipId })).toBeAnError(
            /.*/,
            "error.transport.relationships.wrongRelationshipStatus"
        );
    });

    test("should not reject a relationship reactivation", async () => {
        expect(await services1.transport.relationships.rejectRelationshipReactivation({ relationshipId })).toBeAnError(
            /.*/,
            "error.transport.relationships.wrongRelationshipStatus"
        );
    });

    test("should not revoke a relationship reactivation", async () => {
        expect(await services1.transport.relationships.revokeRelationshipReactivation({ relationshipId })).toBeAnError(
            /.*/,
            "error.transport.relationships.wrongRelationshipStatus"
        );
    });

    test("should not accept a relationship", async () => {
        expect(await services1.transport.relationships.acceptRelationship({ relationshipId })).toBeAnError(/.*/, "error.transport.relationships.wrongRelationshipStatus");
    });

    test("should not reject a relationship", async () => {
        expect(await services1.transport.relationships.rejectRelationship({ relationshipId })).toBeAnError(/.*/, "error.transport.relationships.wrongRelationshipStatus");
    });

    test("should not revoke a relationship", async () => {
        expect(await services1.transport.relationships.rejectRelationship({ relationshipId })).toBeAnError(/.*/, "error.transport.relationships.wrongRelationshipStatus");
    });
});

describe("Relationships query", () => {
    test("query own relationship", async () => {
        await ensureActiveRelationship(services1.transport, services2.transport);
        const relationship = await getRelationship(services1.transport);
        const conditions = new QueryParamConditions<GetRelationshipsQuery>(relationship, services1.transport)
            .addStringSet("peer")
            .addStringSet("status")
            .addStringSet("template.id");
        await conditions.executeTests((c, q) => c.relationships.getRelationships({ query: q }));
    });
});

describe("Attributes for the relationship", () => {
    let relationshipId: string;
    let ownSharedIdentityAttributeV0: LocalAttributeDTO;
    let ownSharedIdentityAttributeV1: LocalAttributeDTO;
    let peerSharedIdentityAttributeV0: LocalAttributeDTO;
    let peerSharedIdentityAttributeV1: LocalAttributeDTO;
    let ownSharedRelationshipAttributeV0: LocalAttributeDTO;
    let ownSharedRelationshipAttributeV1: LocalAttributeDTO;
    let peerSharedRelationshipAttributeV0: LocalAttributeDTO;
    let peerSharedRelationshipAttributeV1: LocalAttributeDTO;
    beforeAll(async () => {
        await ensureActiveRelationship(services1.transport, services2.transport);

        const relationship = await getRelationship(services1.transport);
        relationshipId = relationship.id;

        // create own shared attributes
        ownSharedIdentityAttributeV0 = await executeFullCreateAndShareRepositoryAttributeFlow(services1, services2, {
            content: {
                value: {
                    "@type": "GivenName",
                    value: "Own name"
                }
            }
        });

        const repositoryAttributeIdV0 = ownSharedIdentityAttributeV0.shareInfo!.sourceAttribute!;
        ({ predecessor: ownSharedIdentityAttributeV0, successor: ownSharedIdentityAttributeV1 } = await executeFullSucceedRepositoryAttributeAndNotifyPeerFlow(
            services1,
            services2,
            {
                predecessorId: repositoryAttributeIdV0,
                successorContent: {
                    value: {
                        "@type": "GivenName",
                        value: "New own name"
                    }
                }
            }
        ));

        ownSharedRelationshipAttributeV0 = await executeFullCreateAndShareRelationshipAttributeFlow(services1, services2, {
            content: {
                key: "a key",
                confidentiality: RelationshipAttributeConfidentiality.Public,
                value: {
                    "@type": "ProprietaryString",
                    value: "Own string",
                    title: "Own title"
                },
                isTechnical: false
            }
        });

        const ownSucceedRelationshipAttributeAndNotifyPeerResult = (
            await services1.consumption.attributes.succeedRelationshipAttributeAndNotifyPeer({
                predecessorId: ownSharedRelationshipAttributeV0.id,
                successorContent: {
                    value: {
                        "@type": "ProprietaryString",
                        value: "New own string",
                        title: "New own title"
                    }
                }
            })
        ).value;

        ownSharedRelationshipAttributeV0 = ownSucceedRelationshipAttributeAndNotifyPeerResult["predecessor"];
        ownSharedRelationshipAttributeV1 = ownSucceedRelationshipAttributeAndNotifyPeerResult["successor"];
        const ownNotificationId = ownSucceedRelationshipAttributeAndNotifyPeerResult["notificationId"];

        await syncUntilHasMessageWithNotification(services2.transport, ownNotificationId);

        await services1.eventBus.waitForEvent(OwnSharedAttributeSucceededEvent, (e) => {
            return e.data.successor.id === ownSharedRelationshipAttributeV1.id;
        });

        // create peer shared attributes
        peerSharedIdentityAttributeV0 = await executeFullCreateAndShareRepositoryAttributeFlow(services2, services1, {
            content: {
                value: {
                    "@type": "GivenName",
                    value: "Peer name"
                }
            }
        });

        const peerRepositoryAttributeIdV0 = peerSharedIdentityAttributeV0.shareInfo!.sourceAttribute!;
        ({ predecessor: peerSharedIdentityAttributeV0, successor: peerSharedIdentityAttributeV1 } = await executeFullSucceedRepositoryAttributeAndNotifyPeerFlow(
            services2,
            services1,
            {
                predecessorId: peerRepositoryAttributeIdV0,
                successorContent: {
                    value: {
                        "@type": "GivenName",
                        value: "New peer name"
                    }
                }
            }
        ));

        peerSharedRelationshipAttributeV0 = await executeFullCreateAndShareRelationshipAttributeFlow(services2, services1, {
            content: {
                key: "a key",
                confidentiality: RelationshipAttributeConfidentiality.Public,
                value: {
                    "@type": "ProprietaryString",
                    value: "Peer string",
                    title: "Peer title"
                },
                isTechnical: false
            }
        });

        const peerSucceedRelationshipAttributeAndNotifyPeerResult = (
            await services2.consumption.attributes.succeedRelationshipAttributeAndNotifyPeer({
                predecessorId: peerSharedRelationshipAttributeV0.id,
                successorContent: {
                    value: {
                        "@type": "ProprietaryString",
                        value: "New peer string",
                        title: "New peer title"
                    }
                }
            })
        ).value;

        peerSharedRelationshipAttributeV0 = peerSucceedRelationshipAttributeAndNotifyPeerResult["predecessor"];
        peerSharedRelationshipAttributeV1 = peerSucceedRelationshipAttributeAndNotifyPeerResult["successor"];
        const peerNotificationId = peerSucceedRelationshipAttributeAndNotifyPeerResult["notificationId"];

        await syncUntilHasMessageWithNotification(services1.transport, peerNotificationId);

        await services1.eventBus.waitForEvent(PeerSharedAttributeSucceededEvent, (e) => {
            return e.data.successor.id === peerSharedRelationshipAttributeV1.id;
        });
    });

    test("get only latest version of attributes", async () => {
        const result1 = await services1.transport.relationships.getAttributesForRelationship({ id: relationshipId });
        expect(result1).toBeSuccessful();
        const attributesOfRelationship1 = result1.value;
        const attributesOfRelationshipIds1 = attributesOfRelationship1.map((a) => a.id);
        expect(attributesOfRelationshipIds1.sort()).toStrictEqual(
            [ownSharedIdentityAttributeV1.id, peerSharedIdentityAttributeV1.id, ownSharedRelationshipAttributeV1.id, peerSharedRelationshipAttributeV1.id].sort()
        );

        const result2 = await services2.transport.relationships.getAttributesForRelationship({ id: relationshipId });
        expect(result2).toBeSuccessful();
        const attributesOfRelationship2 = result2.value;
        const attributesOfRelationshipIds2 = attributesOfRelationship2.map((a) => a.id);
        expect(attributesOfRelationshipIds2.sort()).toStrictEqual(
            [ownSharedIdentityAttributeV1.id, peerSharedIdentityAttributeV1.id, ownSharedRelationshipAttributeV1.id, peerSharedRelationshipAttributeV1.id].sort()
        );
    });

    test("get all versions of attributes", async () => {
        const result1 = await services1.transport.relationships.getAttributesForRelationship({
            id: relationshipId,
            onlyLatestVersions: false
        });
        expect(result1).toBeSuccessful();
        const attributesOfRelationship1 = result1.value;
        const attributesOfRelationshipIds1 = attributesOfRelationship1.map((a) => a.id);
        expect(attributesOfRelationshipIds1.sort()).toStrictEqual(
            [
                ownSharedIdentityAttributeV0.id,
                ownSharedIdentityAttributeV1.id,
                peerSharedIdentityAttributeV0.id,
                peerSharedIdentityAttributeV1.id,
                ownSharedRelationshipAttributeV0.id,
                ownSharedRelationshipAttributeV1.id,
                peerSharedRelationshipAttributeV0.id,
                peerSharedRelationshipAttributeV1.id
            ].sort()
        );

        const result2 = await services2.transport.relationships.getAttributesForRelationship({ id: relationshipId, onlyLatestVersions: false });
        expect(result2).toBeSuccessful();
        const attributesOfRelationship2 = result2.value;
        const attributesOfRelationshipIds2 = attributesOfRelationship2.map((a) => a.id);
        expect(attributesOfRelationshipIds2.sort()).toStrictEqual(
            [
                ownSharedIdentityAttributeV0.id,
                ownSharedIdentityAttributeV1.id,
                peerSharedIdentityAttributeV0.id,
                peerSharedIdentityAttributeV1.id,
                ownSharedRelationshipAttributeV0.id,
                ownSharedRelationshipAttributeV1.id,
                peerSharedRelationshipAttributeV0.id,
                peerSharedRelationshipAttributeV1.id
            ].sort()
        );
    });
});

describe("RelationshipTermination", () => {
    let relationshipId: string;
    let terminationResult: Result<RelationshipDTO, ApplicationError>;
    beforeAll(async () => {
        relationshipId = (await ensureActiveRelationship(services1.transport, services2.transport)).id;

        const requestContent = {
            content: {
                items: [
                    {
                        "@type": "TestRequestItem",
                        mustBeAccepted: false
                    }
                ]
            },
            peer: services2.address
        };
        await exchangeMessageWithRequest(services1, services2, requestContent);

        terminationResult = await services1.transport.relationships.terminateRelationship({ relationshipId });
    });

    test("relationship status is terminated", async () => {
        expect(terminationResult).toBeSuccessful();
        await expect(services1.eventBus).toHavePublished(
            RelationshipChangedEvent,
            (e) => e.data.id === relationshipId && e.data.auditLog[e.data.auditLog.length - 1].reason === RelationshipAuditLogEntryReason.Termination
        );
        const result = (await services1.transport.relationships.getRelationship({ id: relationshipId })).value;
        expect(result.status).toBe(RelationshipStatus.Terminated);

        await services2.eventBus.waitForEvent(RelationshipChangedEvent);
        const result2 = (await services2.transport.relationships.getRelationship({ id: relationshipId })).value;
        expect(result2.status).toBe(RelationshipStatus.Terminated);
    });

    test("should not send a message", async () => {
        const result = await services1.transport.messages.sendMessage({
            recipients: [services2.address],
            content: {
                "@type": "Mail",
                body: "b",
                cc: [],
                subject: "a",
                to: [services2.address]
            }
        });
        expect(result).toBeAnError(/.*/, "error.transport.messages.missingOrInactiveRelationship");
    });

    test("should not decide a request", async () => {
        await syncUntilHasRelationships(services2.transport);
        await expect(services2.eventBus).toHavePublished(
            RelationshipChangedEvent,
            (e) => e.data.id === relationshipId && e.data.auditLog[e.data.auditLog.length - 1].reason === RelationshipAuditLogEntryReason.Termination
        );

        const incomingRequest = (await services2.eventBus.waitForEvent(IncomingRequestReceivedEvent)).data;

        const canAcceptResult = (await services2.consumption.incomingRequests.canAccept({ requestId: incomingRequest.id, items: [{ accept: true }] })).value;
        expect(canAcceptResult.isSuccess).toBe(false);
        expect(canAcceptResult.code).toBe("error.consumption.requests.wrongRelationshipStatus");

        const canRejectResult = (await services2.consumption.incomingRequests.canReject({ requestId: incomingRequest.id, items: [{ accept: false }] })).value;
        expect(canRejectResult.isSuccess).toBe(false);
        expect(canRejectResult.code).toBe("error.consumption.requests.wrongRelationshipStatus");
    });

    test("should not create a request", async () => {
        const requestContent = {
            content: {
                items: [
                    {
                        "@type": "TestRequestItem",
                        mustBeAccepted: false
                    }
                ]
            },
            peer: services2.address
        };
        const result = await services1.consumption.outgoingRequests.create(requestContent);
        expect(result).toBeAnError(/.*/, "error.consumption.requests.wrongRelationshipStatus");
    });

    test("should not create a challenge for the relationship", async () => {
        const result = await services1.transport.challenges.createChallenge({
            challengeType: "Relationship",
            relationship: relationshipId
        });
        expect(result).toBeAnError(/.*/, "error.transport.challenges.challengeTypeRequiresActiveRelationship");
    });

    describe("Validating relationship operations on terminated relationship", () => {
        test("should not terminate a relationship in status terminated again", async () => {
            expect(await services1.transport.relationships.terminateRelationship({ relationshipId })).toBeAnError(/.*/, "error.transport.relationships.wrongRelationshipStatus");
        });

        test("reactivation acceptance should fail without reactivation request", async () => {
            expect(await services1.transport.relationships.acceptRelationshipReactivation({ relationshipId })).toBeAnError(
                /.*/,
                "error.transport.relationships.reactivationNotRequested"
            );
        });

        test("reactivation revocation should fail without reactivation request", async () => {
            expect(await services1.transport.relationships.revokeRelationshipReactivation({ relationshipId })).toBeAnError(
                /.*/,
                "error.transport.relationships.reactivationNotRequested"
            );
        });

        test("reactivation rejection should fail without reactivation request", async () => {
            expect(await services1.transport.relationships.rejectRelationshipReactivation({ relationshipId })).toBeAnError(
                /.*/,
                "error.transport.relationships.reactivationNotRequested"
            );
        });
    });

    describe("Validating relationship operations on terminated relationship with requested reactivation", () => {
        beforeAll(async () => {
            await services1.transport.relationships.requestRelationshipReactivation({ relationshipId });
            await syncUntilHasRelationships(services2.transport);
        });

        afterAll(async () => {
            await services1.transport.relationships.revokeRelationshipReactivation({ relationshipId });
            await syncUntilHasRelationships(services2.transport);
        });

        test("reactivation acceptance should fail when the wrong side accepts it", async () => {
            expect(await services1.transport.relationships.acceptRelationshipReactivation({ relationshipId })).toBeAnError(
                /.*/,
                "error.transport.relationships.operationOnlyAllowedForPeer"
            );
        });

        test("reactivation rejection should fail when the wrong side rejects it", async () => {
            expect(await services1.transport.relationships.rejectRelationshipReactivation({ relationshipId })).toBeAnError(
                /.*/,
                "error.transport.relationships.operationOnlyAllowedForPeer"
            );
        });

        test("reactivation revocation should fail when the wrong side revokes it", async () => {
            expect(await services2.transport.relationships.revokeRelationshipReactivation({ relationshipId })).toBeAnError(
                /.*/,
                "error.transport.relationships.operationOnlyAllowedForPeer"
            );
        });

        test("requesting reactivation twice should fail", async () => {
            expect(await services1.transport.relationships.requestRelationshipReactivation({ relationshipId })).toBeAnError(
                "You have already requested the reactivation",
                "error.transport.relationships.reactivationAlreadyRequested"
            );
            expect(await services2.transport.relationships.requestRelationshipReactivation({ relationshipId })).toBeAnError(
                "Your peer has already requested the reactivation",
                "error.transport.relationships.reactivationAlreadyRequested"
            );
        });
    });

    test("should revoke the relationship reactivation", async () => {
        const reactivationRequestResult = await services1.transport.relationships.requestRelationshipReactivation({ relationshipId });
        expect(reactivationRequestResult).toBeSuccessful();
        await expect(services1.eventBus).toHavePublished(
            RelationshipChangedEvent,
            (e) => e.data.id === relationshipId && e.data.auditLog[e.data.auditLog.length - 1].reason === RelationshipAuditLogEntryReason.ReactivationRequested
        );

        const revocationResult = await services1.transport.relationships.revokeRelationshipReactivation({ relationshipId });
        expect(revocationResult).toBeSuccessful();
        expect(revocationResult.value.status).toBe(RelationshipStatus.Terminated);
        await expect(services1.eventBus).toHavePublished(
            RelationshipChangedEvent,
            (e) => e.data.id === relationshipId && e.data.auditLog[e.data.auditLog.length - 1].reason === RelationshipAuditLogEntryReason.RevocationOfReactivation
        );

        const relationship2 = (await syncUntilHasRelationships(services2.transport))[0];
        expect(relationship2.status).toBe(RelationshipStatus.Terminated);
        await expect(services2.eventBus).toHavePublished(
            RelationshipChangedEvent,
            (e) => e.data.id === relationshipId && e.data.auditLog[e.data.auditLog.length - 1].reason === RelationshipAuditLogEntryReason.RevocationOfReactivation
        );
    });

    test("should reject the relationship reactivation", async () => {
        await services1.transport.relationships.requestRelationshipReactivation({ relationshipId });

        await syncUntilHasRelationships(services2.transport);
        await expect(services2.eventBus).toHavePublished(
            RelationshipChangedEvent,
            (e) => e.data.id === relationshipId && e.data.auditLog[e.data.auditLog.length - 1].reason === RelationshipAuditLogEntryReason.ReactivationRequested
        );
        const rejectionResult = await services2.transport.relationships.rejectRelationshipReactivation({ relationshipId });
        expect(rejectionResult).toBeSuccessful();
        expect(rejectionResult.value.status).toBe(RelationshipStatus.Terminated);
        await expect(services2.eventBus).toHavePublished(
            RelationshipChangedEvent,
            (e) => e.data.id === relationshipId && e.data.auditLog[e.data.auditLog.length - 1].reason === RelationshipAuditLogEntryReason.RejectionOfReactivation
        );

        const relationship1 = (await syncUntilHasRelationships(services1.transport))[0];
        expect(relationship1.status).toBe(RelationshipStatus.Terminated);
        await expect(services1.eventBus).toHavePublished(
            RelationshipChangedEvent,
            (e) => e.data.id === relationshipId && e.data.auditLog[e.data.auditLog.length - 1].reason === RelationshipAuditLogEntryReason.RejectionOfReactivation
        );
    });

    test("should accept the relationship reactivation", async () => {
        await services1.transport.relationships.requestRelationshipReactivation({ relationshipId });

        await syncUntilHasRelationships(services2.transport);
        await expect(services2.eventBus).toHavePublished(
            RelationshipChangedEvent,
            (e) => e.data.id === relationshipId && e.data.auditLog[e.data.auditLog.length - 1].reason === RelationshipAuditLogEntryReason.ReactivationRequested
        );
        const acceptanceResult = await services2.transport.relationships.acceptRelationshipReactivation({ relationshipId });
        expect(acceptanceResult).toBeSuccessful();
        expect(acceptanceResult.value.status).toBe(RelationshipStatus.Active);
        await expect(services2.eventBus).toHavePublished(
            RelationshipChangedEvent,
            (e) => e.data.id === relationshipId && e.data.auditLog[e.data.auditLog.length - 1].reason === RelationshipAuditLogEntryReason.AcceptanceOfReactivation
        );

        const relationship1 = (await syncUntilHasRelationships(services1.transport))[0];
        expect(relationship1.status).toBe(RelationshipStatus.Active);
        await expect(services1.eventBus).toHavePublished(
            RelationshipChangedEvent,
            (e) => e.data.id === relationshipId && e.data.auditLog[e.data.auditLog.length - 1].reason === RelationshipAuditLogEntryReason.AcceptanceOfReactivation
        );
    });
});

<<<<<<< HEAD
describe("RelationshipDecomposition", () => {
    let services3: TestRuntimeServices;
    let relationshipId: string;
    let relationshipId2: string;
    let multipleRecipientsMessageId: string;

    let decompositionResult: Result<null, ApplicationError>;
    beforeAll(async () => {
        relationshipId = (await services1.transport.relationships.getRelationships({})).value[0].id;

        await createRelationshipData(services1, services2);

        const runtimeServices = await serviceProvider.launch(1, { enableRequestModule: true, enableDeciderModule: true, enableNotificationModule: true });
        services3 = runtimeServices[0];
        relationshipId2 = (await establishRelationship(services1.transport, services3.transport)).id;

        await createRelationshipData(services1, services3);
        multipleRecipientsMessageId = (await sendMessageToMultipleRecipients(services1.transport, [services2.address, services3.address])).id;

        await services1.transport.relationships.terminateRelationship({ relationshipId });
        decompositionResult = await services1.transport.relationships.decomposeRelationship({ relationshipId });
        await services2.eventBus.waitForEvent(RelationshipChangedEvent);

        await services1.transport.relationships.terminateRelationship({ relationshipId: relationshipId2 });
    });

    test("relationship should be decomposed", async () => {
        expect(decompositionResult).toBeSuccessful();
        const ownRelationship = await services1.transport.relationships.getRelationship({ id: relationshipId });
        expect(ownRelationship).toBeAnError(/.*/, "error.runtime.recordNotFound");

        const peerRelationship = (await syncUntilHasRelationships(services2.transport))[0];
        expect(peerRelationship.status).toBe(RelationshipStatus.DeletionProposed);
    });

    test("requests should be deleted", async () => {
        const outgoingRequests = (await services1.consumption.outgoingRequests.getRequests({ query: { peer: services2.address } })).value;
        expect(outgoingRequests).toHaveLength(0);

        const incomingRequests = (await services1.consumption.incomingRequests.getRequests({ query: { peer: services2.address } })).value;
        expect(incomingRequests).toHaveLength(0);

        const outgoingRequestsControl = (await services1.consumption.outgoingRequests.getRequests({ query: { peer: services3.address } })).value;
        expect(outgoingRequestsControl).not.toHaveLength(0);

        const incomingRequestsControl = (await services1.consumption.incomingRequests.getRequests({ query: { peer: services3.address } })).value;
        expect(incomingRequestsControl).not.toHaveLength(0);
    });

    test("attributes should be deleted", async () => {
        const ownSharedAttributes = (await services1.consumption.attributes.getOwnSharedAttributes({ peer: services2.address })).value;
        expect(ownSharedAttributes).toHaveLength(0);

        const peerSharedAttributes = (await services1.consumption.attributes.getPeerSharedAttributes({ peer: services2.address })).value;
        expect(peerSharedAttributes).toHaveLength(0);

        const ownSharedAttributesControl = (await services1.consumption.attributes.getOwnSharedAttributes({ peer: services3.address })).value;
        expect(ownSharedAttributesControl).not.toHaveLength(0);

        const peerSharedAttributesControl = (await services1.consumption.attributes.getPeerSharedAttributes({ peer: services3.address })).value;
        expect(peerSharedAttributesControl).not.toHaveLength(0);
    });

    test("notifications should be deleted", async () => {
        const notifications = (await services1.consumption.notifications.getNotifications({ query: { peer: services2.address } })).value;
        expect(notifications).toHaveLength(0);

        const notificationsControl = (await services1.consumption.notifications.getNotifications({ query: { peer: services3.address } })).value;
        expect(notificationsControl).not.toHaveLength(0);
    });

    test("messages should be deleted/anonymized", async () => {
        const messagesToPeer = (await services1.transport.messages.getMessages({ query: { "recipients.address": services2.address } })).value;
        expect(messagesToPeer).toHaveLength(0);

        const messagesFromPeer = (await services1.transport.messages.getMessages({ query: { createdBy: services2.address } })).value;
        expect(messagesFromPeer).toHaveLength(0);

        const messagesToPeerControl = (await services1.transport.messages.getMessages({ query: { "recipients.address": services3.address } })).value;
        expect(messagesToPeerControl).not.toHaveLength(0);

        const messagesFromPeerControl = (await services1.transport.messages.getMessages({ query: { createdBy: services3.address } })).value;
        expect(messagesFromPeerControl).not.toHaveLength(0);

        const addressPseudonym = (await getAddressPseudonym()).toString();
        const anonymizedMessages = (await services1.transport.messages.getMessages({ query: { "recipients.address": addressPseudonym } })).value;
        expect(anonymizedMessages).toHaveLength(1);
        const anonymizedMessage = anonymizedMessages[0];
        expect(anonymizedMessage.id).toBe(multipleRecipientsMessageId);
        expect(anonymizedMessage.recipients).toBe([services3.address, addressPseudonym]);

        await services1.transport.relationships.decomposeRelationship({ relationshipId: relationshipId2 });
        const anonymizedMessages2 = (await services1.transport.messages.getMessages({})).value;
        expect(anonymizedMessages2).toHaveLength(0);
    });

    async function getAddressPseudonym() {
        const pseudoPublicKey = CoreBuffer.fromUtf8("deleted identity");
        return await IdentityUtil.createAddress({ algorithm: 1, publicKey: pseudoPublicKey }, Realm.Prod);
    }

    async function createRelationshipData(services1: TestRuntimeServices, services2: TestRuntimeServices) {
        const requestContent = {
            content: {
                items: [
                    {
                        "@type": "TestRequestItem",
                        mustBeAccepted: false
                    }
                ]
            },
            peer: services2.address
        };
        await exchangeMessageWithRequest(services1, services2, requestContent);
        await exchangeMessageWithRequest(services2, services1, requestContent);

        await sendAndReceiveNotification(services1.transport, services2.transport, services2.consumption);

        await executeFullCreateAndShareRepositoryAttributeFlow(services1, services2, {
            content: {
                value: {
                    "@type": "GivenName",
                    value: "Own name"
                }
            }
        });

        await executeFullCreateAndShareRepositoryAttributeFlow(services2, services1, {
            content: {
                value: {
                    "@type": "GivenName",
                    value: "Own name"
                }
            }
        });
    }
=======
describe("Relationship existence check", () => {
    const fakeRelationshipId = "REL00000000000000000";

    test("should not accept a relationship", async function () {
        expect(await services1.transport.relationships.acceptRelationship({ relationshipId: fakeRelationshipId })).toBeAnError(/.*/, "error.runtime.recordNotFound");
    });

    test("should not reject a relationship", async function () {
        expect(await services1.transport.relationships.rejectRelationship({ relationshipId: fakeRelationshipId })).toBeAnError(/.*/, "error.runtime.recordNotFound");
    });

    test("should not revoke a relationship", async function () {
        expect(await services1.transport.relationships.revokeRelationship({ relationshipId: fakeRelationshipId })).toBeAnError(/.*/, "error.runtime.recordNotFound");
    });

    test("should not terminate a relationship", async function () {
        expect(await services1.transport.relationships.terminateRelationship({ relationshipId: fakeRelationshipId })).toBeAnError(/.*/, "error.runtime.recordNotFound");
    });

    test("should not request a relationship reactivation", async function () {
        expect(await services1.transport.relationships.requestRelationshipReactivation({ relationshipId: fakeRelationshipId })).toBeAnError(/.*/, "error.runtime.recordNotFound");
    });

    test("should not accept a relationship reactivation", async function () {
        expect(await services1.transport.relationships.acceptRelationshipReactivation({ relationshipId: fakeRelationshipId })).toBeAnError(/.*/, "error.runtime.recordNotFound");
    });

    test("should not reject a relationship reactivation", async function () {
        expect(await services1.transport.relationships.rejectRelationshipReactivation({ relationshipId: fakeRelationshipId })).toBeAnError(/.*/, "error.runtime.recordNotFound");
    });

    test("should not revoke a relationship reactivation", async function () {
        expect(await services1.transport.relationships.revokeRelationshipReactivation({ relationshipId: fakeRelationshipId })).toBeAnError(/.*/, "error.runtime.recordNotFound");
    });
>>>>>>> c8edfeaf
});<|MERGE_RESOLUTION|>--- conflicted
+++ resolved
@@ -592,7 +592,6 @@
     });
 });
 
-<<<<<<< HEAD
 describe("RelationshipDecomposition", () => {
     let services3: TestRuntimeServices;
     let relationshipId: string;
@@ -729,7 +728,8 @@
             }
         });
     }
-=======
+});
+
 describe("Relationship existence check", () => {
     const fakeRelationshipId = "REL00000000000000000";
 
@@ -764,5 +764,4 @@
     test("should not revoke a relationship reactivation", async function () {
         expect(await services1.transport.relationships.revokeRelationshipReactivation({ relationshipId: fakeRelationshipId })).toBeAnError(/.*/, "error.runtime.recordNotFound");
     });
->>>>>>> c8edfeaf
 });