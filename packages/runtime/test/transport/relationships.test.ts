--- conflicted
+++ resolved
@@ -386,14 +386,6 @@
             RelationshipChangedEvent,
             (e) => e.data.id === relationshipId && e.data.auditLog[e.data.auditLog.length - 1].reason === RelationshipAuditLogEntryReason.Termination
         );
-<<<<<<< HEAD
-        const result = (await services1.transport.relationships.getRelationship({ id: relationshipId })).value;
-        expect(result.status).toBe(RelationshipStatus.Terminated);
-
-        await services2.eventBus.waitForEvent(RelationshipChangedEvent);
-        const result2 = (await services2.transport.relationships.getRelationship({ id: relationshipId })).value;
-        expect(result2.status).toBe(RelationshipStatus.Terminated);
-=======
         expect(terminationResult.value.status).toBe(RelationshipStatus.Terminated);
 
         const syncedRelationship = (await syncUntilHasRelationships(services2.transport))[0];
@@ -402,7 +394,6 @@
             RelationshipChangedEvent,
             (e) => e.data.id === relationshipId && e.data.auditLog[e.data.auditLog.length - 1].reason === RelationshipAuditLogEntryReason.Termination
         );
->>>>>>> 135b2691
     });
 
     test("should not send a message", async () => {
