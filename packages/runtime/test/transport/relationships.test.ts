import { ApplicationError, Result, sleep } from "@js-soft/ts-utils";
<<<<<<< HEAD
import { ReadAttributeRequestItemJSON, RelationshipAttributeConfidentiality, RelationshipTemplateContentJSON } from "@nmshd/content";
import { IdentityDeletionProcessStatus, Random, RandomCharacterRange } from "@nmshd/transport";
=======
import { AcceptReadAttributeRequestItemParametersJSON } from "@nmshd/consumption";
import {
    GivenName,
    IdentityAttribute,
    ReadAttributeAcceptResponseItem,
    ReadAttributeRequestItem,
    ReadAttributeRequestItemJSON,
    RelationshipAttributeConfidentiality,
    RelationshipCreationContent,
    RelationshipCreationContentJSON,
    RelationshipTemplateContent,
    RelationshipTemplateContentJSON,
    ResponseItemResult,
    ResponseResult
} from "@nmshd/content";
import { CoreAddress, CoreId } from "@nmshd/core-types";
import { IdentityDeletionProcessStatus, Random } from "@nmshd/transport";
>>>>>>> 91566390
import assert from "assert";
import { DateTime } from "luxon";
import {
    GetRelationshipsQuery,
    IncomingRequestReceivedEvent,
    IncomingRequestStatusChangedEvent,
    LocalAttributeDTO,
    LocalRequestStatus,
    OwnSharedAttributeSucceededEvent,
    PeerSharedAttributeSucceededEvent,
    RelationshipAuditLogEntryReason,
    RelationshipChangedEvent,
    RelationshipDTO,
    RelationshipDecomposedBySelfEvent,
    RelationshipReactivationCompletedEvent,
    RelationshipReactivationRequestedEvent,
    RelationshipStatus
} from "../../src";
import {
    QueryParamConditions,
    RuntimeServiceProvider,
    TestRuntimeServices,
    emptyRelationshipCreationContent,
    ensureActiveRelationship,
    establishRelationship,
    exchangeMessageWithRequest,
    exchangeTemplate,
    executeFullCreateAndShareRelationshipAttributeFlow,
    executeFullCreateAndShareRepositoryAttributeFlow,
    executeFullSucceedRepositoryAttributeAndNotifyPeerFlow,
    generateAddressPseudonym,
    getRelationship,
    sendAndReceiveNotification,
    sendMessageToMultipleRecipients,
    syncUntilHasMessageWithNotification,
    syncUntilHasRelationships
} from "../lib";

const serviceProvider = new RuntimeServiceProvider();
let services1: TestRuntimeServices;
let services2: TestRuntimeServices;
let services3: TestRuntimeServices;
let services4: TestRuntimeServices;

beforeAll(async () => {
    const runtimeServices = await serviceProvider.launch(3, { enableRequestModule: true, enableDeciderModule: true, enableNotificationModule: true });
    const runtimeServicesWithDisabledRequestModule = await serviceProvider.launch(1, { enableRequestModule: false, enableDeciderModule: true, enableNotificationModule: true });
    services1 = runtimeServices[0];
    services2 = runtimeServices[1];
    services3 = runtimeServices[2];
    services4 = runtimeServicesWithDisabledRequestModule[0];
}, 30000);

afterEach(async () => {
    const activeIdentityDeletionProcess = await services3.transport.identityDeletionProcesses.getActiveIdentityDeletionProcess();

    if (!activeIdentityDeletionProcess.isSuccess) {
        return;
    }

    let abortResult;
    if (activeIdentityDeletionProcess.value.status === IdentityDeletionProcessStatus.Approved) {
        abortResult = await services3.transport.identityDeletionProcesses.cancelIdentityDeletionProcess();
        if (abortResult.isError) throw abortResult.error;
    }
});

afterAll(() => serviceProvider.stop());

describe("Can Create / Create Relationship", () => {
    let relationshipId: string;

    describe("tests on creationContent of Relationship", () => {
        let invalidRelationshipCreationContent: RelationshipCreationContentJSON;
        let relationshipTemplateContent: RelationshipTemplateContentJSON;

        beforeAll(() => {
            invalidRelationshipCreationContent = RelationshipCreationContent.from({
                response: {
                    "@type": "Response",
                    result: ResponseResult.Accepted,
                    requestId: "aRequestId",
                    items: [
                        ReadAttributeAcceptResponseItem.from({
                            result: ResponseItemResult.Accepted,
                            attributeId: CoreId.from("anAttributeId"),
                            attribute: IdentityAttribute.from({
                                owner: CoreAddress.from(services4.address),
                                value: GivenName.from("aGivenName")
                            })
                        }).toJSON()
                    ]
                }
            }).toJSON();

            relationshipTemplateContent = RelationshipTemplateContent.from({
                onNewRelationship: {
                    "@type": "Request",
                    items: [
                        ReadAttributeRequestItem.from({
                            mustBeAccepted: true,
                            query: {
                                "@type": "IdentityAttributeQuery",
                                valueType: "GivenName"
                            }
                        })
                    ]
                }
            }).toJSON();
        }, 30000);

        test("should not create a Relationship with a false creationContent type", async () => {
            const templateId = (await exchangeTemplate(services3.transport, services4.transport)).id;

            const canCreateRelationshipResponse = (
                await services4.transport.relationships.canCreateRelationship({
                    templateId: templateId,
                    creationContent: {}
                })
            ).value;

            assert(!canCreateRelationshipResponse.isSuccess);

            expect(canCreateRelationshipResponse.isSuccess).toBe(false);
            expect(canCreateRelationshipResponse.message).toBe(
                "The creationContent of a Relationship must either be an ArbitraryRelationshipCreationContent or a RelationshipCreationContent."
            );
            expect(canCreateRelationshipResponse.code).toBe("error.runtime.validation.invalidPropertyValue");

            const createRelationshipResponse = await services4.transport.relationships.createRelationship({
                templateId: templateId,
                creationContent: {}
            });
            expect(createRelationshipResponse).toBeAnError(
                "The creationContent of a Relationship must either be an ArbitraryRelationshipCreationContent or a RelationshipCreationContent.",
                "error.runtime.validation.invalidPropertyValue"
            );
        });

        test("should not create a Relationship with a RelationshipCreationContent if an ArbitraryRelationshipTemplateContent is used", async () => {
            const templateId = (await exchangeTemplate(services3.transport, services4.transport)).id;

            const canCreateRelationshipResponse = (
                await services4.transport.relationships.canCreateRelationship({
                    templateId: templateId,
                    creationContent: invalidRelationshipCreationContent
                })
            ).value;

            assert(!canCreateRelationshipResponse.isSuccess);

            expect(canCreateRelationshipResponse.isSuccess).toBe(false);
            expect(canCreateRelationshipResponse.message).toBe(
                "The creationContent of a Relationship must be an ArbitraryRelationshipCreationContent if the content of the RelationshipTemplate is an ArbitraryRelationshipTemplateContent."
            );
            expect(canCreateRelationshipResponse.code).toBe("error.runtime.validation.invalidPropertyValue");

            const createRelationshipResponse = await services4.transport.relationships.createRelationship({
                templateId: templateId,
                creationContent: invalidRelationshipCreationContent
            });
            expect(createRelationshipResponse).toBeAnError(
                "The creationContent of a Relationship must be an ArbitraryRelationshipCreationContent if the content of the RelationshipTemplate is an ArbitraryRelationshipTemplateContent.",
                "error.runtime.validation.invalidPropertyValue"
            );
        });

        test("should not create a Relationship with an ArbitraryRelationshipCreationContent if a RelationshipTemplateContent is used", async () => {
            const templateId = (await exchangeTemplate(services3.transport, services4.transport, relationshipTemplateContent)).id;

            const canCreateRelationshipResponse = (
                await services4.transport.relationships.canCreateRelationship({
                    templateId: templateId,
                    creationContent: emptyRelationshipCreationContent
                })
            ).value;

            assert(!canCreateRelationshipResponse.isSuccess);

            expect(canCreateRelationshipResponse.isSuccess).toBe(false);
            expect(canCreateRelationshipResponse.message).toBe(
                "The creationContent of a Relationship must be a RelationshipCreationContent if the content of the RelationshipTemplate is a RelationshipTemplateContent."
            );
            expect(canCreateRelationshipResponse.code).toBe("error.runtime.validation.invalidPropertyValue");

            const createRelationshipResponse = await services4.transport.relationships.createRelationship({
                templateId: templateId,
                creationContent: emptyRelationshipCreationContent
            });
            expect(createRelationshipResponse).toBeAnError(
                "The creationContent of a Relationship must be a RelationshipCreationContent if the content of the RelationshipTemplate is a RelationshipTemplateContent.",
                "error.runtime.validation.invalidPropertyValue"
            );
        });

        test("should not create a Relationship if the Request of the RelationshipTemplateContent is not accepted", async () => {
            const templateId = (await exchangeTemplate(services3.transport, services4.transport, relationshipTemplateContent)).id;

            const receivedRequest = (
                await services4.consumption.incomingRequests.received({
                    receivedRequest: relationshipTemplateContent.onNewRelationship,
                    requestSourceId: templateId
                })
            ).value;

            await services4.consumption.incomingRequests.checkPrerequisites({
                requestId: receivedRequest.id
            });

            await services4.eventBus.waitForEvent(IncomingRequestStatusChangedEvent, (e) => e.data.newStatus === LocalRequestStatus.DecisionRequired);
            await services4.eventBus.waitForRunningEventHandlers();

            const canCreateRelationshipResponse = (
                await services4.transport.relationships.canCreateRelationship({
                    templateId: templateId,
                    creationContent: invalidRelationshipCreationContent
                })
            ).value;

            assert(!canCreateRelationshipResponse.isSuccess);

            expect(canCreateRelationshipResponse.isSuccess).toBe(false);
            expect(canCreateRelationshipResponse.message).toBe(
                "There is no accepted incoming Request associated with the RelationshipTemplateContent of the RelationshipTemplate."
            );
            expect(canCreateRelationshipResponse.code).toBe("error.runtime.relationships.noAcceptedIncomingRequest");

            const createRelationshipResponse = await services4.transport.relationships.createRelationship({
                templateId: templateId,
                creationContent: invalidRelationshipCreationContent
            });
            expect(createRelationshipResponse).toBeAnError(
                "There is no accepted incoming Request associated with the RelationshipTemplateContent of the RelationshipTemplate.",
                "error.runtime.relationships.noAcceptedIncomingRequest"
            );
        });

        test("should not create a Relationship if the Response of the accepted Request of the RelationshipTemplateContent is not provided with the creationContent", async () => {
            const templateId = (await exchangeTemplate(services3.transport, services4.transport, relationshipTemplateContent)).id;

            const receivedRequest = (
                await services4.consumption.incomingRequests.received({
                    receivedRequest: relationshipTemplateContent.onNewRelationship,
                    requestSourceId: templateId
                })
            ).value;

            const checkedRequest = (
                await services4.consumption.incomingRequests.checkPrerequisites({
                    requestId: receivedRequest.id
                })
            ).value;

            await services4.eventBus.waitForEvent(IncomingRequestStatusChangedEvent, (e) => e.data.newStatus === LocalRequestStatus.DecisionRequired);
            await services4.eventBus.waitForRunningEventHandlers();

            await services4.consumption.incomingRequests.accept({
                requestId: checkedRequest.id,
                items: [
                    {
                        accept: true,
                        newAttribute: IdentityAttribute.from({
                            owner: CoreAddress.from(services4.address),
                            value: GivenName.from("aGivenName")
                        }).toJSON()
                    } as AcceptReadAttributeRequestItemParametersJSON
                ]
            });

            const canCreateRelationshipResponse = (
                await services4.transport.relationships.canCreateRelationship({
                    templateId: templateId,
                    creationContent: invalidRelationshipCreationContent
                })
            ).value;

            assert(!canCreateRelationshipResponse.isSuccess);

            expect(canCreateRelationshipResponse.isSuccess).toBe(false);
            expect(canCreateRelationshipResponse.message).toBe(
                "The Response of the accepted incoming Request associated with the RelationshipTemplateContent must be provided as the response of the RelationshipCreationContent."
            );
            expect(canCreateRelationshipResponse.code).toBe("error.runtime.relationships.wrongResponseProvidedAsCreationContent");

            const createRelationshipResponse = await services4.transport.relationships.createRelationship({
                templateId: templateId,
                creationContent: invalidRelationshipCreationContent
            });
            expect(createRelationshipResponse).toBeAnError(
                "The Response of the accepted incoming Request associated with the RelationshipTemplateContent must be provided as the response of the RelationshipCreationContent.",
                "error.runtime.relationships.wrongResponseProvidedAsCreationContent"
            );
        });

        test("can create a Relationship if the Response of the accepted Request of the RelationshipTemplateContent is provided with the creationContent", async () => {
            const templateId = (await exchangeTemplate(services3.transport, services4.transport, relationshipTemplateContent)).id;

            const receivedRequest = (
                await services4.consumption.incomingRequests.received({
                    receivedRequest: relationshipTemplateContent.onNewRelationship,
                    requestSourceId: templateId
                })
            ).value;

            const checkedRequest = (
                await services4.consumption.incomingRequests.checkPrerequisites({
                    requestId: receivedRequest.id
                })
            ).value;

            await services4.eventBus.waitForEvent(IncomingRequestStatusChangedEvent, (e) => e.data.newStatus === LocalRequestStatus.DecisionRequired);
            await services4.eventBus.waitForRunningEventHandlers();

            const acceptedRequest = (
                await services4.consumption.incomingRequests.accept({
                    requestId: checkedRequest.id,
                    items: [
                        {
                            accept: true,
                            newAttribute: IdentityAttribute.from({
                                owner: CoreAddress.from(services4.address),
                                value: GivenName.from("aGivenName")
                            }).toJSON()
                        } as AcceptReadAttributeRequestItemParametersJSON
                    ]
                })
            ).value;

            const canCreateRelationshipResponse = (
                await services4.transport.relationships.canCreateRelationship({
                    templateId: templateId,
                    creationContent: RelationshipCreationContent.from({ response: acceptedRequest.response!.content }).toJSON()
                })
            ).value;

            expect(canCreateRelationshipResponse.isSuccess).toBe(true);

            const createRelationshipResponse = await services4.transport.relationships.createRelationship({
                templateId: templateId,
                creationContent: RelationshipCreationContent.from({ response: acceptedRequest.response!.content }).toJSON()
            });
            expect(createRelationshipResponse).toBeSuccessful();
        });
    });

    test("should not create Relationship if RelationshipTemplate is already expired", async () => {
        const templateContent: RelationshipTemplateContentJSON = {
            "@type": "RelationshipTemplateContent",
            onNewRelationship: {
                "@type": "Request",
                items: [
                    {
                        "@type": "ReadAttributeRequestItem",
                        mustBeAccepted: true,
                        query: {
                            "@type": "IdentityAttributeQuery",
                            valueType: "GivenName"
                        }
                    } as ReadAttributeRequestItemJSON
                ]
            }
        };
        const templateId = (await exchangeTemplate(services1.transport, services2.transport, templateContent, DateTime.utc().plus({ seconds: 3 }))).id;

        await services2.eventBus.waitForEvent(IncomingRequestStatusChangedEvent, (e) => e.data.newStatus === LocalRequestStatus.DecisionRequired);
        await services2.eventBus.waitForRunningEventHandlers();

        const requests = (await services2.consumption.incomingRequests.getRequests({ query: { "source.reference": templateId } })).value;
        const incomingRequest = requests[0];
        expect([LocalRequestStatus.DecisionRequired, LocalRequestStatus.ManualDecisionRequired]).toContain(incomingRequest.status);

        await sleep(3000);

        const canCreateRelationshipResponse = (
            await services2.transport.relationships.canCreateRelationship({
                templateId: templateId
            })
        ).value;

        assert(!canCreateRelationshipResponse.isSuccess);

        expect(canCreateRelationshipResponse.isSuccess).toBe(false);
        expect(canCreateRelationshipResponse.message).toBe(`The RelationshipTemplate '${templateId}' is already expired and therefore cannot be used to create a Relationship.`);
        expect(canCreateRelationshipResponse.code).toBe("error.transport.relationships.relationshipTemplateIsExpired");

        const expiredRequest = (await services2.consumption.incomingRequests.getRequest({ id: incomingRequest.id })).value;
        expect(expiredRequest.status).toBe(LocalRequestStatus.Expired);

        const createRelationshipResponse = await services2.transport.relationships.createRelationship({
            templateId: templateId,
            creationContent: emptyRelationshipCreationContent
        });

        expect(createRelationshipResponse).toBeAnError(
            `The RelationshipTemplate '${templateId}' is already expired and therefore cannot be used to create a Relationship.`,
            "error.transport.relationships.relationshipTemplateIsExpired"
        );
    });

    test("should not create Relationship if templator has active IdentityDeletionProcess", async () => {
        const templateId = (await exchangeTemplate(services3.transport, services2.transport)).id;
        await services3.transport.identityDeletionProcesses.initiateIdentityDeletionProcess();

        const canCreateRelationshipResponse = (
            await services2.transport.relationships.canCreateRelationship({
                templateId: templateId
            })
        ).value;

        assert(!canCreateRelationshipResponse.isSuccess);

        expect(canCreateRelationshipResponse.isSuccess).toBe(false);
        expect(canCreateRelationshipResponse.message).toBe(
            "The Identity that created the RelationshipTemplate is currently in the process of deleting itself. Thus, it is not possible to establish a Relationship to it."
        );
        expect(canCreateRelationshipResponse.code).toBe("error.transport.relationships.activeIdentityDeletionProcessOfOwnerOfRelationshipTemplate");

        const createRelationshipResponse = await services2.transport.relationships.createRelationship({
            templateId: templateId,
            creationContent: emptyRelationshipCreationContent
        });

        expect(createRelationshipResponse).toBeAnError(
            "The Identity that created the RelationshipTemplate is currently in the process of deleting itself. Thus, it is not possible to establish a Relationship to it.",
            "error.transport.relationships.activeIdentityDeletionProcessOfOwnerOfRelationshipTemplate"
        );
    });

    test("create pending relationship", async () => {
        const templateId = (await exchangeTemplate(services1.transport, services2.transport)).id;

        const canCreateRelationshipResponse = (
            await services2.transport.relationships.canCreateRelationship({
                templateId: templateId,
                creationContent: emptyRelationshipCreationContent
            })
        ).value;
        expect(canCreateRelationshipResponse.isSuccess).toBe(true);

        const createRelationshipResponse = await services2.transport.relationships.createRelationship({
            templateId: templateId,
            creationContent: emptyRelationshipCreationContent
        });
        expect(createRelationshipResponse).toBeSuccessful();

        const relationships1 = await syncUntilHasRelationships(services1.transport);
        expect(relationships1).toHaveLength(1);
        relationshipId = relationships1[0].id;
    });

    describe("tests on pending relationship", () => {
        test("should not be able to create a new relationship if a pending relationship already exists", async () => {
            const templateId = (await exchangeTemplate(services1.transport, services2.transport)).id;

            const canCreateRelationshipResponse = (
                await services2.transport.relationships.canCreateRelationship({
                    templateId: templateId
                })
            ).value;

            assert(!canCreateRelationshipResponse.isSuccess);

            expect(canCreateRelationshipResponse.isSuccess).toBe(false);
            expect(canCreateRelationshipResponse.message).toBe(
                `No new Relationship to the peer can be created as a Relationship in status '${RelationshipStatus.Pending}' currently exists.`
            );
            expect(canCreateRelationshipResponse.code).toBe("error.transport.relationships.relationshipCurrentlyExists");

            const result = await services2.transport.relationships.createRelationship({
                templateId: templateId,
                creationContent: emptyRelationshipCreationContent
            });

            expect(result).toBeAnError(
                `No new Relationship to the peer can be created as a Relationship in status '${RelationshipStatus.Pending}' currently exists.`,
                "error.transport.relationships.relationshipCurrentlyExists"
            );
        });

        test("should not accept relationship sent by yourself", async () => {
            expect(await services2.transport.relationships.acceptRelationship({ relationshipId })).toBeAnError(/.*/, "error.transport.relationships.operationOnlyAllowedForPeer");
        });

        test("should not reject relationship sent by yourself", async () => {
            expect(await services2.transport.relationships.rejectRelationship({ relationshipId })).toBeAnError(/.*/, "error.transport.relationships.operationOnlyAllowedForPeer");
        });

        test("should not revoke relationship sent by yourself", async () => {
            expect(await services1.transport.relationships.revokeRelationship({ relationshipId })).toBeAnError(/.*/, "error.transport.relationships.operationOnlyAllowedForPeer");
        });

        test("execute further relationship creation flow", async () => {
            const acceptRelationshipResponse = await services1.transport.relationships.acceptRelationship({
                relationshipId
            });
            expect(acceptRelationshipResponse).toBeSuccessful();

            const relationships1Response = await services1.transport.relationships.getRelationships({});
            expect(relationships1Response).toBeSuccessful();
            expect(relationships1Response.value).toHaveLength(1);

            const relationships2 = await syncUntilHasRelationships(services2.transport);
            expect(relationships2).toHaveLength(1);

            const relationships2Response = await services2.transport.relationships.getRelationships({});
            expect(relationships2Response).toBeSuccessful();
            expect(relationships2Response.value).toHaveLength(1);

            const relationship1Response = await services1.transport.relationships.getRelationship({ id: relationshipId });
            expect(relationship1Response).toBeSuccessful();
            expect(relationship1Response.value.status).toBe("Active");

            const relationship2Response = await services2.transport.relationships.getRelationship({ id: relationshipId });
            expect(relationship2Response).toBeSuccessful();
            expect(relationship2Response.value.status).toBe("Active");
        });
    });
});

describe("Relationship status validations on active relationship", () => {
    let relationshipId: string;
    beforeAll(async () => {
        await ensureActiveRelationship(services1.transport, services2.transport);
        const relationship = await getRelationship(services1.transport);
        relationshipId = relationship.id;
    });

    test("should not be able to create a new relationship if an active relationship already exists", async () => {
        const templateId = (await exchangeTemplate(services2.transport, services1.transport)).id;

        const result = await services1.transport.relationships.createRelationship({
            templateId: templateId,
            creationContent: emptyRelationshipCreationContent
        });

        expect(result).toBeAnError(
            `No new Relationship to the peer can be created as a Relationship in status '${RelationshipStatus.Active}' currently exists.`,
            "error.transport.relationships.relationshipCurrentlyExists"
        );
    });

    test("should not request a relationship reactivation", async () => {
        expect(await services1.transport.relationships.requestRelationshipReactivation({ relationshipId })).toBeAnError(
            /.*/,
            "error.transport.relationships.wrongRelationshipStatus"
        );
    });

    test("should not accept a relationship reactivation", async () => {
        expect(await services1.transport.relationships.acceptRelationshipReactivation({ relationshipId })).toBeAnError(
            /.*/,
            "error.transport.relationships.wrongRelationshipStatus"
        );
    });

    test("should not reject a relationship reactivation", async () => {
        expect(await services1.transport.relationships.rejectRelationshipReactivation({ relationshipId })).toBeAnError(
            /.*/,
            "error.transport.relationships.wrongRelationshipStatus"
        );
    });

    test("should not revoke a relationship reactivation", async () => {
        expect(await services1.transport.relationships.revokeRelationshipReactivation({ relationshipId })).toBeAnError(
            /.*/,
            "error.transport.relationships.wrongRelationshipStatus"
        );
    });

    test("should not accept a relationship", async () => {
        expect(await services1.transport.relationships.acceptRelationship({ relationshipId })).toBeAnError(/.*/, "error.transport.relationships.wrongRelationshipStatus");
    });

    test("should not reject a relationship", async () => {
        expect(await services1.transport.relationships.rejectRelationship({ relationshipId })).toBeAnError(/.*/, "error.transport.relationships.wrongRelationshipStatus");
    });

    test("should not revoke a relationship", async () => {
        expect(await services1.transport.relationships.rejectRelationship({ relationshipId })).toBeAnError(/.*/, "error.transport.relationships.wrongRelationshipStatus");
    });

    test("should not decompose a relationship", async () => {
        expect(await services1.transport.relationships.decomposeRelationship({ relationshipId })).toBeAnError(/.*/, "error.transport.relationships.wrongRelationshipStatus");
    });
});

describe("Relationships query", () => {
    test("query own relationship", async () => {
        await ensureActiveRelationship(services1.transport, services2.transport);
        const relationship = await getRelationship(services1.transport);
        const conditions = new QueryParamConditions<GetRelationshipsQuery>(relationship, services1.transport)
            .addStringSet("peer")
            .addStringSet("status")
            .addStringSet("template.id");
        await conditions.executeTests((c, q) => c.relationships.getRelationships({ query: q }));
    });
});

describe("Attributes for the relationship", () => {
    let relationshipId: string;
    let ownSharedIdentityAttributeV0: LocalAttributeDTO;
    let ownSharedIdentityAttributeV1: LocalAttributeDTO;
    let peerSharedIdentityAttributeV0: LocalAttributeDTO;
    let peerSharedIdentityAttributeV1: LocalAttributeDTO;
    let ownSharedRelationshipAttributeV0: LocalAttributeDTO;
    let ownSharedRelationshipAttributeV1: LocalAttributeDTO;
    let peerSharedRelationshipAttributeV0: LocalAttributeDTO;
    let peerSharedRelationshipAttributeV1: LocalAttributeDTO;
    beforeAll(async () => {
        await ensureActiveRelationship(services1.transport, services2.transport);

        const relationship = await getRelationship(services1.transport);
        relationshipId = relationship.id;

        // create own shared attributes
        ownSharedIdentityAttributeV0 = await executeFullCreateAndShareRepositoryAttributeFlow(services1, services2, {
            content: {
                value: {
                    "@type": "GivenName",
                    value: "Own name"
                }
            }
        });

        const repositoryAttributeIdV0 = ownSharedIdentityAttributeV0.shareInfo!.sourceAttribute!;
        ({ predecessor: ownSharedIdentityAttributeV0, successor: ownSharedIdentityAttributeV1 } = await executeFullSucceedRepositoryAttributeAndNotifyPeerFlow(
            services1,
            services2,
            {
                predecessorId: repositoryAttributeIdV0,
                successorContent: {
                    value: {
                        "@type": "GivenName",
                        value: "New own name"
                    }
                }
            }
        ));

        ownSharedRelationshipAttributeV0 = await executeFullCreateAndShareRelationshipAttributeFlow(services1, services2, {
            content: {
                key: "a key",
                confidentiality: RelationshipAttributeConfidentiality.Public,
                value: {
                    "@type": "ProprietaryString",
                    value: "Own string",
                    title: "Own title"
                },
                isTechnical: false
            }
        });

        const ownSucceedRelationshipAttributeAndNotifyPeerResult = (
            await services1.consumption.attributes.succeedRelationshipAttributeAndNotifyPeer({
                predecessorId: ownSharedRelationshipAttributeV0.id,
                successorContent: {
                    value: {
                        "@type": "ProprietaryString",
                        value: "New own string",
                        title: "New own title"
                    }
                }
            })
        ).value;

        ownSharedRelationshipAttributeV0 = ownSucceedRelationshipAttributeAndNotifyPeerResult["predecessor"];
        ownSharedRelationshipAttributeV1 = ownSucceedRelationshipAttributeAndNotifyPeerResult["successor"];
        const ownNotificationId = ownSucceedRelationshipAttributeAndNotifyPeerResult["notificationId"];

        await syncUntilHasMessageWithNotification(services2.transport, ownNotificationId);

        await services1.eventBus.waitForEvent(OwnSharedAttributeSucceededEvent, (e) => {
            return e.data.successor.id === ownSharedRelationshipAttributeV1.id;
        });

        // create peer shared attributes
        peerSharedIdentityAttributeV0 = await executeFullCreateAndShareRepositoryAttributeFlow(services2, services1, {
            content: {
                value: {
                    "@type": "GivenName",
                    value: "Peer name"
                }
            }
        });

        const peerRepositoryAttributeIdV0 = peerSharedIdentityAttributeV0.shareInfo!.sourceAttribute!;
        ({ predecessor: peerSharedIdentityAttributeV0, successor: peerSharedIdentityAttributeV1 } = await executeFullSucceedRepositoryAttributeAndNotifyPeerFlow(
            services2,
            services1,
            {
                predecessorId: peerRepositoryAttributeIdV0,
                successorContent: {
                    value: {
                        "@type": "GivenName",
                        value: "New peer name"
                    }
                }
            }
        ));

        peerSharedRelationshipAttributeV0 = await executeFullCreateAndShareRelationshipAttributeFlow(services2, services1, {
            content: {
                key: "a key",
                confidentiality: RelationshipAttributeConfidentiality.Public,
                value: {
                    "@type": "ProprietaryString",
                    value: "Peer string",
                    title: "Peer title"
                },
                isTechnical: false
            }
        });

        const peerSucceedRelationshipAttributeAndNotifyPeerResult = (
            await services2.consumption.attributes.succeedRelationshipAttributeAndNotifyPeer({
                predecessorId: peerSharedRelationshipAttributeV0.id,
                successorContent: {
                    value: {
                        "@type": "ProprietaryString",
                        value: "New peer string",
                        title: "New peer title"
                    }
                }
            })
        ).value;

        peerSharedRelationshipAttributeV0 = peerSucceedRelationshipAttributeAndNotifyPeerResult["predecessor"];
        peerSharedRelationshipAttributeV1 = peerSucceedRelationshipAttributeAndNotifyPeerResult["successor"];
        const peerNotificationId = peerSucceedRelationshipAttributeAndNotifyPeerResult["notificationId"];

        await syncUntilHasMessageWithNotification(services1.transport, peerNotificationId);

        await services1.eventBus.waitForEvent(PeerSharedAttributeSucceededEvent, (e) => {
            return e.data.successor.id === peerSharedRelationshipAttributeV1.id;
        });
    });

    test("get only latest version of attributes", async () => {
        const result1 = await services1.transport.relationships.getAttributesForRelationship({ id: relationshipId });
        expect(result1).toBeSuccessful();
        const attributesOfRelationship1 = result1.value;
        const attributesOfRelationshipIds1 = attributesOfRelationship1.map((a) => a.id);
        expect(attributesOfRelationshipIds1.sort()).toStrictEqual(
            [ownSharedIdentityAttributeV1.id, peerSharedIdentityAttributeV1.id, ownSharedRelationshipAttributeV1.id, peerSharedRelationshipAttributeV1.id].sort()
        );

        const result2 = await services2.transport.relationships.getAttributesForRelationship({ id: relationshipId });
        expect(result2).toBeSuccessful();
        const attributesOfRelationship2 = result2.value;
        const attributesOfRelationshipIds2 = attributesOfRelationship2.map((a) => a.id);
        expect(attributesOfRelationshipIds2.sort()).toStrictEqual(
            [ownSharedIdentityAttributeV1.id, peerSharedIdentityAttributeV1.id, ownSharedRelationshipAttributeV1.id, peerSharedRelationshipAttributeV1.id].sort()
        );
    });

    test("get all versions of attributes", async () => {
        const result1 = await services1.transport.relationships.getAttributesForRelationship({
            id: relationshipId,
            onlyLatestVersions: false
        });
        expect(result1).toBeSuccessful();
        const attributesOfRelationship1 = result1.value;
        const attributesOfRelationshipIds1 = attributesOfRelationship1.map((a) => a.id);
        expect(attributesOfRelationshipIds1.sort()).toStrictEqual(
            [
                ownSharedIdentityAttributeV0.id,
                ownSharedIdentityAttributeV1.id,
                peerSharedIdentityAttributeV0.id,
                peerSharedIdentityAttributeV1.id,
                ownSharedRelationshipAttributeV0.id,
                ownSharedRelationshipAttributeV1.id,
                peerSharedRelationshipAttributeV0.id,
                peerSharedRelationshipAttributeV1.id
            ].sort()
        );

        const result2 = await services2.transport.relationships.getAttributesForRelationship({ id: relationshipId, onlyLatestVersions: false });
        expect(result2).toBeSuccessful();
        const attributesOfRelationship2 = result2.value;
        const attributesOfRelationshipIds2 = attributesOfRelationship2.map((a) => a.id);
        expect(attributesOfRelationshipIds2.sort()).toStrictEqual(
            [
                ownSharedIdentityAttributeV0.id,
                ownSharedIdentityAttributeV1.id,
                peerSharedIdentityAttributeV0.id,
                peerSharedIdentityAttributeV1.id,
                ownSharedRelationshipAttributeV0.id,
                ownSharedRelationshipAttributeV1.id,
                peerSharedRelationshipAttributeV0.id,
                peerSharedRelationshipAttributeV1.id
            ].sort()
        );
    });
});

describe("RelationshipTermination", () => {
    let relationshipId: string;
    let terminationResult: Result<RelationshipDTO, ApplicationError>;

    beforeAll(async () => {
        relationshipId = (await ensureActiveRelationship(services1.transport, services2.transport)).id;

        const requestContent = {
            content: {
                items: [
                    {
                        "@type": "TestRequestItem",
                        mustBeAccepted: false
                    }
                ]
            },
            peer: services2.address
        };
        await exchangeMessageWithRequest(services1, services2, requestContent);

        terminationResult = await services1.transport.relationships.terminateRelationship({ relationshipId });
    });

    test("relationship status is terminated", async () => {
        expect(terminationResult).toBeSuccessful();
        await expect(services1.eventBus).toHavePublished(
            RelationshipChangedEvent,
            (e) => e.data.id === relationshipId && e.data.auditLog[e.data.auditLog.length - 1].reason === RelationshipAuditLogEntryReason.Termination
        );
        expect(terminationResult.value.status).toBe(RelationshipStatus.Terminated);

        const syncedRelationship = (await syncUntilHasRelationships(services2.transport))[0];
        expect(syncedRelationship.status).toBe(RelationshipStatus.Terminated);
        await expect(services2.eventBus).toHavePublished(
            RelationshipChangedEvent,
            (e) => e.data.id === relationshipId && e.data.auditLog[e.data.auditLog.length - 1].reason === RelationshipAuditLogEntryReason.Termination
        );
    });

    test("should not send a message whose content is not a notification", async () => {
        const result = await services1.transport.messages.sendMessage({
            recipients: [services2.address],
            content: {
                "@type": "Mail",
                body: "b",
                cc: [],
                subject: "a",
                to: [services2.address]
            }
        });
        expect(result).toBeAnError(/.*/, "error.runtime.messages.hasNoActiveRelationship");
    });

    test("should not decide a request", async () => {
        const incomingRequest = (await services2.eventBus.waitForEvent(IncomingRequestReceivedEvent)).data;

        const canAcceptResult = (await services2.consumption.incomingRequests.canAccept({ requestId: incomingRequest.id, items: [{ accept: true }] })).value;
        expect(canAcceptResult.isSuccess).toBe(false);
        expect(canAcceptResult.code).toBe("error.consumption.requests.wrongRelationshipStatus");

        const canRejectResult = (await services2.consumption.incomingRequests.canReject({ requestId: incomingRequest.id, items: [{ accept: false }] })).value;
        expect(canRejectResult.isSuccess).toBe(false);
        expect(canRejectResult.code).toBe("error.consumption.requests.wrongRelationshipStatus");
    });

    test("should not create a request", async () => {
        const requestContent = {
            content: {
                items: [
                    {
                        "@type": "TestRequestItem",
                        mustBeAccepted: false
                    }
                ]
            },
            peer: services2.address
        };
        const result = await services1.consumption.outgoingRequests.create(requestContent);
        expect(result).toBeAnError(/.*/, "error.consumption.requests.wrongRelationshipStatus");
    });

    test("should not create a challenge for the relationship", async () => {
        const result = await services1.transport.challenges.createChallenge({
            challengeType: "Relationship",
            relationship: relationshipId
        });
        expect(result).toBeAnError(/.*/, "error.transport.challenges.challengeTypeRequiresActiveRelationship");
    });

    describe("Validating relationship operations on terminated relationship", () => {
        test("should not be able to create a new relationship if a terminated relationship currently exists", async () => {
            const templateId = (await exchangeTemplate(services2.transport, services1.transport)).id;

            const result = await services1.transport.relationships.createRelationship({
                templateId: templateId,
                creationContent: emptyRelationshipCreationContent
            });

            expect(result).toBeAnError(
                `No new Relationship to the peer can be created as a Relationship in status '${RelationshipStatus.Terminated}' currently exists.`,
                "error.transport.relationships.relationshipCurrentlyExists"
            );
        });

        test("should not terminate a relationship in status terminated again", async () => {
            expect(await services1.transport.relationships.terminateRelationship({ relationshipId })).toBeAnError(/.*/, "error.transport.relationships.wrongRelationshipStatus");
        });

        test("reactivation acceptance should fail without reactivation request", async () => {
            expect(await services1.transport.relationships.acceptRelationshipReactivation({ relationshipId })).toBeAnError(
                /.*/,
                "error.transport.relationships.reactivationNotRequested"
            );
        });

        test("reactivation revocation should fail without reactivation request", async () => {
            expect(await services1.transport.relationships.revokeRelationshipReactivation({ relationshipId })).toBeAnError(
                /.*/,
                "error.transport.relationships.reactivationNotRequested"
            );
        });

        test("reactivation rejection should fail without reactivation request", async () => {
            expect(await services1.transport.relationships.rejectRelationshipReactivation({ relationshipId })).toBeAnError(
                /.*/,
                "error.transport.relationships.reactivationNotRequested"
            );
        });
    });

    describe("Validating relationship operations on terminated relationship with requested reactivation", () => {
        beforeAll(async () => {
            await services1.transport.relationships.requestRelationshipReactivation({ relationshipId });
            await syncUntilHasRelationships(services2.transport);
        });

        afterAll(async () => {
            await services1.transport.relationships.revokeRelationshipReactivation({ relationshipId });
            await syncUntilHasRelationships(services2.transport);
        });

        test("reactivation acceptance should fail when the wrong side accepts it", async () => {
            expect(await services1.transport.relationships.acceptRelationshipReactivation({ relationshipId })).toBeAnError(
                /.*/,
                "error.transport.relationships.operationOnlyAllowedForPeer"
            );
        });

        test("reactivation rejection should fail when the wrong side rejects it", async () => {
            expect(await services1.transport.relationships.rejectRelationshipReactivation({ relationshipId })).toBeAnError(
                /.*/,
                "error.transport.relationships.operationOnlyAllowedForPeer"
            );
        });

        test("reactivation revocation should fail when the wrong side revokes it", async () => {
            expect(await services2.transport.relationships.revokeRelationshipReactivation({ relationshipId })).toBeAnError(
                /.*/,
                "error.transport.relationships.operationOnlyAllowedForPeer"
            );
        });

        test("requesting reactivation twice should fail", async () => {
            expect(await services1.transport.relationships.requestRelationshipReactivation({ relationshipId })).toBeAnError(
                "You have already requested the reactivation",
                "error.transport.relationships.reactivationAlreadyRequested"
            );
            expect(await services2.transport.relationships.requestRelationshipReactivation({ relationshipId })).toBeAnError(
                "Your peer has already requested the reactivation",
                "error.transport.relationships.reactivationAlreadyRequested"
            );
        });
    });

    test("should request the relationship reactivation and then revoke it", async () => {
        const reactivationRequestResult = await services1.transport.relationships.requestRelationshipReactivation({ relationshipId });
        expect(reactivationRequestResult).toBeSuccessful();
        await expect(services1.eventBus).toHavePublished(
            RelationshipChangedEvent,
            (e) => e.data.id === relationshipId && e.data.auditLog[e.data.auditLog.length - 1].reason === RelationshipAuditLogEntryReason.ReactivationRequested
        );
        await expect(services1.eventBus).toHavePublished(
            RelationshipReactivationRequestedEvent,
            (e) => e.data.id === relationshipId && e.data.auditLog[e.data.auditLog.length - 1].reason === RelationshipAuditLogEntryReason.ReactivationRequested
        );

        const revocationResult = await services1.transport.relationships.revokeRelationshipReactivation({ relationshipId });
        expect(revocationResult).toBeSuccessful();
        expect(revocationResult.value.status).toBe(RelationshipStatus.Terminated);
        await expect(services1.eventBus).toHavePublished(
            RelationshipChangedEvent,
            (e) => e.data.id === relationshipId && e.data.auditLog[e.data.auditLog.length - 1].reason === RelationshipAuditLogEntryReason.RevocationOfReactivation
        );
        await expect(services1.eventBus).toHavePublished(
            RelationshipReactivationCompletedEvent,
            (e) => e.data.id === relationshipId && e.data.auditLog[e.data.auditLog.length - 1].reason === RelationshipAuditLogEntryReason.RevocationOfReactivation
        );

        const relationship2 = (await syncUntilHasRelationships(services2.transport))[0];
        expect(relationship2.status).toBe(RelationshipStatus.Terminated);
        await expect(services2.eventBus).toHavePublished(
            RelationshipChangedEvent,
            (e) => e.data.id === relationshipId && e.data.auditLog[e.data.auditLog.length - 1].reason === RelationshipAuditLogEntryReason.RevocationOfReactivation
        );
        await expect(services2.eventBus).toHavePublished(
            RelationshipReactivationCompletedEvent,
            (e) => e.data.id === relationshipId && e.data.auditLog[e.data.auditLog.length - 1].reason === RelationshipAuditLogEntryReason.RevocationOfReactivation
        );
    });

    test("should get the relationship reactivation request from the peer and reject it", async () => {
        await services1.transport.relationships.requestRelationshipReactivation({ relationshipId });

        await syncUntilHasRelationships(services2.transport);
        await expect(services2.eventBus).toHavePublished(
            RelationshipChangedEvent,
            (e) => e.data.id === relationshipId && e.data.auditLog[e.data.auditLog.length - 1].reason === RelationshipAuditLogEntryReason.ReactivationRequested
        );
        await expect(services2.eventBus).toHavePublished(
            RelationshipReactivationRequestedEvent,
            (e) => e.data.id === relationshipId && e.data.auditLog[e.data.auditLog.length - 1].reason === RelationshipAuditLogEntryReason.ReactivationRequested
        );
        const rejectionResult = await services2.transport.relationships.rejectRelationshipReactivation({ relationshipId });
        expect(rejectionResult).toBeSuccessful();
        expect(rejectionResult.value.status).toBe(RelationshipStatus.Terminated);
        await expect(services2.eventBus).toHavePublished(
            RelationshipChangedEvent,
            (e) => e.data.id === relationshipId && e.data.auditLog[e.data.auditLog.length - 1].reason === RelationshipAuditLogEntryReason.RejectionOfReactivation
        );
        await expect(services2.eventBus).toHavePublished(
            RelationshipReactivationCompletedEvent,
            (e) => e.data.id === relationshipId && e.data.auditLog[e.data.auditLog.length - 1].reason === RelationshipAuditLogEntryReason.RejectionOfReactivation
        );

        const relationship1 = (await syncUntilHasRelationships(services1.transport))[0];
        expect(relationship1.status).toBe(RelationshipStatus.Terminated);
        await expect(services1.eventBus).toHavePublished(
            RelationshipChangedEvent,
            (e) => e.data.id === relationshipId && e.data.auditLog[e.data.auditLog.length - 1].reason === RelationshipAuditLogEntryReason.RejectionOfReactivation
        );
        await expect(services1.eventBus).toHavePublished(
            RelationshipReactivationCompletedEvent,
            (e) => e.data.id === relationshipId && e.data.auditLog[e.data.auditLog.length - 1].reason === RelationshipAuditLogEntryReason.RejectionOfReactivation
        );
    });

    test("should get the relationship reactivation request from the peer and accept it", async () => {
        await services1.transport.relationships.requestRelationshipReactivation({ relationshipId });

        await syncUntilHasRelationships(services2.transport);
        await expect(services2.eventBus).toHavePublished(
            RelationshipChangedEvent,
            (e) => e.data.id === relationshipId && e.data.auditLog[e.data.auditLog.length - 1].reason === RelationshipAuditLogEntryReason.ReactivationRequested
        );
        await expect(services2.eventBus).toHavePublished(
            RelationshipReactivationRequestedEvent,
            (e) => e.data.id === relationshipId && e.data.auditLog[e.data.auditLog.length - 1].reason === RelationshipAuditLogEntryReason.ReactivationRequested
        );
        const acceptanceResult = await services2.transport.relationships.acceptRelationshipReactivation({ relationshipId });
        expect(acceptanceResult).toBeSuccessful();
        expect(acceptanceResult.value.status).toBe(RelationshipStatus.Active);
        await expect(services2.eventBus).toHavePublished(
            RelationshipChangedEvent,
            (e) => e.data.id === relationshipId && e.data.auditLog[e.data.auditLog.length - 1].reason === RelationshipAuditLogEntryReason.AcceptanceOfReactivation
        );
        await expect(services2.eventBus).toHavePublished(
            RelationshipReactivationCompletedEvent,
            (e) => e.data.id === relationshipId && e.data.auditLog[e.data.auditLog.length - 1].reason === RelationshipAuditLogEntryReason.AcceptanceOfReactivation
        );

        const relationship1 = (await syncUntilHasRelationships(services1.transport))[0];
        expect(relationship1.status).toBe(RelationshipStatus.Active);
        await expect(services1.eventBus).toHavePublished(
            RelationshipChangedEvent,
            (e) => e.data.id === relationshipId && e.data.auditLog[e.data.auditLog.length - 1].reason === RelationshipAuditLogEntryReason.AcceptanceOfReactivation
        );
        await expect(services1.eventBus).toHavePublished(
            RelationshipReactivationCompletedEvent,
            (e) => e.data.id === relationshipId && e.data.auditLog[e.data.auditLog.length - 1].reason === RelationshipAuditLogEntryReason.AcceptanceOfReactivation
        );
    });
});

describe("RelationshipDecomposition", () => {
    let services3: TestRuntimeServices;
    let relationshipId: string;
    let templateId: string;
    let relationshipId2: string;
    let templateId2: string;
    let multipleRecipientsMessageId: string;

    beforeAll(async () => {
        const relationship = await ensureActiveRelationship(services1.transport, services2.transport);
        relationshipId = relationship.id;
        templateId = relationship.template.id;

        await createRelationshipData(services1, services2);

        const runtimeServices = await serviceProvider.launch(1, { enableRequestModule: true, enableDeciderModule: true, enableNotificationModule: true });
        services3 = runtimeServices[0];
        const relationship2 = await establishRelationship(services1.transport, services3.transport);
        relationshipId2 = relationship2.id;
        templateId2 = relationship2.template.id;

        await createRelationshipData(services1, services3);
        multipleRecipientsMessageId = (await sendMessageToMultipleRecipients(services1.transport, [services2.address, services3.address])).value.id;

        await services1.transport.relationships.terminateRelationship({ relationshipId });
        await services1.transport.relationships.decomposeRelationship({ relationshipId });
        await services2.eventBus.waitForEvent(RelationshipChangedEvent);

        await services1.transport.relationships.terminateRelationship({ relationshipId: relationshipId2 });
    });

    test("relationship should be decomposed", async () => {
        await expect(services1.eventBus).toHavePublished(RelationshipDecomposedBySelfEvent, (e) => e.data.relationshipId === relationshipId);

        const ownRelationship = await services1.transport.relationships.getRelationship({ id: relationshipId });
        expect(ownRelationship).toBeAnError(/.*/, "error.runtime.recordNotFound");

        const peerRelationship = (await syncUntilHasRelationships(services2.transport))[0];
        expect(peerRelationship.status).toBe(RelationshipStatus.DeletionProposed);
        await expect(services2.eventBus).toHavePublished(
            RelationshipChangedEvent,
            (e) => e.data.id === relationshipId && e.data.auditLog[e.data.auditLog.length - 1].reason === RelationshipAuditLogEntryReason.Decomposition
        );
    });

    test("relationship template should be deleted", async () => {
        const result = await services1.transport.relationshipTemplates.getRelationshipTemplate({ id: templateId });
        expect(result).toBeAnError(/.*/, "error.runtime.recordNotFound");

        const resultControl = await services1.transport.relationshipTemplates.getRelationshipTemplate({ id: templateId2 });
        expect(resultControl).toBeSuccessful();
    });

    test("requests should be deleted", async () => {
        const outgoingRequests = (await services1.consumption.outgoingRequests.getRequests({ query: { peer: services2.address } })).value;
        expect(outgoingRequests).toHaveLength(0);

        const incomingRequests = (await services1.consumption.incomingRequests.getRequests({ query: { peer: services2.address } })).value;
        expect(incomingRequests).toHaveLength(0);

        const outgoingRequestsControl = (await services1.consumption.outgoingRequests.getRequests({ query: { peer: services3.address } })).value;
        expect(outgoingRequestsControl).not.toHaveLength(0);

        const incomingRequestsControl = (await services1.consumption.incomingRequests.getRequests({ query: { peer: services3.address } })).value;
        expect(incomingRequestsControl).not.toHaveLength(0);
    });

    test("attributes should be deleted", async () => {
        const ownSharedAttributes = (await services1.consumption.attributes.getOwnSharedAttributes({ peer: services2.address })).value;
        expect(ownSharedAttributes).toHaveLength(0);

        const peerSharedAttributes = (await services1.consumption.attributes.getPeerSharedAttributes({ peer: services2.address })).value;
        expect(peerSharedAttributes).toHaveLength(0);

        const ownSharedAttributesControl = (await services1.consumption.attributes.getOwnSharedAttributes({ peer: services3.address })).value;
        expect(ownSharedAttributesControl).not.toHaveLength(0);

        const peerSharedAttributesControl = (await services1.consumption.attributes.getPeerSharedAttributes({ peer: services3.address })).value;
        expect(peerSharedAttributesControl).not.toHaveLength(0);
    });

    test("notifications should be deleted", async () => {
        const notifications = (await services1.consumption.notifications.getNotifications({ query: { peer: services2.address } })).value;
        expect(notifications).toHaveLength(0);

        const notificationsControl = (await services1.consumption.notifications.getNotifications({ query: { peer: services3.address } })).value;
        expect(notificationsControl).not.toHaveLength(0);
    });

    test("messages should be deleted/anonymized", async () => {
        const messagesToPeer = (await services1.transport.messages.getMessages({ query: { "recipients.address": services2.address } })).value;
        expect(messagesToPeer).toHaveLength(0);

        const messagesFromPeer = (await services1.transport.messages.getMessages({ query: { createdBy: services2.address } })).value;
        expect(messagesFromPeer).toHaveLength(0);

        const messagesToControlPeer = (await services1.transport.messages.getMessages({ query: { "recipients.address": services3.address } })).value;
        expect(messagesToControlPeer).not.toHaveLength(0);

        const messagesFromControlPeer = (await services1.transport.messages.getMessages({ query: { createdBy: services3.address } })).value;
        expect(messagesFromControlPeer).not.toHaveLength(0);

        const addressPseudonym = (await generateAddressPseudonym(process.env.NMSHD_TEST_BASEURL!)).toString();
        const anonymizedMessages = (await services1.transport.messages.getMessages({ query: { "recipients.address": addressPseudonym } })).value;
        expect(anonymizedMessages).toHaveLength(1);

        const anonymizedMessage = anonymizedMessages[0];
        expect(anonymizedMessage.id).toBe(multipleRecipientsMessageId);
        expect(anonymizedMessage.recipients.map((r) => r.address)).toStrictEqual([addressPseudonym, services3.address]);
    });

    test("messages with multiple recipients should be deleted if all its relationships are decomposed", async () => {
        await services1.transport.relationships.decomposeRelationship({ relationshipId: relationshipId2 });
        const messages = (await services1.transport.messages.getMessages({})).value;
        expect(messages).toHaveLength(0);
    });

    test("should not be able to create a new relationship if a relationship whose deletion is proposed currently exists", async () => {
        const templateId = (await exchangeTemplate(services1.transport, services2.transport)).id;

        const result = await services2.transport.relationships.createRelationship({
            templateId: templateId,
            creationContent: emptyRelationshipCreationContent
        });

        expect(result).toBeAnError(
            `No new Relationship to the peer can be created as a Relationship in status '${RelationshipStatus.DeletionProposed}' currently exists.`,
            "error.transport.relationships.relationshipCurrentlyExists"
        );
    });

    test("no new relationship can be created if former relationship is not yet mutually decomposed", async () => {
        const templateId = (await exchangeTemplate(services2.transport, services1.transport)).id;

        const canCreateRelationshipResponse = (
            await services1.transport.relationships.canCreateRelationship({
                templateId: templateId
            })
        ).value;

        assert(!canCreateRelationshipResponse.isSuccess);

        expect(canCreateRelationshipResponse.isSuccess).toBe(false);
        expect(canCreateRelationshipResponse.message).toBe("No new Relationship can be created as the former Relationship is not yet decomposed by the peer.");
        expect(canCreateRelationshipResponse.code).toBe("error.transport.relationships.relationshipNotYetDecomposedByPeer");

        const result = await services1.transport.relationships.createRelationship({
            templateId: templateId,
            creationContent: emptyRelationshipCreationContent
        });

        expect(result).toBeAnError(
            "No new Relationship can be created as the former Relationship is not yet decomposed by the peer.",
            "error.transport.relationships.relationshipNotYetDecomposedByPeer"
        );
    });

    async function createRelationshipData(services1: TestRuntimeServices, services2: TestRuntimeServices) {
        const requestContent = {
            content: {
                items: [
                    {
                        "@type": "TestRequestItem",
                        mustBeAccepted: false
                    }
                ]
            }
        };
        await exchangeMessageWithRequest(services1, services2, { ...requestContent, peer: services2.address });
        await exchangeMessageWithRequest(services2, services1, { ...requestContent, peer: services1.address });

        await sendAndReceiveNotification(services1.transport, services2.transport, services2.consumption);

        const randomName1 = await Random.string(7, RandomCharacterRange.Alphabet);
        await executeFullCreateAndShareRepositoryAttributeFlow(services1, services2, {
            content: {
                value: {
                    "@type": "GivenName",
                    value: randomName1
                }
            }
        });

        const randomName2 = await Random.string(7, RandomCharacterRange.Alphabet);
        await executeFullCreateAndShareRepositoryAttributeFlow(services2, services1, {
            content: {
                value: {
                    "@type": "GivenName",
                    value: randomName2
                }
            }
        });
    }
});

describe("Relationship existence check", () => {
    const fakeRelationshipId = "REL00000000000000000";

    test("should not accept a relationship", async function () {
        expect(await services1.transport.relationships.acceptRelationship({ relationshipId: fakeRelationshipId })).toBeAnError(/.*/, "error.runtime.recordNotFound");
    });

    test("should not reject a relationship", async function () {
        expect(await services1.transport.relationships.rejectRelationship({ relationshipId: fakeRelationshipId })).toBeAnError(/.*/, "error.runtime.recordNotFound");
    });

    test("should not revoke a relationship", async function () {
        expect(await services1.transport.relationships.revokeRelationship({ relationshipId: fakeRelationshipId })).toBeAnError(/.*/, "error.runtime.recordNotFound");
    });

    test("should not terminate a relationship", async function () {
        expect(await services1.transport.relationships.terminateRelationship({ relationshipId: fakeRelationshipId })).toBeAnError(/.*/, "error.runtime.recordNotFound");
    });

    test("should not request a relationship reactivation", async function () {
        expect(await services1.transport.relationships.requestRelationshipReactivation({ relationshipId: fakeRelationshipId })).toBeAnError(/.*/, "error.runtime.recordNotFound");
    });

    test("should not accept a relationship reactivation", async function () {
        expect(await services1.transport.relationships.acceptRelationshipReactivation({ relationshipId: fakeRelationshipId })).toBeAnError(/.*/, "error.runtime.recordNotFound");
    });

    test("should not reject a relationship reactivation", async function () {
        expect(await services1.transport.relationships.rejectRelationshipReactivation({ relationshipId: fakeRelationshipId })).toBeAnError(/.*/, "error.runtime.recordNotFound");
    });

    test("should not revoke a relationship reactivation", async function () {
        expect(await services1.transport.relationships.revokeRelationshipReactivation({ relationshipId: fakeRelationshipId })).toBeAnError(/.*/, "error.runtime.recordNotFound");
    });

    test("should not decompose a relationship", async function () {
        expect(await services1.transport.relationships.decomposeRelationship({ relationshipId: fakeRelationshipId })).toBeAnError(/.*/, "error.runtime.recordNotFound");
    });
});<|MERGE_RESOLUTION|>--- conflicted
+++ resolved
@@ -1,8 +1,4 @@
 import { ApplicationError, Result, sleep } from "@js-soft/ts-utils";
-<<<<<<< HEAD
-import { ReadAttributeRequestItemJSON, RelationshipAttributeConfidentiality, RelationshipTemplateContentJSON } from "@nmshd/content";
-import { IdentityDeletionProcessStatus, Random, RandomCharacterRange } from "@nmshd/transport";
-=======
 import { AcceptReadAttributeRequestItemParametersJSON } from "@nmshd/consumption";
 import {
     GivenName,
@@ -19,8 +15,7 @@
     ResponseResult
 } from "@nmshd/content";
 import { CoreAddress, CoreId } from "@nmshd/core-types";
-import { IdentityDeletionProcessStatus, Random } from "@nmshd/transport";
->>>>>>> 91566390
+import { IdentityDeletionProcessStatus, Random, RandomCharacterRange } from "@nmshd/transport";
 import assert from "assert";
 import { DateTime } from "luxon";
 import {
