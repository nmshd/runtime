--- conflicted
+++ resolved
@@ -8,10 +8,7 @@
     LocalAttributeDTO,
     OwnSharedAttributeSucceededEvent,
     PeerSharedAttributeSucceededEvent,
-<<<<<<< HEAD
-=======
     RelationshipAuditLogEntryReason,
->>>>>>> 93f2bab6
     RelationshipChangedEvent,
     RelationshipDTO,
     RelationshipStatus
@@ -29,13 +26,10 @@
     executeFullCreateAndShareRepositoryAttributeFlow,
     executeFullSucceedRepositoryAttributeAndNotifyPeerFlow,
     getRelationship,
-<<<<<<< HEAD
     sendAndReceiveNotification,
     sendMessageToMultipleRecipients,
     QueryParamConditions,
     RuntimeServiceProvider,
-=======
->>>>>>> 93f2bab6
     syncUntilHasMessageWithNotification,
     syncUntilHasRelationships
 } from "../lib";
@@ -395,7 +389,80 @@
         });
         expect(result).toBeAnError(/.*/, "error.transport.challenges.challengeTypeRequiresActiveRelationship");
     });
-<<<<<<< HEAD
+
+    test("should revoke the relationship reactivation", async () => {
+        await services1.transport.relationships.reactivateRelationship({ relationshipId });
+        await expect(services1.eventBus).toHavePublished(
+            RelationshipChangedEvent,
+            (e) => e.data.id === relationshipId && e.data.auditLog[e.data.auditLog.length - 1].reason === RelationshipAuditLogEntryReason.ReactivationRequested
+        );
+
+        const revocationResult = (await services1.transport.relationships.revokeRelationshipReactivation({ relationshipId })).value;
+        expect(revocationResult.status).toBe(RelationshipStatus.Terminated);
+        await expect(services1.eventBus).toHavePublished(
+            RelationshipChangedEvent,
+            (e) => e.data.id === relationshipId && e.data.auditLog[e.data.auditLog.length - 1].reason === RelationshipAuditLogEntryReason.RevocationOfReactivation
+        );
+
+        const relationship2 = (await syncUntilHasRelationships(services2.transport))[0];
+        expect(relationship2.status).toBe(RelationshipStatus.Terminated);
+        await expect(services1.eventBus).toHavePublished(
+            RelationshipChangedEvent,
+            (e) => e.data.id === relationshipId && e.data.auditLog[e.data.auditLog.length - 1].reason === RelationshipAuditLogEntryReason.RevocationOfReactivation
+        );
+
+        const reactivationResult = await services2.transport.relationships.acceptRelationshipReactivation({ relationshipId });
+        expect(reactivationResult).toBeAnError(/.*/, "error.transport.relationships.reactivationNotRequested");
+    });
+
+    test("should reject the relationship reactivation", async () => {
+        await services1.transport.relationships.reactivateRelationship({ relationshipId });
+
+        await syncUntilHasRelationships(services2.transport);
+        await expect(services2.eventBus).toHavePublished(
+            RelationshipChangedEvent,
+            (e) => e.data.id === relationshipId && e.data.auditLog[e.data.auditLog.length - 1].reason === RelationshipAuditLogEntryReason.ReactivationRequested
+        );
+        const rejectionResult = (await services2.transport.relationships.rejectRelationshipReactivation({ relationshipId })).value;
+        expect(rejectionResult.status).toBe(RelationshipStatus.Terminated);
+        await expect(services2.eventBus).toHavePublished(
+            RelationshipChangedEvent,
+            (e) => e.data.id === relationshipId && e.data.auditLog[e.data.auditLog.length - 1].reason === RelationshipAuditLogEntryReason.RejectionOfReactivation
+        );
+
+        const relationship1 = (await syncUntilHasRelationships(services1.transport))[0];
+        expect(relationship1.status).toBe(RelationshipStatus.Terminated);
+        await expect(services1.eventBus).toHavePublished(
+            RelationshipChangedEvent,
+            (e) => e.data.id === relationshipId && e.data.auditLog[e.data.auditLog.length - 1].reason === RelationshipAuditLogEntryReason.RejectionOfReactivation
+        );
+
+        const revocationResult = await services1.transport.relationships.revokeRelationshipReactivation({ relationshipId });
+        expect(revocationResult).toBeAnError(/.*/, "error.transport.relationships.reactivationNotRequested");
+    });
+
+    test("should accept the relationship reactivation", async () => {
+        await services1.transport.relationships.reactivateRelationship({ relationshipId });
+
+        await syncUntilHasRelationships(services2.transport);
+        await expect(services2.eventBus).toHavePublished(
+            RelationshipChangedEvent,
+            (e) => e.data.id === relationshipId && e.data.auditLog[e.data.auditLog.length - 1].reason === RelationshipAuditLogEntryReason.ReactivationRequested
+        );
+        const rejectionResult = (await services2.transport.relationships.acceptRelationshipReactivation({ relationshipId })).value;
+        expect(rejectionResult.status).toBe(RelationshipStatus.Active);
+        await expect(services2.eventBus).toHavePublished(
+            RelationshipChangedEvent,
+            (e) => e.data.id === relationshipId && e.data.auditLog[e.data.auditLog.length - 1].reason === RelationshipAuditLogEntryReason.AcceptanceOfReactivation
+        );
+
+        const relationship1 = (await syncUntilHasRelationships(services1.transport))[0];
+        expect(relationship1.status).toBe(RelationshipStatus.Active);
+        await expect(services1.eventBus).toHavePublished(
+            RelationshipChangedEvent,
+            (e) => e.data.id === relationshipId && e.data.auditLog[e.data.auditLog.length - 1].reason === RelationshipAuditLogEntryReason.AcceptanceOfReactivation
+        );
+    });
 });
 
 describe("RelationshipDecomposition", () => {
@@ -534,80 +601,4 @@
             }
         });
     }
-=======
-
-    test("should revoke the relationship reactivation", async () => {
-        await services1.transport.relationships.reactivateRelationship({ relationshipId });
-        await expect(services1.eventBus).toHavePublished(
-            RelationshipChangedEvent,
-            (e) => e.data.id === relationshipId && e.data.auditLog[e.data.auditLog.length - 1].reason === RelationshipAuditLogEntryReason.ReactivationRequested
-        );
-
-        const revocationResult = (await services1.transport.relationships.revokeRelationshipReactivation({ relationshipId })).value;
-        expect(revocationResult.status).toBe(RelationshipStatus.Terminated);
-        await expect(services1.eventBus).toHavePublished(
-            RelationshipChangedEvent,
-            (e) => e.data.id === relationshipId && e.data.auditLog[e.data.auditLog.length - 1].reason === RelationshipAuditLogEntryReason.RevocationOfReactivation
-        );
-
-        const relationship2 = (await syncUntilHasRelationships(services2.transport))[0];
-        expect(relationship2.status).toBe(RelationshipStatus.Terminated);
-        await expect(services1.eventBus).toHavePublished(
-            RelationshipChangedEvent,
-            (e) => e.data.id === relationshipId && e.data.auditLog[e.data.auditLog.length - 1].reason === RelationshipAuditLogEntryReason.RevocationOfReactivation
-        );
-
-        const reactivationResult = await services2.transport.relationships.acceptRelationshipReactivation({ relationshipId });
-        expect(reactivationResult).toBeAnError(/.*/, "error.transport.relationships.reactivationNotRequested");
-    });
-
-    test("should reject the relationship reactivation", async () => {
-        await services1.transport.relationships.reactivateRelationship({ relationshipId });
-
-        await syncUntilHasRelationships(services2.transport);
-        await expect(services2.eventBus).toHavePublished(
-            RelationshipChangedEvent,
-            (e) => e.data.id === relationshipId && e.data.auditLog[e.data.auditLog.length - 1].reason === RelationshipAuditLogEntryReason.ReactivationRequested
-        );
-        const rejectionResult = (await services2.transport.relationships.rejectRelationshipReactivation({ relationshipId })).value;
-        expect(rejectionResult.status).toBe(RelationshipStatus.Terminated);
-        await expect(services2.eventBus).toHavePublished(
-            RelationshipChangedEvent,
-            (e) => e.data.id === relationshipId && e.data.auditLog[e.data.auditLog.length - 1].reason === RelationshipAuditLogEntryReason.RejectionOfReactivation
-        );
-
-        const relationship1 = (await syncUntilHasRelationships(services1.transport))[0];
-        expect(relationship1.status).toBe(RelationshipStatus.Terminated);
-        await expect(services1.eventBus).toHavePublished(
-            RelationshipChangedEvent,
-            (e) => e.data.id === relationshipId && e.data.auditLog[e.data.auditLog.length - 1].reason === RelationshipAuditLogEntryReason.RejectionOfReactivation
-        );
-
-        const revocationResult = await services1.transport.relationships.revokeRelationshipReactivation({ relationshipId });
-        expect(revocationResult).toBeAnError(/.*/, "error.transport.relationships.reactivationNotRequested");
-    });
-
-    test("should accept the relationship reactivation", async () => {
-        await services1.transport.relationships.reactivateRelationship({ relationshipId });
-
-        await syncUntilHasRelationships(services2.transport);
-        await expect(services2.eventBus).toHavePublished(
-            RelationshipChangedEvent,
-            (e) => e.data.id === relationshipId && e.data.auditLog[e.data.auditLog.length - 1].reason === RelationshipAuditLogEntryReason.ReactivationRequested
-        );
-        const rejectionResult = (await services2.transport.relationships.acceptRelationshipReactivation({ relationshipId })).value;
-        expect(rejectionResult.status).toBe(RelationshipStatus.Active);
-        await expect(services2.eventBus).toHavePublished(
-            RelationshipChangedEvent,
-            (e) => e.data.id === relationshipId && e.data.auditLog[e.data.auditLog.length - 1].reason === RelationshipAuditLogEntryReason.AcceptanceOfReactivation
-        );
-
-        const relationship1 = (await syncUntilHasRelationships(services1.transport))[0];
-        expect(relationship1.status).toBe(RelationshipStatus.Active);
-        await expect(services1.eventBus).toHavePublished(
-            RelationshipChangedEvent,
-            (e) => e.data.id === relationshipId && e.data.auditLog[e.data.auditLog.length - 1].reason === RelationshipAuditLogEntryReason.AcceptanceOfReactivation
-        );
-    });
->>>>>>> 93f2bab6
 });