--- conflicted
+++ resolved
@@ -111,17 +111,6 @@
             expect(relationships2Response).toBeSuccessful();
             expect(relationships2Response.value).toHaveLength(1);
 
-<<<<<<< HEAD
-        const relationship1Response = await services1.transport.relationships.getRelationship({ id: relationshipId });
-        expect(relationship1Response).toBeSuccessful();
-        expect(relationship1Response.value.status).toBe("Active");
-        expect(relationship1Response.value.peerStatus).toBe("Active");
-
-        const relationship2Response = await services2.transport.relationships.getRelationship({ id: relationshipId });
-        expect(relationship2Response).toBeSuccessful();
-        expect(relationship2Response.value.status).toBe("Active");
-        expect(relationship2Response.value.peerStatus).toBe("Active");
-=======
             const relationship1Response = await services1.transport.relationships.getRelationship({ id: relationshipId });
             expect(relationship1Response).toBeSuccessful();
             expect(relationship1Response.value.status).toBe("Active");
@@ -130,7 +119,6 @@
             expect(relationship2Response).toBeSuccessful();
             expect(relationship2Response.value.status).toBe("Active");
         });
->>>>>>> 1bfdd948
     });
 });
 
