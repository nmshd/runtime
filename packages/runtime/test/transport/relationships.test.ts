--- conflicted
+++ resolved
@@ -158,37 +158,36 @@
         expect(await services1.transport.relationships.rejectRelationship({ relationshipId })).toBeAnError(/.*/, "error.transport.relationships.wrongRelationshipStatus");
     });
 
-<<<<<<< HEAD
     test("should not decompose a relationship", async () => {
         expect(await services1.transport.relationships.decomposeRelationship({ relationshipId })).toBeAnError(/.*/, "error.transport.relationships.wrongRelationshipStatus");
-=======
-    describe("Templator with active IdentityDeletionProcess", () => {
-        const serviceProvider = new RuntimeServiceProvider();
-        let services1: TestRuntimeServices;
-        let services2: TestRuntimeServices;
-
-        beforeAll(async () => {
-            const runtimeServices = await serviceProvider.launch(2, { enableRequestModule: true, enableDeciderModule: true, enableNotificationModule: true });
-            services1 = runtimeServices[0];
-            services2 = runtimeServices[1];
-        }, 30000);
-
-        afterAll(() => serviceProvider.stop());
-
-        test("returns error if templator has active IdentityDeletionProcess", async () => {
-            const templateId = (await exchangeTemplate(services1.transport, services2.transport)).id;
-            await services1.transport.identityDeletionProcesses.initiateIdentityDeletionProcess();
-
-            const createRelationshipResponse = await services2.transport.relationships.createRelationship({
-                templateId: templateId,
-                creationContent: { a: "b" }
-            });
-            expect(createRelationshipResponse).toBeAnError(
-                "The Identity who created the RelationshipTemplate is currently in the process of deleting itself. Thus, it is not possible to establish a Relationship to it.",
-                "error.transport.relationships.activeIdentityDeletionProcessOfOwnerOfRelationshipTemplate"
-            );
-        });
->>>>>>> 6b06f244
+    });
+});
+
+describe("Templator with active IdentityDeletionProcess", () => {
+    const serviceProvider = new RuntimeServiceProvider();
+    let services1: TestRuntimeServices;
+    let services2: TestRuntimeServices;
+
+    beforeAll(async () => {
+        const runtimeServices = await serviceProvider.launch(2, { enableRequestModule: true, enableDeciderModule: true, enableNotificationModule: true });
+        services1 = runtimeServices[0];
+        services2 = runtimeServices[1];
+    }, 30000);
+
+    afterAll(() => serviceProvider.stop());
+
+    test("returns error if templator has active IdentityDeletionProcess", async () => {
+        const templateId = (await exchangeTemplate(services1.transport, services2.transport)).id;
+        await services1.transport.identityDeletionProcesses.initiateIdentityDeletionProcess();
+
+        const createRelationshipResponse = await services2.transport.relationships.createRelationship({
+            templateId: templateId,
+            creationContent: { a: "b" }
+        });
+        expect(createRelationshipResponse).toBeAnError(
+            "The Identity who created the RelationshipTemplate is currently in the process of deleting itself. Thus, it is not possible to establish a Relationship to it.",
+            "error.transport.relationships.activeIdentityDeletionProcessOfOwnerOfRelationshipTemplate"
+        );
     });
 });
 
