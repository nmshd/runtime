--- conflicted
+++ resolved
@@ -1,13 +1,8 @@
 import { CoreDate } from "@nmshd/core-types";
 import fs from "fs";
 import { DateTime } from "luxon";
-<<<<<<< HEAD
-import { FileDTO, FileWasViewedAtChangedEvent, GetFilesQuery, OwnerRestriction, TransportServices } from "../../src";
+import { FileWasViewedAtChangedEvent, GetFilesQuery, OwnerRestriction, TransportServices } from "../../src";
 import { cleanupFiles, exchangeFile, makeUploadRequest, MockEventBus, QueryParamConditions, RuntimeServiceProvider, TestRuntimeServices, uploadFile } from "../lib";
-=======
-import { GetFilesQuery, OwnerRestriction, TransportServices } from "../../src";
-import { cleanupFiles, exchangeFile, makeUploadRequest, QueryParamConditions, RuntimeServiceProvider, TestRuntimeServices, uploadFile } from "../lib";
->>>>>>> fea17e40
 
 const serviceProvider = new RuntimeServiceProvider();
 
@@ -29,10 +24,7 @@
 
 beforeEach(async () => {
     await cleanupFiles(runtimeServices);
-<<<<<<< HEAD
     eventBus1.reset();
-=======
->>>>>>> fea17e40
 });
 
 afterAll(async () => await serviceProvider.stop());
@@ -287,7 +279,6 @@
         await conditions.executeTests((c, q) => c.files.getFiles({ query: q, ownerRestriction: OwnerRestriction.Peer }));
     });
 
-<<<<<<< HEAD
     test("files can be queried by wasViewedAt", async () => {
         const file = await uploadFile(transportServices1);
 
@@ -307,8 +298,6 @@
     });
 });
 
-=======
->>>>>>> fea17e40
 describe("Can create token for file", () => {
     test("can generate token for uploaded file", async () => {
         const file = await uploadFile(transportServices1);
