--- conflicted
+++ resolved
@@ -62,17 +62,11 @@
     });
 
     test("receive the message in a sync run", async () => {
-<<<<<<< HEAD
         const messageId = (await sendMessage(client1.transport, client2.address, undefined, [fileId])).id;
-=======
-        expect(messageId).toBeDefined();
-
-        const messages = await syncUntilHasMessages(client2.transport);
+
+        const message = await syncUntilHasMessage(client2.transport, messageId);
         await expect(client2.eventBus).toHavePublished(MessageReceivedEvent, (m) => m.data.id === messageId);
-        expect(messages).toHaveLength(1);
->>>>>>> 657d043d
-
-        const message = await syncUntilHasMessage(client2.transport, messageId);
+
         expect(message.id).toStrictEqual(messageId);
         expect(message.content).toStrictEqual({
             "@type": "Mail",
