--- conflicted
+++ resolved
@@ -226,15 +226,9 @@
             recipients: [client2.address],
             content: {
                 "@type": "Mail",
-<<<<<<< HEAD
                 subject: "aSubject",
                 body: "aBody"
-            }
-=======
-                subject: "A Subject",
-                body: "A Body"
             } as any
->>>>>>> 7cc57b2a
         });
         expect(result).toBeAnError("Mail.to :: Value is not defined", "error.runtime.requestDeserialization");
     });
