import { RelationshipTemplateContent, RelationshipTemplateContentJSON } from "@nmshd/content";
import { RelationshipTemplateReference } from "@nmshd/transport";
import { DateTime } from "luxon";
import { GetRelationshipTemplatesQuery, OwnerRestriction } from "../../src";
import { emptyRelationshipTemplateContent, QueryParamConditions, RuntimeServiceProvider, TestRuntimeServices } from "../lib";

const serviceProvider = new RuntimeServiceProvider();
let runtimeServices1: TestRuntimeServices;
let runtimeServices2: TestRuntimeServices;

beforeAll(async () => {
    const runtimeServices = await serviceProvider.launch(2);
    runtimeServices1 = runtimeServices[0];
    runtimeServices2 = runtimeServices[1];
}, 30000);
afterAll(() => serviceProvider.stop());

describe("RelationshipTemplate Tests", () => {
    test("create a RelationshipTemplate", async () => {
        const response = await runtimeServices1.transport.relationshipTemplates.createOwnRelationshipTemplate({
            maxNumberOfAllocations: 1,
            expiresAt: DateTime.utc().plus({ minutes: 10 }).toString(),
            content: emptyRelationshipTemplateContent
        });

        expect(response).toBeSuccessful();
    });

    test("error when creating a RelationshipTemplate with undefined expiresAt", async () => {
        const response = await runtimeServices1.transport.relationshipTemplates.createOwnRelationshipTemplate({
            content: emptyRelationshipTemplateContent,
            expiresAt: undefined as unknown as string
        });

        expect(response).toBeAnError("must have required property 'expiresAt'", "error.runtime.validation.invalidPropertyValue");
    });

    test("automatically set expiresAt of Request when creating a RelationshipTemplate with Request for new Relationship with undefined expiresAt", async () => {
        const relationshipTemplateContent = RelationshipTemplateContent.from({
            onNewRelationship: {
                "@type": "Request",
                items: [{ "@type": "TestRequestItem", mustBeAccepted: false }]
            }
        }).toJSON();

        const relationshipTemplateExpirationDate = DateTime.utc().plus({ minutes: 10 }).toString();
        const response = await runtimeServices1.transport.relationshipTemplates.createOwnRelationshipTemplate({
            content: relationshipTemplateContent,
            expiresAt: relationshipTemplateExpirationDate
        });

        expect(response.isSuccess).toBe(true);
        expect((response.value.content as RelationshipTemplateContentJSON).onNewRelationship.expiresAt).toStrictEqual(relationshipTemplateExpirationDate);
    });

    test("error when creating a RelationshipTemplate with Request for new Relationship that expires after the RelationshipTemplate", async () => {
        const relationshipTemplateContent = RelationshipTemplateContent.from({
            onNewRelationship: {
                "@type": "Request",
                expiresAt: DateTime.utc().plus({ minutes: 20 }).toString(),
                items: [{ "@type": "TestRequestItem", mustBeAccepted: false }]
            }
        }).toJSON();

        const response = await runtimeServices1.transport.relationshipTemplates.createOwnRelationshipTemplate({
            content: relationshipTemplateContent,
            expiresAt: DateTime.utc().plus({ minutes: 10 }).toString()
        });

        expect(response).toBeAnError(
            "The expiration date of the Request within the onNewRelationship property of the RelationshipTemplateContent must be set such that the expiration date of the RelationshipTemplate is not exceeded.",
            "error.runtime.relationshipTemplates.requestCannotExpireAfterRelationshipTemplate"
        );
    });

    test("create a template with undefined maxNumberOfAllocations", async () => {
        const response = await runtimeServices1.transport.relationshipTemplates.createOwnRelationshipTemplate({
            content: emptyRelationshipTemplateContent,
            expiresAt: DateTime.utc().plus({ minutes: 1 }).toString()
        });

        const templateWithUndefinedMaxNumberOfAllocations = response.value;

        expect(response).toBeSuccessful();
        expect(templateWithUndefinedMaxNumberOfAllocations.maxNumberOfAllocations).toBeUndefined();
    });

    test("read a template with undefined maxNumberOfAllocations", async () => {
        const templateWithUndefinedMaxNumberOfAllocations = (
            await runtimeServices1.transport.relationshipTemplates.createOwnRelationshipTemplate({
                content: emptyRelationshipTemplateContent,
                expiresAt: DateTime.utc().plus({ minutes: 1 }).toString()
            })
        ).value;

        const response = await runtimeServices1.transport.relationshipTemplates.getRelationshipTemplate({
            id: templateWithUndefinedMaxNumberOfAllocations.id
        });

        expect(response).toBeSuccessful();
        expect(response.value.maxNumberOfAllocations).toBeUndefined();
    });

    test("see If template exists in /RelationshipTemplates/Own", async () => {
        const template = (
            await runtimeServices1.transport.relationshipTemplates.createOwnRelationshipTemplate({
                maxNumberOfAllocations: 1,
                expiresAt: DateTime.utc().plus({ minutes: 10 }).toString(),
                content: emptyRelationshipTemplateContent
            })
        ).value;

        const response = await runtimeServices1.transport.relationshipTemplates.getRelationshipTemplates({
            ownerRestriction: OwnerRestriction.Own
        });
        expect(response).toBeSuccessful();
        expect(response.value).toContainEqual(template);
    });

    test("see If template exists in /RelationshipTemplates/{id}", async () => {
        const template = (
            await runtimeServices1.transport.relationshipTemplates.createOwnRelationshipTemplate({
                maxNumberOfAllocations: 1,
                expiresAt: DateTime.utc().plus({ minutes: 10 }).toString(),
                content: emptyRelationshipTemplateContent
            })
        ).value;

        const response = await runtimeServices1.transport.relationshipTemplates.getRelationshipTemplate({ id: template.id });
        expect(response).toBeSuccessful();
    });

    test("expect a validation error for sending maxNumberOfAllocations 0", async () => {
        const response = await runtimeServices1.transport.relationshipTemplates.createOwnRelationshipTemplate({
            content: emptyRelationshipTemplateContent,
            expiresAt: DateTime.utc().plus({ minutes: 1 }).toString(),
            maxNumberOfAllocations: 0
        });

        expect(response.isError).toBeTruthy();
        expect(response.error.code).toBe("error.runtime.validation.invalidPropertyValue");
    });

    test("expect a validation error for sending a false template content type", async () => {
        const response = await runtimeServices1.transport.relationshipTemplates.createOwnRelationshipTemplate({
            content: {},
            expiresAt: DateTime.utc().plus({ minutes: 1 }).toString(),
            maxNumberOfAllocations: 1
        });

        expect(response).toBeAnError("The content of a RelationshipTemplate", "error.runtime.validation.invalidPropertyValue");
    });

    describe("Personalized templates", () => {
        test("send and receive a personalized template", async () => {
            const createResult = await runtimeServices1.transport.relationshipTemplates.createOwnRelationshipTemplate({
                content: emptyRelationshipTemplateContent,
                expiresAt: DateTime.utc().plus({ minutes: 1 }).toString(),
                forIdentity: runtimeServices2.address
            });
            expect(createResult).toBeSuccessful();

            const loadResult = await runtimeServices2.transport.relationshipTemplates.loadPeerRelationshipTemplate({
                reference: createResult.value.truncatedReference
            });
            expect(loadResult).toBeSuccessful();
            expect(loadResult.value.forIdentity).toBe(runtimeServices2.address);
        });

        test("error when loading a template for another identity", async () => {
            const createResult = await runtimeServices1.transport.relationshipTemplates.createOwnRelationshipTemplate({
                content: emptyRelationshipTemplateContent,
                expiresAt: DateTime.utc().plus({ minutes: 1 }).toString(),
                forIdentity: runtimeServices1.address
            });
            expect(createResult).toBeSuccessful();

            const loadResult = await runtimeServices2.transport.relationshipTemplates.loadPeerRelationshipTemplate({
                reference: createResult.value.truncatedReference
            });
            expect(loadResult).toBeAnError(
                `You tried to access personalized content '${createResult.value.id}'. You are either not logged in or the content is not intended for you.`,
                "error.transport.general.notIntendedForYou"
            );
        });

        test("create a token for a personalized template", async () => {
            const createResult = await runtimeServices1.transport.relationshipTemplates.createOwnRelationshipTemplate({
                content: emptyRelationshipTemplateContent,
                expiresAt: DateTime.utc().plus({ minutes: 1 }).toString(),
                forIdentity: runtimeServices2.address
            });
            expect(createResult).toBeSuccessful();
            const createTokenResult = await runtimeServices1.transport.relationshipTemplates.createTokenForOwnTemplate({
                templateId: createResult.value.id,
                forIdentity: runtimeServices2.address
            });
            expect(createTokenResult).toBeSuccessful();
        });

        test("create a token QR code for a personalized template", async () => {
            const createResult = await runtimeServices1.transport.relationshipTemplates.createOwnRelationshipTemplate({
                content: emptyRelationshipTemplateContent,
                expiresAt: DateTime.utc().plus({ minutes: 1 }).toString(),
                forIdentity: runtimeServices2.address
            });
            expect(createResult).toBeSuccessful();
            const createQRCodeResult = await runtimeServices1.transport.relationshipTemplates.createTokenQRCodeForOwnTemplate({
                templateId: createResult.value.id,
                forIdentity: runtimeServices2.address
            });
            expect(createQRCodeResult).toBeSuccessful();
        });

        test("error when creating a token for a personalized template with false personalization", async () => {
            const createResult = await runtimeServices1.transport.relationshipTemplates.createOwnRelationshipTemplate({
                content: emptyRelationshipTemplateContent,
                expiresAt: DateTime.utc().plus({ minutes: 1 }).toString(),
                forIdentity: runtimeServices2.address
            });
            expect(createResult).toBeSuccessful();
            const createQRCodeWithWrongPersonalizationResult = await runtimeServices1.transport.relationshipTemplates.createTokenForOwnTemplate({
                templateId: createResult.value.id,
                forIdentity: runtimeServices1.address
            });
            expect(createQRCodeWithWrongPersonalizationResult).toBeAnError(/.*/, "error.runtime.relationshipTemplates.personalizationMustBeInherited");
            const createQRCodeWithoutPersonalizationResult = await runtimeServices1.transport.relationshipTemplates.createTokenForOwnTemplate({
                templateId: createResult.value.id
            });
            expect(createQRCodeWithoutPersonalizationResult).toBeAnError(/.*/, "error.runtime.relationshipTemplates.personalizationMustBeInherited");
        });

        test("error when creating a token QR code for a personalized template with false personalization", async () => {
            const createResult = await runtimeServices1.transport.relationshipTemplates.createOwnRelationshipTemplate({
                content: emptyRelationshipTemplateContent,
                expiresAt: DateTime.utc().plus({ minutes: 1 }).toString(),
                forIdentity: runtimeServices2.address
            });
            expect(createResult).toBeSuccessful();
            const createQRCodeWithWrongPersonalizationResult = await runtimeServices1.transport.relationshipTemplates.createTokenQRCodeForOwnTemplate({
                templateId: createResult.value.id,
                forIdentity: runtimeServices1.address
            });
            expect(createQRCodeWithWrongPersonalizationResult).toBeAnError(/.*/, "error.runtime.relationshipTemplates.personalizationMustBeInherited");
            const createQRCodeWithoutPersonalizationResult = await runtimeServices1.transport.relationshipTemplates.createTokenQRCodeForOwnTemplate({
                templateId: createResult.value.id
            });
            expect(createQRCodeWithoutPersonalizationResult).toBeAnError(/.*/, "error.runtime.relationshipTemplates.personalizationMustBeInherited");
        });
    });

    describe("Password-protected templates", () => {
        test("send and receive a password-protected template", async () => {
            const createResult = await runtimeServices1.transport.relationshipTemplates.createOwnRelationshipTemplate({
                content: emptyRelationshipTemplateContent,
                expiresAt: DateTime.utc().plus({ minutes: 1 }).toString(),
                passwordProtection: {
                    password: "password"
                }
            });
            expect(createResult).toBeSuccessful();
            expect(createResult.value.passwordProtection!.password).toBe("password");
            expect(createResult.value.passwordProtection!.passwordIsPin).toBeUndefined();
            const reference = RelationshipTemplateReference.from(createResult.value.truncatedReference);
            expect(reference.passwordProtection!.passwordType).toBe("pw");

            const loadResult = await runtimeServices2.transport.relationshipTemplates.loadPeerRelationshipTemplate({
                reference: createResult.value.truncatedReference,
                password: "password"
            });
            expect(loadResult).toBeSuccessful();
            expect(loadResult.value.passwordProtection!.password).toBe("password");
            expect(loadResult.value.passwordProtection!.passwordIsPin).toBeUndefined();
        });

        test("send and receive a PIN-protected template", async () => {
            const createResult = await runtimeServices1.transport.relationshipTemplates.createOwnRelationshipTemplate({
                content: emptyRelationshipTemplateContent,
                expiresAt: DateTime.utc().plus({ minutes: 1 }).toString(),
                passwordProtection: {
                    password: "1234",
                    passwordIsPin: true
                }
            });
            expect(createResult).toBeSuccessful();
            expect(createResult.value.passwordProtection!.password).toBe("1234");
            expect(createResult.value.passwordProtection!.passwordIsPin).toBe(true);
            const reference = RelationshipTemplateReference.from(createResult.value.truncatedReference);
            expect(reference.passwordProtection!.passwordType).toBe("pin4");

            const loadResult = await runtimeServices2.transport.relationshipTemplates.loadPeerRelationshipTemplate({
                reference: createResult.value.truncatedReference,
                password: "1234"
            });
            expect(loadResult).toBeSuccessful();
            expect(loadResult.value.passwordProtection!.password).toBe("1234");
            expect(loadResult.value.passwordProtection!.passwordIsPin).toBe(true);
        });

        test("send and receive a password-protected template via a token", async () => {
            const templateId = (
                await runtimeServices1.transport.relationshipTemplates.createOwnRelationshipTemplate({
                    content: emptyRelationshipTemplateContent,
                    expiresAt: DateTime.utc().plus({ minutes: 1 }).toString(),
                    passwordProtection: {
                        password: "password"
                    }
                })
            ).value.id;
<<<<<<< HEAD
            const createResult = await runtimeServices1.transport.relationshipTemplates.createTokenForOwnTemplate({
                templateId,
                passwordProtection: { password: "password" }
            });
=======
            const createResult = await runtimeServices1.transport.relationshipTemplates.createTokenForOwnTemplate({ templateId });
>>>>>>> c89f9445

            const loadResult = await runtimeServices2.transport.relationshipTemplates.loadPeerRelationshipTemplate({
                reference: createResult.value.truncatedReference,
                password: "password"
            });
            expect(loadResult).toBeSuccessful();
            expect(loadResult.value.passwordProtection!.password).toBe("password");
            expect(loadResult.value.passwordProtection!.passwordIsPin).toBeUndefined();
        });

        test("send and receive a PIN-protected template via a token", async () => {
            const templateId = (
                await runtimeServices1.transport.relationshipTemplates.createOwnRelationshipTemplate({
                    content: emptyRelationshipTemplateContent,
                    expiresAt: DateTime.utc().plus({ minutes: 1 }).toString(),
                    passwordProtection: {
                        password: "1234",
                        passwordIsPin: true
                    }
                })
            ).value.id;

<<<<<<< HEAD
            const createResult = await runtimeServices1.transport.relationshipTemplates.createTokenForOwnTemplate({
                templateId,
                passwordProtection: {
                    password: "1234",
                    passwordIsPin: true
                }
            });
=======
            const createResult = await runtimeServices1.transport.relationshipTemplates.createTokenForOwnTemplate({ templateId });
>>>>>>> c89f9445

            const loadResult = await runtimeServices2.transport.relationshipTemplates.loadPeerRelationshipTemplate({
                reference: createResult.value.truncatedReference,
                password: "1234"
            });
            expect(loadResult).toBeSuccessful();
            expect(loadResult.value.passwordProtection!.password).toBe("1234");
            expect(loadResult.value.passwordProtection!.passwordIsPin).toBe(true);
        });

<<<<<<< HEAD
        test("error when loading a template with a wrong password", async () => {
=======
        test("error when loading a password-protected template with a wrong password", async () => {
>>>>>>> c89f9445
            const createResult = await runtimeServices1.transport.relationshipTemplates.createOwnRelationshipTemplate({
                content: emptyRelationshipTemplateContent,
                expiresAt: DateTime.utc().plus({ minutes: 1 }).toString(),
                passwordProtection: {
                    password: "password"
                }
            });
            expect(createResult).toBeSuccessful();

            const loadResult = await runtimeServices2.transport.relationshipTemplates.loadPeerRelationshipTemplate({
                reference: createResult.value.truncatedReference,
                password: "wrong-password"
            });
<<<<<<< HEAD
            expect(loadResult).toBeAnError(
                "RelationshipTemplate not found. Make sure the ID exists, the record is not expired and the entered password is correct.",
                "error.runtime.recordNotFound"
            );
        });

        test("validation error when creating a template with empty string as the password", async () => {
            const createResult = await runtimeServices1.transport.relationshipTemplates.createOwnRelationshipTemplate({
                content: emptyRelationshipTemplateContent,
                expiresAt: DateTime.utc().plus({ minutes: 1 }).toString(),
                passwordProtection: {
                    password: ""
                }
            });
            expect(createResult).toBeAnError("password must NOT have fewer than 1 characters", "error.runtime.validation.invalidPropertyValue");
        });

        test("validation error when creating a template with an invalid PIN", async () => {
            const createResult = await runtimeServices1.transport.relationshipTemplates.createOwnRelationshipTemplate({
                content: emptyRelationshipTemplateContent,
                expiresAt: DateTime.utc().plus({ minutes: 1 }).toString(),
                passwordProtection: {
                    password: "invalid-pin",
                    passwordIsPin: true
                }
            });
            expect(createResult).toBeAnError(/.*/, "error.runtime.validation.invalidPin");
        });

        test("validation error when loading a template with no password", async () => {
=======
            expect(loadResult).toBeAnError("RelationshipTemplate not found. Make sure the ID exists and the record is not expired.", "error.runtime.recordNotFound");
        });

        test("error when loading a password-protected template via token with wrong password", async () => {
            const templateId = (
                await runtimeServices1.transport.relationshipTemplates.createOwnRelationshipTemplate({
                    content: emptyRelationshipTemplateContent,
                    expiresAt: DateTime.utc().plus({ minutes: 1 }).toString(),
                    passwordProtection: {
                        password: "password"
                    }
                })
            ).value.id;
            const createResult = await runtimeServices1.transport.relationshipTemplates.createTokenForOwnTemplate({ templateId });

            const loadResult = await runtimeServices2.transport.relationshipTemplates.loadPeerRelationshipTemplate({
                reference: createResult.value.truncatedReference,
                password: "wrong-password"
            });
            expect(loadResult).toBeAnError("RelationshipTemplate not found. Make sure the ID exists and the record is not expired.", "error.runtime.recordNotFound");
        });

        test("error when loading a password-protected template with no password", async () => {
>>>>>>> c89f9445
            const createResult = await runtimeServices1.transport.relationshipTemplates.createOwnRelationshipTemplate({
                content: emptyRelationshipTemplateContent,
                expiresAt: DateTime.utc().plus({ minutes: 1 }).toString(),
                passwordProtection: {
                    password: "password"
                }
            });
            expect(createResult).toBeSuccessful();

            const loadResult = await runtimeServices2.transport.relationshipTemplates.loadPeerRelationshipTemplate({
                reference: createResult.value.truncatedReference
            });
            expect(loadResult).toBeAnError(/.*/, "error.transport.noPasswordProvided");
        });

<<<<<<< HEAD
        test("validation error when loading a template via token with no password", async () => {
=======
        test("error when loading a password-protected template via token with no password", async () => {
>>>>>>> c89f9445
            const templateId = (
                await runtimeServices1.transport.relationshipTemplates.createOwnRelationshipTemplate({
                    content: emptyRelationshipTemplateContent,
                    expiresAt: DateTime.utc().plus({ minutes: 1 }).toString(),
                    passwordProtection: {
                        password: "password"
                    }
                })
            ).value.id;
<<<<<<< HEAD
            const createResult = await runtimeServices1.transport.relationshipTemplates.createTokenForOwnTemplate({
                templateId,
                passwordProtection: {
                    password: "password"
                }
            });
=======
            const createResult = await runtimeServices1.transport.relationshipTemplates.createTokenForOwnTemplate({ templateId });
>>>>>>> c89f9445

            const loadResult = await runtimeServices2.transport.relationshipTemplates.loadPeerRelationshipTemplate({
                reference: createResult.value.truncatedReference
            });
            expect(loadResult).toBeAnError(/.*/, "error.transport.noPasswordProvided");
        });

<<<<<<< HEAD
        test("validation error when token password protection doesn't inherit template password protection", async () => {
            const templateId = (
                await runtimeServices1.transport.relationshipTemplates.createOwnRelationshipTemplate({
                    content: emptyRelationshipTemplateContent,
                    expiresAt: DateTime.utc().plus({ minutes: 1 }).toString(),
                    passwordProtection: {
                        password: "password"
                    }
                })
            ).value.id;
            const createResult = await runtimeServices1.transport.relationshipTemplates.createTokenForOwnTemplate({
                templateId
            });

            expect(createResult).toBeAnError(/.*/, "error.runtime.relationshipTemplates.passwordProtectionMustBeInherited");
=======
        test("validation error when creating a template with empty string as the password", async () => {
            const createResult = await runtimeServices1.transport.relationshipTemplates.createOwnRelationshipTemplate({
                content: emptyRelationshipTemplateContent,
                expiresAt: DateTime.utc().plus({ minutes: 1 }).toString(),
                passwordProtection: {
                    password: ""
                }
            });
            expect(createResult).toBeAnError("password must NOT have fewer than 1 characters", "error.runtime.validation.invalidPropertyValue");
        });

        test("validation error when creating a template with an invalid PIN", async () => {
            const createResult = await runtimeServices1.transport.relationshipTemplates.createOwnRelationshipTemplate({
                content: emptyRelationshipTemplateContent,
                expiresAt: DateTime.utc().plus({ minutes: 1 }).toString(),
                passwordProtection: {
                    password: "invalid-pin",
                    passwordIsPin: true
                }
            });
            expect(createResult).toBeAnError(/.*/, "error.runtime.validation.invalidPin");
>>>>>>> c89f9445
        });
    });
});

describe("Serialization Errors", () => {
    test("create a template with wrong content : missing values", async () => {
        const response = await runtimeServices1.transport.relationshipTemplates.createOwnRelationshipTemplate({
            content: { a: "A", "@type": "Message" },
            expiresAt: DateTime.utc().plus({ minutes: 1 }).toString()
        });
        expect(response).toBeAnError("Message.secretKey :: Value is not defined", "error.runtime.requestDeserialization");
    });

    test("create a template with wrong content : not existent type", async () => {
        const response = await runtimeServices1.transport.relationshipTemplates.createOwnRelationshipTemplate({
            content: { a: "A", "@type": "someNoneExistingType" },
            expiresAt: DateTime.utc().plus({ minutes: 1 }).toString()
        });
        expect(response).toBeAnError(
            "Type 'someNoneExistingType' with version 1 was not found within reflection classes. You might have to install a module first.",
            "error.runtime.unknownType"
        );
    });
});

describe("RelationshipTemplates query", () => {
    test("query all relationshipTemplates", async () => {
        const template = (
            await runtimeServices1.transport.relationshipTemplates.createOwnRelationshipTemplate({
                maxNumberOfAllocations: 1,
                expiresAt: DateTime.utc().plus({ minutes: 10 }).toString(),
                content: emptyRelationshipTemplateContent,
                forIdentity: runtimeServices1.address
            })
        ).value;
        const conditions = new QueryParamConditions<GetRelationshipTemplatesQuery>(template, runtimeServices1.transport)
            .addBooleanSet("isOwn")
            .addDateSet("createdAt")
            .addDateSet("expiresAt")
            .addStringSet("createdBy")
            .addStringSet("createdByDevice")
            .addNumberSet("maxNumberOfAllocations")
            .addStringSet("forIdentity");

        await conditions.executeTests((c, q) => c.relationshipTemplates.getRelationshipTemplates({ query: q }));
    });

    test("query own relationshipTemplates", async () => {
        const template = (
            await runtimeServices1.transport.relationshipTemplates.createOwnRelationshipTemplate({
                maxNumberOfAllocations: 1,
                expiresAt: DateTime.utc().plus({ minutes: 10 }).toString(),
                content: emptyRelationshipTemplateContent
            })
        ).value;
        const conditions = new QueryParamConditions<GetRelationshipTemplatesQuery>(template, runtimeServices1.transport)
            .addDateSet("createdAt")
            .addDateSet("expiresAt")
            .addStringSet("createdBy")
            .addStringSet("createdByDevice")
            .addNumberSet("maxNumberOfAllocations");
        await conditions.executeTests((c, q) => c.relationshipTemplates.getRelationshipTemplates({ query: q, ownerRestriction: OwnerRestriction.Own }));
    });

    test("query peerRelationshipTemplates", async () => {
        const createdTemplate = (
            await runtimeServices1.transport.relationshipTemplates.createOwnRelationshipTemplate({
                maxNumberOfAllocations: 1,
                expiresAt: DateTime.utc().plus({ minutes: 10 }).toString(),
                content: emptyRelationshipTemplateContent
            })
        ).value;
        const peerTemplate = (await runtimeServices2.transport.relationshipTemplates.loadPeerRelationshipTemplate({ reference: createdTemplate.truncatedReference })).value;
        const conditions = new QueryParamConditions<GetRelationshipTemplatesQuery>(peerTemplate, runtimeServices2.transport)
            .addDateSet("createdAt")
            .addDateSet("expiresAt")
            .addStringSet("createdBy")
            .addStringSet("createdByDevice")
            .addNumberSet("maxNumberOfAllocations");

        await conditions.executeTests((c, q) => c.relationshipTemplates.getRelationshipTemplates({ query: q, ownerRestriction: OwnerRestriction.Peer }));
    });
});<|MERGE_RESOLUTION|>--- conflicted
+++ resolved
@@ -307,14 +307,10 @@
                     }
                 })
             ).value.id;
-<<<<<<< HEAD
             const createResult = await runtimeServices1.transport.relationshipTemplates.createTokenForOwnTemplate({
                 templateId,
                 passwordProtection: { password: "password" }
             });
-=======
-            const createResult = await runtimeServices1.transport.relationshipTemplates.createTokenForOwnTemplate({ templateId });
->>>>>>> c89f9445
 
             const loadResult = await runtimeServices2.transport.relationshipTemplates.loadPeerRelationshipTemplate({
                 reference: createResult.value.truncatedReference,
@@ -337,7 +333,6 @@
                 })
             ).value.id;
 
-<<<<<<< HEAD
             const createResult = await runtimeServices1.transport.relationshipTemplates.createTokenForOwnTemplate({
                 templateId,
                 passwordProtection: {
@@ -345,9 +340,6 @@
                     passwordIsPin: true
                 }
             });
-=======
-            const createResult = await runtimeServices1.transport.relationshipTemplates.createTokenForOwnTemplate({ templateId });
->>>>>>> c89f9445
 
             const loadResult = await runtimeServices2.transport.relationshipTemplates.loadPeerRelationshipTemplate({
                 reference: createResult.value.truncatedReference,
@@ -358,11 +350,7 @@
             expect(loadResult.value.passwordProtection!.passwordIsPin).toBe(true);
         });
 
-<<<<<<< HEAD
-        test("error when loading a template with a wrong password", async () => {
-=======
         test("error when loading a password-protected template with a wrong password", async () => {
->>>>>>> c89f9445
             const createResult = await runtimeServices1.transport.relationshipTemplates.createOwnRelationshipTemplate({
                 content: emptyRelationshipTemplateContent,
                 expiresAt: DateTime.utc().plus({ minutes: 1 }).toString(),
@@ -376,38 +364,6 @@
                 reference: createResult.value.truncatedReference,
                 password: "wrong-password"
             });
-<<<<<<< HEAD
-            expect(loadResult).toBeAnError(
-                "RelationshipTemplate not found. Make sure the ID exists, the record is not expired and the entered password is correct.",
-                "error.runtime.recordNotFound"
-            );
-        });
-
-        test("validation error when creating a template with empty string as the password", async () => {
-            const createResult = await runtimeServices1.transport.relationshipTemplates.createOwnRelationshipTemplate({
-                content: emptyRelationshipTemplateContent,
-                expiresAt: DateTime.utc().plus({ minutes: 1 }).toString(),
-                passwordProtection: {
-                    password: ""
-                }
-            });
-            expect(createResult).toBeAnError("password must NOT have fewer than 1 characters", "error.runtime.validation.invalidPropertyValue");
-        });
-
-        test("validation error when creating a template with an invalid PIN", async () => {
-            const createResult = await runtimeServices1.transport.relationshipTemplates.createOwnRelationshipTemplate({
-                content: emptyRelationshipTemplateContent,
-                expiresAt: DateTime.utc().plus({ minutes: 1 }).toString(),
-                passwordProtection: {
-                    password: "invalid-pin",
-                    passwordIsPin: true
-                }
-            });
-            expect(createResult).toBeAnError(/.*/, "error.runtime.validation.invalidPin");
-        });
-
-        test("validation error when loading a template with no password", async () => {
-=======
             expect(loadResult).toBeAnError("RelationshipTemplate not found. Make sure the ID exists and the record is not expired.", "error.runtime.recordNotFound");
         });
 
@@ -431,7 +387,6 @@
         });
 
         test("error when loading a password-protected template with no password", async () => {
->>>>>>> c89f9445
             const createResult = await runtimeServices1.transport.relationshipTemplates.createOwnRelationshipTemplate({
                 content: emptyRelationshipTemplateContent,
                 expiresAt: DateTime.utc().plus({ minutes: 1 }).toString(),
@@ -447,11 +402,7 @@
             expect(loadResult).toBeAnError(/.*/, "error.transport.noPasswordProvided");
         });
 
-<<<<<<< HEAD
-        test("validation error when loading a template via token with no password", async () => {
-=======
         test("error when loading a password-protected template via token with no password", async () => {
->>>>>>> c89f9445
             const templateId = (
                 await runtimeServices1.transport.relationshipTemplates.createOwnRelationshipTemplate({
                     content: emptyRelationshipTemplateContent,
@@ -461,16 +412,69 @@
                     }
                 })
             ).value.id;
-<<<<<<< HEAD
+            const createResult = await runtimeServices1.transport.relationshipTemplates.createTokenForOwnTemplate({ templateId });
+
+            const loadResult = await runtimeServices2.transport.relationshipTemplates.loadPeerRelationshipTemplate({
+                reference: createResult.value.truncatedReference
+            });
+            expect(loadResult).toBeAnError(/.*/, "error.transport.noPasswordProvided");
+        });
+
+        test("validation error when creating a template with empty string as the password", async () => {
+            const createResult = await runtimeServices1.transport.relationshipTemplates.createOwnRelationshipTemplate({
+                content: emptyRelationshipTemplateContent,
+                expiresAt: DateTime.utc().plus({ minutes: 1 }).toString(),
+                passwordProtection: {
+                    password: ""
+                }
+            });
+            expect(createResult).toBeAnError("password must NOT have fewer than 1 characters", "error.runtime.validation.invalidPropertyValue");
+        });
+
+        test("validation error when creating a template with an invalid PIN", async () => {
+            const createResult = await runtimeServices1.transport.relationshipTemplates.createOwnRelationshipTemplate({
+                content: emptyRelationshipTemplateContent,
+                expiresAt: DateTime.utc().plus({ minutes: 1 }).toString(),
+                passwordProtection: {
+                    password: "invalid-pin",
+                    passwordIsPin: true
+                }
+            });
+            expect(createResult).toBeAnError(/.*/, "error.runtime.validation.invalidPin");
+        });
+
+        test("validation error when loading a template with no password", async () => {
+            const createResult = await runtimeServices1.transport.relationshipTemplates.createOwnRelationshipTemplate({
+                content: emptyRelationshipTemplateContent,
+                expiresAt: DateTime.utc().plus({ minutes: 1 }).toString(),
+                passwordProtection: {
+                    password: "password"
+                }
+            });
+            expect(createResult).toBeSuccessful();
+
+            const loadResult = await runtimeServices2.transport.relationshipTemplates.loadPeerRelationshipTemplate({
+                reference: createResult.value.truncatedReference
+            });
+            expect(loadResult).toBeAnError(/.*/, "error.transport.noPasswordProvided");
+        });
+
+        test("validation error when loading a template via token with no password", async () => {
+            const templateId = (
+                await runtimeServices1.transport.relationshipTemplates.createOwnRelationshipTemplate({
+                    content: emptyRelationshipTemplateContent,
+                    expiresAt: DateTime.utc().plus({ minutes: 1 }).toString(),
+                    passwordProtection: {
+                        password: "password"
+                    }
+                })
+            ).value.id;
             const createResult = await runtimeServices1.transport.relationshipTemplates.createTokenForOwnTemplate({
                 templateId,
                 passwordProtection: {
                     password: "password"
                 }
             });
-=======
-            const createResult = await runtimeServices1.transport.relationshipTemplates.createTokenForOwnTemplate({ templateId });
->>>>>>> c89f9445
 
             const loadResult = await runtimeServices2.transport.relationshipTemplates.loadPeerRelationshipTemplate({
                 reference: createResult.value.truncatedReference
@@ -478,7 +482,6 @@
             expect(loadResult).toBeAnError(/.*/, "error.transport.noPasswordProvided");
         });
 
-<<<<<<< HEAD
         test("validation error when token password protection doesn't inherit template password protection", async () => {
             const templateId = (
                 await runtimeServices1.transport.relationshipTemplates.createOwnRelationshipTemplate({
@@ -494,29 +497,6 @@
             });
 
             expect(createResult).toBeAnError(/.*/, "error.runtime.relationshipTemplates.passwordProtectionMustBeInherited");
-=======
-        test("validation error when creating a template with empty string as the password", async () => {
-            const createResult = await runtimeServices1.transport.relationshipTemplates.createOwnRelationshipTemplate({
-                content: emptyRelationshipTemplateContent,
-                expiresAt: DateTime.utc().plus({ minutes: 1 }).toString(),
-                passwordProtection: {
-                    password: ""
-                }
-            });
-            expect(createResult).toBeAnError("password must NOT have fewer than 1 characters", "error.runtime.validation.invalidPropertyValue");
-        });
-
-        test("validation error when creating a template with an invalid PIN", async () => {
-            const createResult = await runtimeServices1.transport.relationshipTemplates.createOwnRelationshipTemplate({
-                content: emptyRelationshipTemplateContent,
-                expiresAt: DateTime.utc().plus({ minutes: 1 }).toString(),
-                passwordProtection: {
-                    password: "invalid-pin",
-                    passwordIsPin: true
-                }
-            });
-            expect(createResult).toBeAnError(/.*/, "error.runtime.validation.invalidPin");
->>>>>>> c89f9445
         });
     });
 });
