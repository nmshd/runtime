import { DateTime } from "luxon";
import { GetRelationshipTemplatesQuery, OwnerRestriction, TransportServices } from "../../src";
<<<<<<< HEAD
import { QueryParamConditions, RuntimeServiceProvider, TestRuntimeServices } from "../lib";
=======
import { emptyRelationshipTemplateContent, QueryParamConditions, RuntimeServiceProvider } from "../lib";
>>>>>>> 680b6c3b

const serviceProvider = new RuntimeServiceProvider();
let runtimeServices2: TestRuntimeServices;
let transportServices1: TransportServices;
let transportServices2: TransportServices;

beforeAll(async () => {
    const runtimeServices = await serviceProvider.launch(2);
    runtimeServices2 = runtimeServices[1];
    transportServices1 = runtimeServices[0].transport;
    transportServices2 = runtimeServices[1].transport;
}, 30000);
afterAll(() => serviceProvider.stop());

describe("Template Tests", () => {
    test("create a template", async () => {
        const response = await transportServices1.relationshipTemplates.createOwnRelationshipTemplate({
            maxNumberOfAllocations: 1,
            expiresAt: DateTime.utc().plus({ minutes: 10 }).toString(),
            content: emptyRelationshipTemplateContent
        });

        expect(response).toBeSuccessful();
    });

    test("create a template with undefined expiresAt", async () => {
        const response = await transportServices1.relationshipTemplates.createOwnRelationshipTemplate({
            content: emptyRelationshipTemplateContent,
            expiresAt: undefined as unknown as string
        });

        expect(response).toBeAnError("must have required property 'expiresAt'", "error.runtime.validation.invalidPropertyValue");
    });

    test("create a template with undefined maxNumberOfAllocations", async () => {
        const response = await transportServices1.relationshipTemplates.createOwnRelationshipTemplate({
            content: emptyRelationshipTemplateContent,
            expiresAt: DateTime.utc().plus({ minutes: 1 }).toString()
        });

        const templateWithUndefinedMaxNumberOfAllocations = response.value;

        expect(response).toBeSuccessful();
        expect(templateWithUndefinedMaxNumberOfAllocations.maxNumberOfAllocations).toBeUndefined();
    });

    test("read a template with undefined maxNumberOfAllocations", async () => {
        const templateWithUndefinedMaxNumberOfAllocations = (
            await transportServices1.relationshipTemplates.createOwnRelationshipTemplate({
                content: emptyRelationshipTemplateContent,
                expiresAt: DateTime.utc().plus({ minutes: 1 }).toString()
            })
        ).value;

        const response = await transportServices1.relationshipTemplates.getRelationshipTemplate({
            id: templateWithUndefinedMaxNumberOfAllocations.id
        });

        expect(response).toBeSuccessful();
        expect(response.value.maxNumberOfAllocations).toBeUndefined();
    });

    test("see If template exists in /RelationshipTemplates/Own", async () => {
        const template = (
            await transportServices1.relationshipTemplates.createOwnRelationshipTemplate({
                maxNumberOfAllocations: 1,
                expiresAt: DateTime.utc().plus({ minutes: 10 }).toString(),
                content: emptyRelationshipTemplateContent
            })
        ).value;

        const response = await transportServices1.relationshipTemplates.getRelationshipTemplates({
            ownerRestriction: OwnerRestriction.Own
        });
        expect(response).toBeSuccessful();
        expect(response.value).toContainEqual(template);
    });

    test("see If template exists in /RelationshipTemplates/{id}", async () => {
        const template = (
            await transportServices1.relationshipTemplates.createOwnRelationshipTemplate({
                maxNumberOfAllocations: 1,
                expiresAt: DateTime.utc().plus({ minutes: 10 }).toString(),
                content: emptyRelationshipTemplateContent
            })
        ).value;

        const response = await transportServices1.relationshipTemplates.getRelationshipTemplate({ id: template.id });
        expect(response).toBeSuccessful();
    });

    test("expect a validation error for sending maxNumberOfAllocations 0", async () => {
        const response = await transportServices1.relationshipTemplates.createOwnRelationshipTemplate({
            content: emptyRelationshipTemplateContent,
            expiresAt: DateTime.utc().plus({ minutes: 1 }).toString(),
            maxNumberOfAllocations: 0
        });

        expect(response.isError).toBeTruthy();
        expect(response.error.code).toBe("error.runtime.validation.invalidPropertyValue");
    });

<<<<<<< HEAD
    describe("Personalized templates", () => {
        test("send and receive a personalized template", async () => {
            const createResult = await transportServices1.relationshipTemplates.createOwnRelationshipTemplate({
                content: { a: "A" },
                expiresAt: DateTime.utc().plus({ minutes: 1 }).toString(),
                forIdentity: runtimeServices2.address
            });
            expect(createResult).toBeSuccessful();

            const loadResult = await transportServices2.relationshipTemplates.loadPeerRelationshipTemplate({ reference: createResult.value.truncatedReference });
            expect(loadResult).toBeSuccessful();
            expect(loadResult.value.forIdentity).toBe(runtimeServices2.address);
        });

        test("error when loading a template for another identity", async () => {
            const createResult = await transportServices1.relationshipTemplates.createOwnRelationshipTemplate({
                content: { a: "A" },
                expiresAt: DateTime.utc().plus({ minutes: 1 }).toString(),
                forIdentity: "did:e:a-domain:dids:anidentity"
            });
            expect(createResult).toBeSuccessful();

            const loadResult = await transportServices2.relationshipTemplates.loadPeerRelationshipTemplate({ reference: createResult.value.truncatedReference });
            expect(loadResult).toBeAnError(`You tried to access personalized content '${createResult.value.id}' that is not for you.`, "error.transport.general.notIntendedForYou");
        });
=======
    test("expect a validation error for sending a false template content type", async () => {
        const response = await transportServices1.relationshipTemplates.createOwnRelationshipTemplate({
            content: {},
            expiresAt: DateTime.utc().plus({ minutes: 1 }).toString(),
            maxNumberOfAllocations: 1
        });

        expect(response).toBeAnError("The content of a RelationshipTemplate", "error.runtime.validation.invalidPropertyValue");
>>>>>>> 680b6c3b
    });
});

describe("Serialization Errors", () => {
    test("create a template with wrong content : missing values", async () => {
        const response = await transportServices1.relationshipTemplates.createOwnRelationshipTemplate({
            content: { a: "A", "@type": "Message" },
            expiresAt: DateTime.utc().plus({ minutes: 1 }).toString()
        });
        expect(response).toBeAnError("Message.secretKey :: Value is not defined", "error.runtime.requestDeserialization");
    });

    test("create a template with wrong content : not existent type", async () => {
        const response = await transportServices1.relationshipTemplates.createOwnRelationshipTemplate({
            content: { a: "A", "@type": "someNoneExistingType" },
            expiresAt: DateTime.utc().plus({ minutes: 1 }).toString()
        });
        expect(response).toBeAnError(
            "Type 'someNoneExistingType' with version 1 was not found within reflection classes. You might have to install a module first.",
            "error.runtime.unknownType"
        );
    });
});

describe("RelationshipTemplates query", () => {
    test("query all relationshipTemplates", async () => {
        const template = (
            await transportServices1.relationshipTemplates.createOwnRelationshipTemplate({
                maxNumberOfAllocations: 1,
                expiresAt: DateTime.utc().plus({ minutes: 10 }).toString(),
                content: emptyRelationshipTemplateContent
            })
        ).value;
        const conditions = new QueryParamConditions<GetRelationshipTemplatesQuery>(template, transportServices1)
            .addBooleanSet("isOwn")
            .addDateSet("createdAt")
            .addDateSet("expiresAt")
            .addStringSet("createdBy")
            .addStringSet("createdByDevice")
            .addNumberSet("maxNumberOfAllocations");

        await conditions.executeTests((c, q) => c.relationshipTemplates.getRelationshipTemplates({ query: q }));
    });

    test("query own relationshipTemplates", async () => {
        const template = (
            await transportServices1.relationshipTemplates.createOwnRelationshipTemplate({
                maxNumberOfAllocations: 1,
                expiresAt: DateTime.utc().plus({ minutes: 10 }).toString(),
                content: emptyRelationshipTemplateContent
            })
        ).value;
        const conditions = new QueryParamConditions<GetRelationshipTemplatesQuery>(template, transportServices1)
            .addDateSet("createdAt")
            .addDateSet("expiresAt")
            .addStringSet("createdBy")
            .addStringSet("createdByDevice")
            .addNumberSet("maxNumberOfAllocations");
        await conditions.executeTests((c, q) => c.relationshipTemplates.getRelationshipTemplates({ query: q, ownerRestriction: OwnerRestriction.Own }));
    });

    test("query peerRelationshipTemplates", async () => {
        const createdTemplate = (
            await transportServices1.relationshipTemplates.createOwnRelationshipTemplate({
                maxNumberOfAllocations: 1,
                expiresAt: DateTime.utc().plus({ minutes: 10 }).toString(),
                content: emptyRelationshipTemplateContent
            })
        ).value;
        const peerTemplate = (await transportServices2.relationshipTemplates.loadPeerRelationshipTemplate({ reference: createdTemplate.truncatedReference })).value;
        const conditions = new QueryParamConditions<GetRelationshipTemplatesQuery>(peerTemplate, transportServices2)
            .addDateSet("createdAt")
            .addDateSet("expiresAt")
            .addStringSet("createdBy")
            .addStringSet("createdByDevice")
            .addNumberSet("maxNumberOfAllocations");

        await conditions.executeTests((c, q) => c.relationshipTemplates.getRelationshipTemplates({ query: q, ownerRestriction: OwnerRestriction.Peer }));
    });
});<|MERGE_RESOLUTION|>--- conflicted
+++ resolved
@@ -1,10 +1,6 @@
 import { DateTime } from "luxon";
 import { GetRelationshipTemplatesQuery, OwnerRestriction, TransportServices } from "../../src";
-<<<<<<< HEAD
-import { QueryParamConditions, RuntimeServiceProvider, TestRuntimeServices } from "../lib";
-=======
-import { emptyRelationshipTemplateContent, QueryParamConditions, RuntimeServiceProvider } from "../lib";
->>>>>>> 680b6c3b
+import { emptyRelationshipTemplateContent, QueryParamConditions, RuntimeServiceProvider, TestRuntimeServices } from "../lib";
 
 const serviceProvider = new RuntimeServiceProvider();
 let runtimeServices2: TestRuntimeServices;
@@ -107,7 +103,16 @@
         expect(response.error.code).toBe("error.runtime.validation.invalidPropertyValue");
     });
 
-<<<<<<< HEAD
+    test("expect a validation error for sending a false template content type", async () => {
+        const response = await transportServices1.relationshipTemplates.createOwnRelationshipTemplate({
+            content: {},
+            expiresAt: DateTime.utc().plus({ minutes: 1 }).toString(),
+            maxNumberOfAllocations: 1
+        });
+
+        expect(response).toBeAnError("The content of a RelationshipTemplate", "error.runtime.validation.invalidPropertyValue");
+    });
+
     describe("Personalized templates", () => {
         test("send and receive a personalized template", async () => {
             const createResult = await transportServices1.relationshipTemplates.createOwnRelationshipTemplate({
@@ -133,16 +138,6 @@
             const loadResult = await transportServices2.relationshipTemplates.loadPeerRelationshipTemplate({ reference: createResult.value.truncatedReference });
             expect(loadResult).toBeAnError(`You tried to access personalized content '${createResult.value.id}' that is not for you.`, "error.transport.general.notIntendedForYou");
         });
-=======
-    test("expect a validation error for sending a false template content type", async () => {
-        const response = await transportServices1.relationshipTemplates.createOwnRelationshipTemplate({
-            content: {},
-            expiresAt: DateTime.utc().plus({ minutes: 1 }).toString(),
-            maxNumberOfAllocations: 1
-        });
-
-        expect(response).toBeAnError("The content of a RelationshipTemplate", "error.runtime.validation.invalidPropertyValue");
->>>>>>> 680b6c3b
     });
 });
 
