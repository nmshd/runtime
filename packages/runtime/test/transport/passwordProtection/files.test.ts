import { RuntimeServiceProvider, TestRuntimeServices, uploadFile } from "../../lib";

const serviceProvider = new RuntimeServiceProvider();
let runtimeServices1: TestRuntimeServices;
let runtimeServices2: TestRuntimeServices;

beforeAll(async () => {
    const runtimeServices = await serviceProvider.launch(2);
    runtimeServices1 = runtimeServices[0];
    runtimeServices2 = runtimeServices[1];
}, 30000);
afterAll(() => serviceProvider.stop());

describe("Password-protected tokens for files", () => {
    let fileId: string;

    beforeAll(async () => {
        fileId = (await uploadFile(runtimeServices1.transport)).id;
    });

    test("send and receive a file via password-protected token", async () => {
        const createResult = await runtimeServices1.transport.files.createTokenForFile({
            fileId,
            passwordProtection: { password: "password" }
        });
        expect(createResult).toBeSuccessful();
        expect(createResult.value.passwordProtection?.password).toBe("password");
        expect(createResult.value.passwordProtection?.passwordIsPin).toBeUndefined();

        const loadResult = await runtimeServices2.transport.files.getOrLoadFile({ reference: createResult.value.reference.truncated, password: "password" });
        expect(loadResult).toBeSuccessful();
    });

    test("send and receive a file via PIN-protected token", async () => {
        const createResult = await runtimeServices1.transport.files.createTokenForFile({
            fileId,
            passwordProtection: { password: "1234", passwordIsPin: true }
        });
        expect(createResult).toBeSuccessful();
        expect(createResult.value.passwordProtection?.password).toBe("1234");
        expect(createResult.value.passwordProtection?.passwordIsPin).toBe(true);

        const loadResult = await runtimeServices2.transport.files.getOrLoadFile({ reference: createResult.value.reference.truncated, password: "1234" });
        expect(loadResult).toBeSuccessful();
    });

    test("send a file via token with passwordLocationIndicator", async () => {
        const createResult = await runtimeServices1.transport.files.createTokenForFile({
            fileId,
            passwordProtection: { password: "password", passwordLocationIndicator: 50 }
        });
        expect(createResult).toBeSuccessful();
        expect(createResult.value.passwordProtection!.passwordLocationIndicator).toBe(50);
    });

    test("error when loading the file with a wrong password", async () => {
        const createResult = await runtimeServices1.transport.files.createTokenForFile({
            fileId,
            passwordProtection: { password: "password" }
        });
        expect(createResult).toBeSuccessful();

        const loadResult = await runtimeServices2.transport.files.getOrLoadFile({ reference: createResult.value.reference.truncated, password: "wrong-password" });
        expect(loadResult).toBeAnError(/.*/, "error.runtime.recordNotFound");
    });

    test("error when loading the file with no password", async () => {
        const createResult = await runtimeServices1.transport.files.createTokenForFile({
            fileId,
            passwordProtection: { password: "password" }
        });
        expect(createResult).toBeSuccessful();

        const loadResult = await runtimeServices2.transport.files.getOrLoadFile({ reference: createResult.value.reference.truncated });
        expect(loadResult).toBeAnError(/.*/, "error.transport.noPasswordProvided");
    });

    test("validation error when creating a token with empty string as the password", async () => {
        const createResult = await runtimeServices1.transport.files.createTokenForFile({
            fileId,
            passwordProtection: { password: "" }
        });
        expect(createResult).toBeAnError("password must NOT have fewer than 1 characters", "error.runtime.validation.invalidPropertyValue");
    });

    test("validation error when creating a token with an invalid PIN", async () => {
        const createResult = await runtimeServices1.transport.files.createTokenForFile({
            fileId,
            passwordProtection: { password: "invalid-pin", passwordIsPin: true }
        });
        expect(createResult).toBeAnError(
            "'passwordProtection.passwordIsPin' is true, hence 'passwordProtection.password' must consist of 4 to 16 digits from 0 to 9.",
            "error.runtime.validation.invalidPropertyValue"
        );
    });

    test("validation error when creating a token with a PasswordLocationIndicator that is an invalid string", async () => {
        const createResult = await runtimeServices1.transport.files.createTokenForFile({
            fileId,
            passwordProtection: { password: "password", passwordLocationIndicator: "invalid-password-location-indicator" as any }
        });
        expect(createResult).toBeAnError(
            /^must be a number from 50 to 99 or one of the following strings: Self, Letter, RegistrationLetter, Email, SMS, Website$/,
            "error.runtime.validation.invalidPropertyValue"
        );
    });

    test("validation error when creating a token with a PasswordLocationIndicator that is an invalid number", async () => {
        const createResult = await runtimeServices1.transport.files.createTokenForFile({
            fileId,
            passwordProtection: { password: "password", passwordLocationIndicator: 1000 as any }
        });
        expect(createResult).toBeAnError(
            "must be a number from 50 to 99 or one of the following strings: Self, Letter, RegistrationLetter, Email, SMS, Website",
            "error.runtime.validation.invalidPropertyValue"
        );
    });

    test("validation error when creating a token with a PasswordLocationIndicator that is a number mapping to a PasswordLocationIndicatorOption", async () => {
        const createResult = await runtimeServices1.transport.files.createTokenForFile({
            fileId,
            passwordProtection: { password: "password", passwordLocationIndicator: 1 as any }
        });
        expect(createResult).toBeAnError(
            "must be a number from 50 to 99 or one of the following strings: Self, Letter, RegistrationLetter, Email, SMS, Website",
            "error.runtime.validation.invalidPropertyValue"
        );
    });

    test("validation error when creating a token with a PasswordLocationIndicator that is a number mapping to a RecoveryKit", async () => {
        const createResult = await runtimeServices1.transport.files.createTokenForFile({
            fileId,
            passwordProtection: { password: "password", passwordLocationIndicator: 1 as any }
        });
        expect(createResult).toBeAnError(
            "must be a number from 50 to 99 or one of the following strings: Self, Letter, RegistrationLetter, Email, SMS, Website",
            "error.runtime.validation.invalidPropertyValue"
        );
    });

    describe("LoadItemFromReferenceUseCase", () => {
        test("send and receive a file via password-protected token", async () => {
            const createResult = await runtimeServices1.transport.files.createTokenForFile({
                fileId,
                passwordProtection: { password: "password" }
            });
<<<<<<< HEAD
            const loadResult = await runtimeServices2.transport.account.loadItemFromTruncatedReference({ reference: createResult.value.reference.truncated, password: "password" });
=======
            const loadResult = await runtimeServices2.transport.account.loadItemFromReference({ reference: createResult.value.truncatedReference, password: "password" });
>>>>>>> 388587bf
            expect(loadResult).toBeSuccessful();
            expect(loadResult.value.type).toBe("File");
        });

        test("error when loading the file with a wrong password", async () => {
            const createResult = await runtimeServices1.transport.files.createTokenForFile({
                fileId,
                passwordProtection: { password: "password" }
            });
<<<<<<< HEAD
            const loadResult = await runtimeServices2.transport.account.loadItemFromTruncatedReference({
                reference: createResult.value.reference.truncated,
=======
            const loadResult = await runtimeServices2.transport.account.loadItemFromReference({
                reference: createResult.value.truncatedReference,
>>>>>>> 388587bf
                password: "wrong-password"
            });
            expect(loadResult).toBeAnError(/.*/, "error.runtime.recordNotFound");
        });

        test("error when loading the file with no password", async () => {
            const createResult = await runtimeServices1.transport.files.createTokenForFile({
                fileId,
                passwordProtection: { password: "password" }
            });
<<<<<<< HEAD
            const loadResult = await runtimeServices2.transport.account.loadItemFromTruncatedReference({ reference: createResult.value.reference.truncated });
=======
            const loadResult = await runtimeServices2.transport.account.loadItemFromReference({ reference: createResult.value.truncatedReference });
>>>>>>> 388587bf
            expect(loadResult).toBeAnError(/.*/, "error.transport.noPasswordProvided");
        });
    });
});<|MERGE_RESOLUTION|>--- conflicted
+++ resolved
@@ -144,11 +144,7 @@
                 fileId,
                 passwordProtection: { password: "password" }
             });
-<<<<<<< HEAD
-            const loadResult = await runtimeServices2.transport.account.loadItemFromTruncatedReference({ reference: createResult.value.reference.truncated, password: "password" });
-=======
-            const loadResult = await runtimeServices2.transport.account.loadItemFromReference({ reference: createResult.value.truncatedReference, password: "password" });
->>>>>>> 388587bf
+            const loadResult = await runtimeServices2.transport.account.loadItemFromReference({ reference: createResult.value.reference.truncated, password: "password" });
             expect(loadResult).toBeSuccessful();
             expect(loadResult.value.type).toBe("File");
         });
@@ -158,13 +154,8 @@
                 fileId,
                 passwordProtection: { password: "password" }
             });
-<<<<<<< HEAD
-            const loadResult = await runtimeServices2.transport.account.loadItemFromTruncatedReference({
+            const loadResult = await runtimeServices2.transport.account.loadItemFromReference({
                 reference: createResult.value.reference.truncated,
-=======
-            const loadResult = await runtimeServices2.transport.account.loadItemFromReference({
-                reference: createResult.value.truncatedReference,
->>>>>>> 388587bf
                 password: "wrong-password"
             });
             expect(loadResult).toBeAnError(/.*/, "error.runtime.recordNotFound");
@@ -175,11 +166,7 @@
                 fileId,
                 passwordProtection: { password: "password" }
             });
-<<<<<<< HEAD
-            const loadResult = await runtimeServices2.transport.account.loadItemFromTruncatedReference({ reference: createResult.value.reference.truncated });
-=======
-            const loadResult = await runtimeServices2.transport.account.loadItemFromReference({ reference: createResult.value.truncatedReference });
->>>>>>> 388587bf
+            const loadResult = await runtimeServices2.transport.account.loadItemFromReference({ reference: createResult.value.reference.truncated });
             expect(loadResult).toBeAnError(/.*/, "error.transport.noPasswordProvided");
         });
     });
