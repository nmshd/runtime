import { RelationshipTemplateReference, TokenReference } from "@nmshd/transport";
import { DateTime } from "luxon";
import { createTemplate, emptyRelationshipTemplateContent, RuntimeServiceProvider, TestRuntimeServices } from "../../lib";

const serviceProvider = new RuntimeServiceProvider();
let runtimeServices1: TestRuntimeServices;
let runtimeServices2: TestRuntimeServices;

beforeAll(async () => {
    const runtimeServices = await serviceProvider.launch(2);
    runtimeServices1 = runtimeServices[0];
    runtimeServices2 = runtimeServices[1];
}, 30000);
afterAll(() => serviceProvider.stop());

describe("Password-protected templates", () => {
    test("send and receive a password-protected template", async () => {
        const createResult = await runtimeServices1.transport.relationshipTemplates.createOwnRelationshipTemplate({
            content: emptyRelationshipTemplateContent,
            expiresAt: DateTime.utc().plus({ minutes: 1 }).toString(),
            passwordProtection: {
                password: "password"
            }
        });
        expect(createResult).toBeSuccessful();
        expect(createResult.value.passwordProtection!.password).toBe("password");
        expect(createResult.value.passwordProtection!.passwordIsPin).toBeUndefined();
        const reference = RelationshipTemplateReference.from(createResult.value.reference.truncated);
        expect(reference.passwordProtection!.passwordType).toBe("pw");

        const loadResult = await runtimeServices2.transport.relationshipTemplates.loadPeerRelationshipTemplate({
            reference: createResult.value.reference.truncated,
            password: "password"
        });
        expect(loadResult).toBeSuccessful();
        expect(loadResult.value.passwordProtection!.password).toBe("password");
        expect(loadResult.value.passwordProtection!.passwordIsPin).toBeUndefined();
    });

    test("send and receive a PIN-protected template", async () => {
        const createResult = await runtimeServices1.transport.relationshipTemplates.createOwnRelationshipTemplate({
            content: emptyRelationshipTemplateContent,
            expiresAt: DateTime.utc().plus({ minutes: 1 }).toString(),
            passwordProtection: {
                password: "1234",
                passwordIsPin: true
            }
        });
        expect(createResult).toBeSuccessful();
        expect(createResult.value.passwordProtection!.password).toBe("1234");
        expect(createResult.value.passwordProtection!.passwordIsPin).toBe(true);
        const reference = RelationshipTemplateReference.from(createResult.value.reference.truncated);
        expect(reference.passwordProtection!.passwordType).toBe("pin4");

        const loadResult = await runtimeServices2.transport.relationshipTemplates.loadPeerRelationshipTemplate({
            reference: createResult.value.reference.truncated,
            password: "1234"
        });
        expect(loadResult).toBeSuccessful();
        expect(loadResult.value.passwordProtection!.password).toBe("1234");
        expect(loadResult.value.passwordProtection!.passwordIsPin).toBe(true);
    });

    test("send a template with passwordLocationIndicator", async () => {
        const createResult = await runtimeServices1.transport.relationshipTemplates.createOwnRelationshipTemplate({
            content: emptyRelationshipTemplateContent,
            expiresAt: DateTime.utc().plus({ minutes: 1 }).toString(),
            passwordProtection: { password: "password", passwordLocationIndicator: 50 }
        });
        expect(createResult).toBeSuccessful();
        expect(createResult.value.passwordProtection!.passwordLocationIndicator).toBe(50);

        const reference = RelationshipTemplateReference.from(createResult.value.reference.truncated);
        expect(reference.passwordProtection!.passwordLocationIndicator).toBe(50);
    });

    test("error when loading a password-protected template with a wrong password", async () => {
        const createResult = await runtimeServices1.transport.relationshipTemplates.createOwnRelationshipTemplate({
            content: emptyRelationshipTemplateContent,
            expiresAt: DateTime.utc().plus({ minutes: 1 }).toString(),
            passwordProtection: {
                password: "password"
            }
        });
        expect(createResult).toBeSuccessful();

        const loadResult = await runtimeServices2.transport.relationshipTemplates.loadPeerRelationshipTemplate({
            reference: createResult.value.reference.truncated,
            password: "wrong-password"
        });
        expect(loadResult).toBeAnError("RelationshipTemplate not found. Make sure the ID exists and the record is not expired.", "error.runtime.recordNotFound");
    });

    test("error when loading a password-protected template with no password", async () => {
        const createResult = await runtimeServices1.transport.relationshipTemplates.createOwnRelationshipTemplate({
            content: emptyRelationshipTemplateContent,
            expiresAt: DateTime.utc().plus({ minutes: 1 }).toString(),
            passwordProtection: {
                password: "password"
            }
        });
        expect(createResult).toBeSuccessful();

        const loadResult = await runtimeServices2.transport.relationshipTemplates.loadPeerRelationshipTemplate({
            reference: createResult.value.reference.truncated
        });
        expect(loadResult).toBeAnError(/.*/, "error.transport.noPasswordProvided");
    });

    test("validation error when creating a template with empty string as the password", async () => {
        const createResult = await runtimeServices1.transport.relationshipTemplates.createOwnRelationshipTemplate({
            content: emptyRelationshipTemplateContent,
            expiresAt: DateTime.utc().plus({ minutes: 1 }).toString(),
            passwordProtection: {
                password: ""
            }
        });
        expect(createResult).toBeAnError("password must NOT have fewer than 1 characters", "error.runtime.validation.invalidPropertyValue");
    });

    test("validation error when creating a template with an invalid PIN", async () => {
        const createResult = await runtimeServices1.transport.relationshipTemplates.createOwnRelationshipTemplate({
            content: emptyRelationshipTemplateContent,
            expiresAt: DateTime.utc().plus({ minutes: 1 }).toString(),
            passwordProtection: {
                password: "invalid-pin",
                passwordIsPin: true
            }
        });
        expect(createResult).toBeAnError(
            "'passwordProtection.passwordIsPin' is true, hence 'passwordProtection.password' must consist of 4 to 16 digits from 0 to 9.",
            "error.runtime.validation.invalidPropertyValue"
        );
    });

    test("validation error when creating a template with a PasswordLocationIndicator that is an invalid string", async () => {
        const createResult = await runtimeServices1.transport.relationshipTemplates.createOwnRelationshipTemplate({
            content: emptyRelationshipTemplateContent,
            expiresAt: DateTime.utc().plus({ minutes: 1 }).toString(),
            passwordProtection: { password: "password", passwordLocationIndicator: "invalid-password-location-indicator" as any }
        });
        expect(createResult).toBeAnError(
            /^must be a number from 50 to 99 or one of the following strings: Self, Letter, RegistrationLetter, Email, SMS, Website$/,
            "error.runtime.validation.invalidPropertyValue"
        );
    });

    test("validation error when creating a template with a PasswordLocationIndicator that is an invalid number", async () => {
        const createResult = await runtimeServices1.transport.relationshipTemplates.createOwnRelationshipTemplate({
            content: emptyRelationshipTemplateContent,
            expiresAt: DateTime.utc().plus({ minutes: 1 }).toString(),
            passwordProtection: { password: "password", passwordLocationIndicator: 49 as any }
        });
        expect(createResult).toBeAnError(
            "must be a number from 50 to 99 or one of the following strings: Self, Letter, RegistrationLetter, Email, SMS, Website",
            "error.runtime.validation.invalidPropertyValue"
        );
    });

    test("validation error when creating a template with a PasswordLocationIndicator that is an invalid number mapping to a PasswordLocationIndicatorOption", async () => {
        const createResult = await runtimeServices1.transport.relationshipTemplates.createOwnRelationshipTemplate({
            content: emptyRelationshipTemplateContent,
            expiresAt: DateTime.utc().plus({ minutes: 1 }).toString(),
            passwordProtection: { password: "password", passwordLocationIndicator: 1 as any }
        });
        expect(createResult).toBeAnError(
            "must be a number from 50 to 99 or one of the following strings: Self, Letter, RegistrationLetter, Email, SMS, Website",
            "error.runtime.validation.invalidPropertyValue"
        );
    });

    test("validation error when creating a template with a PasswordLocationIndicator that is an invalid number mapping to RecoveryKit", async () => {
        const createResult = await runtimeServices1.transport.relationshipTemplates.createOwnRelationshipTemplate({
            content: emptyRelationshipTemplateContent,
            expiresAt: DateTime.utc().plus({ minutes: 1 }).toString(),
            passwordProtection: { password: "password", passwordLocationIndicator: 0 as any }
        });
        expect(createResult).toBeAnError(
            "must be a number from 50 to 99 or one of the following strings: Self, Letter, RegistrationLetter, Email, SMS, Website",
            "error.runtime.validation.invalidPropertyValue"
        );
    });

    describe("LoadItemFromReferenceUseCase", () => {
        test("send and receive a password-protected template", async () => {
            const createResult = await runtimeServices1.transport.relationshipTemplates.createOwnRelationshipTemplate({
                content: emptyRelationshipTemplateContent,
                expiresAt: DateTime.utc().plus({ minutes: 1 }).toString(),
                passwordProtection: {
                    password: "password"
                }
            });

<<<<<<< HEAD
            const result = await runtimeServices2.transport.account.loadItemFromTruncatedReference({
                reference: createResult.value.reference.truncated,
=======
            const result = await runtimeServices2.transport.account.loadItemFromReference({
                reference: createResult.value.truncatedReference,
>>>>>>> 388587bf
                password: "password"
            });
            expect(result).toBeSuccessful();
            expect(result.value.type).toBe("RelationshipTemplate");
        });

        test("error when loading a password-protected template with wrong password", async () => {
            const createResult = await runtimeServices1.transport.relationshipTemplates.createOwnRelationshipTemplate({
                content: emptyRelationshipTemplateContent,
                expiresAt: DateTime.utc().plus({ minutes: 1 }).toString(),
                passwordProtection: {
                    password: "password"
                }
            });

<<<<<<< HEAD
            const result = await runtimeServices2.transport.account.loadItemFromTruncatedReference({
                reference: createResult.value.reference.truncated,
=======
            const result = await runtimeServices2.transport.account.loadItemFromReference({
                reference: createResult.value.truncatedReference,
>>>>>>> 388587bf
                password: "wrong-password"
            });
            expect(result).toBeAnError(/.*/, "error.runtime.recordNotFound");
        });

        test("error when loading a password-protected template with no password", async () => {
            const createResult = await runtimeServices1.transport.relationshipTemplates.createOwnRelationshipTemplate({
                content: emptyRelationshipTemplateContent,
                expiresAt: DateTime.utc().plus({ minutes: 1 }).toString(),
                passwordProtection: {
                    password: "password"
                }
            });

<<<<<<< HEAD
            const result = await runtimeServices2.transport.account.loadItemFromTruncatedReference({
                reference: createResult.value.reference.truncated
=======
            const result = await runtimeServices2.transport.account.loadItemFromReference({
                reference: createResult.value.truncatedReference
>>>>>>> 388587bf
            });
            expect(result).toBeAnError(/.*/, "error.transport.noPasswordProvided");
        });
    });
});

describe("Password-protected templates via tokens", () => {
    test("send and receive a password-protected template via token", async () => {
        const templateId = (await createTemplate(runtimeServices1.transport, undefined, { password: "password" })).id;

        const createResult = await runtimeServices1.transport.relationshipTemplates.createTokenForOwnRelationshipTemplate({
            templateId,
            passwordProtection: {
                password: "password"
            }
        });

        const loadResult = await runtimeServices2.transport.relationshipTemplates.loadPeerRelationshipTemplate({
            reference: createResult.value.reference.truncated,
            password: "password"
        });
        expect(loadResult).toBeSuccessful();
        expect(loadResult.value.passwordProtection!.password).toBe("password");
        expect(loadResult.value.passwordProtection!.passwordIsPin).toBeUndefined();
    });

    test("send and receive a PIN-protected template via token", async () => {
        const templateId = (await createTemplate(runtimeServices1.transport, undefined, { password: "1234", passwordIsPin: true })).id;

        const createResult = await runtimeServices1.transport.relationshipTemplates.createTokenForOwnRelationshipTemplate({
            templateId,
            passwordProtection: {
                password: "1234",
                passwordIsPin: true
            }
        });

        const loadResult = await runtimeServices2.transport.relationshipTemplates.loadPeerRelationshipTemplate({
            reference: createResult.value.reference.truncated,
            password: "1234"
        });
        expect(loadResult).toBeSuccessful();
        expect(loadResult.value.passwordProtection!.password).toBe("1234");
        expect(loadResult.value.passwordProtection!.passwordIsPin).toBe(true);
    });

    test("send and receive a template via token with passwordLocationIndicator", async () => {
        const templateId = (await createTemplate(runtimeServices1.transport, undefined, { password: "password", passwordLocationIndicator: 50 })).id;

        const createResult = await runtimeServices1.transport.relationshipTemplates.createTokenForOwnRelationshipTemplate({
            templateId,
            passwordProtection: { password: "password", passwordLocationIndicator: 50 }
        });

        expect(createResult).toBeSuccessful();
        expect(createResult.value.passwordProtection!.passwordLocationIndicator).toBe(50);

        const reference = TokenReference.from(createResult.value.reference.truncated);
        expect(reference.passwordProtection!.passwordLocationIndicator).toBe(50);
    });

    test("error when loading a password-protected template via token with wrong password", async () => {
        const templateId = (await createTemplate(runtimeServices1.transport, undefined, { password: "password" })).id;

        const createResult = await runtimeServices1.transport.relationshipTemplates.createTokenForOwnRelationshipTemplate({
            templateId,
            passwordProtection: {
                password: "password"
            }
        });

        const loadResult = await runtimeServices2.transport.relationshipTemplates.loadPeerRelationshipTemplate({
            reference: createResult.value.reference.truncated,
            password: "wrong-password"
        });
        expect(loadResult).toBeAnError("Token not found. Make sure the ID exists and the record is not expired.", "error.runtime.recordNotFound");
    });

    test("error when loading a password-protected template via token with no password", async () => {
        const templateId = (await createTemplate(runtimeServices1.transport, undefined, { password: "password" })).id;

        const createResult = await runtimeServices1.transport.relationshipTemplates.createTokenForOwnRelationshipTemplate({
            templateId,
            passwordProtection: {
                password: "password"
            }
        });

        const loadResult = await runtimeServices2.transport.relationshipTemplates.loadPeerRelationshipTemplate({
            reference: createResult.value.reference.truncated
        });
        expect(loadResult).toBeAnError(/.*/, "error.transport.noPasswordProvided");
    });

    test("validation error when token password protection doesn't inherit template password protection", async () => {
        const templateId = (await createTemplate(runtimeServices1.transport, undefined, { password: "password" })).id;

        const createResult = await runtimeServices1.transport.relationshipTemplates.createTokenForOwnRelationshipTemplate({
            templateId
        });

        expect(createResult).toBeAnError(/.*/, "error.runtime.relationshipTemplates.passwordProtectionMustBeInherited");
    });

    describe("LoadItemFromReferenceUseCase", () => {
        test("send and receive a password-protected template via token", async () => {
            const template = await createTemplate(runtimeServices1.transport, undefined, { password: "password" });

<<<<<<< HEAD
            const result = await runtimeServices2.transport.account.loadItemFromTruncatedReference({
                reference: template.reference.truncated,
=======
            const result = await runtimeServices2.transport.account.loadItemFromReference({
                reference: template.truncatedReference,
>>>>>>> 388587bf
                password: "password"
            });
            expect(result).toBeSuccessful();
            expect(result.value.type).toBe("RelationshipTemplate");
        });

        test("error when loading a password-protected template via token with wrong password", async () => {
            const template = await createTemplate(runtimeServices1.transport, undefined, { password: "password" });

<<<<<<< HEAD
            const result = await runtimeServices2.transport.account.loadItemFromTruncatedReference({
                reference: template.reference.truncated,
=======
            const result = await runtimeServices2.transport.account.loadItemFromReference({
                reference: template.truncatedReference,
>>>>>>> 388587bf
                password: "wrong-password"
            });
            expect(result).toBeAnError(/.*/, "error.runtime.recordNotFound");
        });

        test("error when loading a password-protected template via token with no password", async () => {
            const template = await createTemplate(runtimeServices1.transport, undefined, { password: "password" });

<<<<<<< HEAD
            const result = await runtimeServices2.transport.account.loadItemFromTruncatedReference({
                reference: template.reference.truncated
=======
            const result = await runtimeServices2.transport.account.loadItemFromReference({
                reference: template.truncatedReference
>>>>>>> 388587bf
            });
            expect(result).toBeAnError(/.*/, "error.transport.noPasswordProvided");
        });
    });
});

describe("Password-protected tokens for unprotected templates", () => {
    let templateId: string;

    beforeAll(async () => {
        templateId = (await createTemplate(runtimeServices1.transport)).id;
    });

    test("send and receive a template via password-protected token", async () => {
        const createResult = await runtimeServices1.transport.relationshipTemplates.createTokenForOwnRelationshipTemplate({
            templateId,
            passwordProtection: { password: "password" }
        });
        expect(createResult).toBeSuccessful();
        expect(createResult.value.passwordProtection?.password).toBe("password");
        expect(createResult.value.passwordProtection?.passwordIsPin).toBeUndefined();

        const loadResult = await runtimeServices2.transport.relationshipTemplates.loadPeerRelationshipTemplate({
            reference: createResult.value.reference.truncated,
            password: "password"
        });
        expect(loadResult).toBeSuccessful();
    });

    test("send and receive a template via PIN-protected token", async () => {
        const createResult = await runtimeServices1.transport.relationshipTemplates.createTokenForOwnRelationshipTemplate({
            templateId,
            passwordProtection: { password: "1234", passwordIsPin: true }
        });
        expect(createResult).toBeSuccessful();
        expect(createResult.value.passwordProtection?.password).toBe("1234");
        expect(createResult.value.passwordProtection?.passwordIsPin).toBe(true);

        const loadResult = await runtimeServices2.transport.relationshipTemplates.loadPeerRelationshipTemplate({
            reference: createResult.value.reference.truncated,
            password: "1234"
        });
        expect(loadResult).toBeSuccessful();
    });

    test("send a template with passwordLocationIndicator", async () => {
        const createResult = await runtimeServices1.transport.relationshipTemplates.createTokenForOwnRelationshipTemplate({
            templateId,
            passwordProtection: { password: "password", passwordLocationIndicator: 50 }
        });
        expect(createResult).toBeSuccessful();
        expect(createResult.value.passwordProtection!.passwordLocationIndicator).toBe(50);

        const reference = TokenReference.from(createResult.value.reference.truncated);
        expect(reference.passwordProtection!.passwordLocationIndicator).toBe(50);
    });

    test("error when loading the template with a wrong password", async () => {
        const createResult = await runtimeServices1.transport.relationshipTemplates.createTokenForOwnRelationshipTemplate({
            templateId,
            passwordProtection: { password: "password" }
        });
        expect(createResult).toBeSuccessful();

        const loadResult = await runtimeServices2.transport.files.getOrLoadFile({ reference: createResult.value.reference.truncated, password: "wrong-password" });
        expect(loadResult).toBeAnError(/.*/, "error.runtime.recordNotFound");
    });

    test("error when loading the template with no password", async () => {
        const createResult = await runtimeServices1.transport.relationshipTemplates.createTokenForOwnRelationshipTemplate({
            templateId,
            passwordProtection: { password: "password" }
        });
        expect(createResult).toBeSuccessful();

        const loadResult = await runtimeServices2.transport.files.getOrLoadFile({ reference: createResult.value.reference.truncated });
        expect(loadResult).toBeAnError(/.*/, "error.transport.noPasswordProvided");
    });

    test("validation error when creating a token with empty string as the password", async () => {
        const createResult = await runtimeServices1.transport.relationshipTemplates.createTokenForOwnRelationshipTemplate({
            templateId,
            passwordProtection: { password: "" }
        });
        expect(createResult).toBeAnError("password must NOT have fewer than 1 characters", "error.runtime.validation.invalidPropertyValue");
    });

    test("validation error when creating a token with an invalid PIN", async () => {
        const createResult = await runtimeServices1.transport.relationshipTemplates.createTokenForOwnRelationshipTemplate({
            templateId: templateId,
            passwordProtection: { password: "invalid-pin", passwordIsPin: true }
        });
        expect(createResult).toBeAnError(
            "'passwordProtection.passwordIsPin' is true, hence 'passwordProtection.password' must consist of 4 to 16 digits from 0 to 9.",
            "error.runtime.validation.invalidPropertyValue"
        );
    });

    test("validation error when creating a token with a PasswordLocationIndicator that is an invalid string", async () => {
        const createResult = await runtimeServices1.transport.relationshipTemplates.createTokenForOwnRelationshipTemplate({
            templateId: templateId,
            passwordProtection: { password: "password", passwordLocationIndicator: "invalid-password-location-indicator" as any }
        });
        expect(createResult).toBeAnError(
            /^must be a number from 50 to 99 or one of the following strings: Self, Letter, RegistrationLetter, Email, SMS, Website$/,
            "error.runtime.validation.invalidPropertyValue"
        );
    });

    test("validation error when creating a token with RecoveryKit as PasswordLocationIndicator", async () => {
        const createResult = await runtimeServices1.transport.relationshipTemplates.createTokenForOwnRelationshipTemplate({
            templateId: templateId,
            passwordProtection: { password: "password", passwordLocationIndicator: "RecoveryKit" }
        });
        expect(createResult).toBeAnError(
            "must be a number from 50 to 99 or one of the following strings: Self, Letter, RegistrationLetter, Email, SMS, Website",
            "error.runtime.validation.invalidPropertyValue"
        );
    });

    test("validation error when creating a token with a PasswordLocationIndicator that is an invalid number", async () => {
        const createResult = await runtimeServices1.transport.relationshipTemplates.createTokenForOwnRelationshipTemplate({
            templateId: templateId,
            passwordProtection: { password: "password", passwordLocationIndicator: 49 as any }
        });
        expect(createResult).toBeAnError(
            "must be a number from 50 to 99 or one of the following strings: Self, Letter, RegistrationLetter, Email, SMS, Website",
            "error.runtime.validation.invalidPropertyValue"
        );
    });

    test("validation error when creating a token with a PasswordLocationIndicator that is a number mapping to a PasswordLocationIndicatorOption", async () => {
        const createResult = await runtimeServices1.transport.relationshipTemplates.createTokenForOwnRelationshipTemplate({
            templateId: templateId,
            passwordProtection: { password: "password", passwordLocationIndicator: 1 as any }
        });
        expect(createResult).toBeAnError(
            "must be a number from 50 to 99 or one of the following strings: Self, Letter, RegistrationLetter, Email, SMS, Website",
            "error.runtime.validation.invalidPropertyValue"
        );
    });

    test("validation error when creating a token with a PasswordLocationIndicator that is a number mapping to RecoveryKit", async () => {
        const createResult = await runtimeServices1.transport.relationshipTemplates.createTokenForOwnRelationshipTemplate({
            templateId: templateId,
            passwordProtection: { password: "password", passwordLocationIndicator: 0 as any }
        });
        expect(createResult).toBeAnError(
            "must be a number from 50 to 99 or one of the following strings: Self, Letter, RegistrationLetter, Email, SMS, Website",
            "error.runtime.validation.invalidPropertyValue"
        );
    });

    describe("LoadItemFromReferenceUseCase", () => {
        test("send and receive a template  via password-protected token", async () => {
            const createResult = await runtimeServices1.transport.relationshipTemplates.createTokenForOwnRelationshipTemplate({
                templateId,
                passwordProtection: { password: "password" }
            });

<<<<<<< HEAD
            const result = await runtimeServices2.transport.account.loadItemFromTruncatedReference({
                reference: createResult.value.reference.truncated,
=======
            const result = await runtimeServices2.transport.account.loadItemFromReference({
                reference: createResult.value.truncatedReference,
>>>>>>> 388587bf
                password: "password"
            });
            expect(result).toBeSuccessful();
            expect(result.value.type).toBe("RelationshipTemplate");
        });

        test("error when loading a template with wrong password", async () => {
            const createResult = await runtimeServices1.transport.relationshipTemplates.createTokenForOwnRelationshipTemplate({
                templateId,
                passwordProtection: { password: "password" }
            });

<<<<<<< HEAD
            const result = await runtimeServices2.transport.account.loadItemFromTruncatedReference({
                reference: createResult.value.reference.truncated,
=======
            const result = await runtimeServices2.transport.account.loadItemFromReference({
                reference: createResult.value.truncatedReference,
>>>>>>> 388587bf
                password: "wrong-password"
            });
            expect(result).toBeAnError(/.*/, "error.runtime.recordNotFound");
        });

        test("error when loading a template with no password", async () => {
            const createResult = await runtimeServices1.transport.relationshipTemplates.createTokenForOwnRelationshipTemplate({
                templateId,
                passwordProtection: { password: "password" }
            });

<<<<<<< HEAD
            const result = await runtimeServices2.transport.account.loadItemFromTruncatedReference({
                reference: createResult.value.reference.truncated
=======
            const result = await runtimeServices2.transport.account.loadItemFromReference({
                reference: createResult.value.truncatedReference
>>>>>>> 388587bf
            });
            expect(result).toBeAnError(/.*/, "error.transport.noPasswordProvided");
        });
    });
});<|MERGE_RESOLUTION|>--- conflicted
+++ resolved
@@ -191,13 +191,8 @@
                 }
             });
 
-<<<<<<< HEAD
-            const result = await runtimeServices2.transport.account.loadItemFromTruncatedReference({
+            const result = await runtimeServices2.transport.account.loadItemFromReference({
                 reference: createResult.value.reference.truncated,
-=======
-            const result = await runtimeServices2.transport.account.loadItemFromReference({
-                reference: createResult.value.truncatedReference,
->>>>>>> 388587bf
                 password: "password"
             });
             expect(result).toBeSuccessful();
@@ -213,13 +208,8 @@
                 }
             });
 
-<<<<<<< HEAD
-            const result = await runtimeServices2.transport.account.loadItemFromTruncatedReference({
+            const result = await runtimeServices2.transport.account.loadItemFromReference({
                 reference: createResult.value.reference.truncated,
-=======
-            const result = await runtimeServices2.transport.account.loadItemFromReference({
-                reference: createResult.value.truncatedReference,
->>>>>>> 388587bf
                 password: "wrong-password"
             });
             expect(result).toBeAnError(/.*/, "error.runtime.recordNotFound");
@@ -234,13 +224,8 @@
                 }
             });
 
-<<<<<<< HEAD
-            const result = await runtimeServices2.transport.account.loadItemFromTruncatedReference({
+            const result = await runtimeServices2.transport.account.loadItemFromReference({
                 reference: createResult.value.reference.truncated
-=======
-            const result = await runtimeServices2.transport.account.loadItemFromReference({
-                reference: createResult.value.truncatedReference
->>>>>>> 388587bf
             });
             expect(result).toBeAnError(/.*/, "error.transport.noPasswordProvided");
         });
@@ -349,13 +334,8 @@
         test("send and receive a password-protected template via token", async () => {
             const template = await createTemplate(runtimeServices1.transport, undefined, { password: "password" });
 
-<<<<<<< HEAD
-            const result = await runtimeServices2.transport.account.loadItemFromTruncatedReference({
+            const result = await runtimeServices2.transport.account.loadItemFromReference({
                 reference: template.reference.truncated,
-=======
-            const result = await runtimeServices2.transport.account.loadItemFromReference({
-                reference: template.truncatedReference,
->>>>>>> 388587bf
                 password: "password"
             });
             expect(result).toBeSuccessful();
@@ -365,13 +345,8 @@
         test("error when loading a password-protected template via token with wrong password", async () => {
             const template = await createTemplate(runtimeServices1.transport, undefined, { password: "password" });
 
-<<<<<<< HEAD
-            const result = await runtimeServices2.transport.account.loadItemFromTruncatedReference({
+            const result = await runtimeServices2.transport.account.loadItemFromReference({
                 reference: template.reference.truncated,
-=======
-            const result = await runtimeServices2.transport.account.loadItemFromReference({
-                reference: template.truncatedReference,
->>>>>>> 388587bf
                 password: "wrong-password"
             });
             expect(result).toBeAnError(/.*/, "error.runtime.recordNotFound");
@@ -380,13 +355,8 @@
         test("error when loading a password-protected template via token with no password", async () => {
             const template = await createTemplate(runtimeServices1.transport, undefined, { password: "password" });
 
-<<<<<<< HEAD
-            const result = await runtimeServices2.transport.account.loadItemFromTruncatedReference({
+            const result = await runtimeServices2.transport.account.loadItemFromReference({
                 reference: template.reference.truncated
-=======
-            const result = await runtimeServices2.transport.account.loadItemFromReference({
-                reference: template.truncatedReference
->>>>>>> 388587bf
             });
             expect(result).toBeAnError(/.*/, "error.transport.noPasswordProvided");
         });
@@ -547,13 +517,8 @@
                 passwordProtection: { password: "password" }
             });
 
-<<<<<<< HEAD
-            const result = await runtimeServices2.transport.account.loadItemFromTruncatedReference({
+            const result = await runtimeServices2.transport.account.loadItemFromReference({
                 reference: createResult.value.reference.truncated,
-=======
-            const result = await runtimeServices2.transport.account.loadItemFromReference({
-                reference: createResult.value.truncatedReference,
->>>>>>> 388587bf
                 password: "password"
             });
             expect(result).toBeSuccessful();
@@ -566,13 +531,8 @@
                 passwordProtection: { password: "password" }
             });
 
-<<<<<<< HEAD
-            const result = await runtimeServices2.transport.account.loadItemFromTruncatedReference({
+            const result = await runtimeServices2.transport.account.loadItemFromReference({
                 reference: createResult.value.reference.truncated,
-=======
-            const result = await runtimeServices2.transport.account.loadItemFromReference({
-                reference: createResult.value.truncatedReference,
->>>>>>> 388587bf
                 password: "wrong-password"
             });
             expect(result).toBeAnError(/.*/, "error.runtime.recordNotFound");
@@ -584,13 +544,8 @@
                 passwordProtection: { password: "password" }
             });
 
-<<<<<<< HEAD
-            const result = await runtimeServices2.transport.account.loadItemFromTruncatedReference({
+            const result = await runtimeServices2.transport.account.loadItemFromReference({
                 reference: createResult.value.reference.truncated
-=======
-            const result = await runtimeServices2.transport.account.loadItemFromReference({
-                reference: createResult.value.truncatedReference
->>>>>>> 388587bf
             });
             expect(result).toBeAnError(/.*/, "error.transport.noPasswordProvided");
         });
