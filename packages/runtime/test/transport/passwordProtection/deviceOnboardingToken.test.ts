import { CoreDate } from "@nmshd/core-types";
import { TokenReference } from "@nmshd/transport";
import { DeviceDTO } from "src";
import { RuntimeServiceProvider, TestRuntimeServices } from "../../lib";

const serviceProvider = new RuntimeServiceProvider();
let runtimeServices1: TestRuntimeServices;
let runtimeServices2: TestRuntimeServices;

beforeAll(async () => {
    const runtimeServices = await serviceProvider.launch(2);
    runtimeServices1 = runtimeServices[0];
    runtimeServices2 = runtimeServices[1];
}, 30000);
afterAll(() => serviceProvider.stop());

describe("Password-protected DeviceOnboardingTokens", () => {
    let device: DeviceDTO;

    beforeAll(async () => {
        device = (await runtimeServices1.transport.devices.createDevice({})).value;
    });

    test("send and receive a password-protected DeviceOnboardingToken", async () => {
        const deviceOnboardingToken = (await runtimeServices1.transport.devices.createDeviceOnboardingToken({ id: device.id, passwordProtection: { password: "password" } })).value;
        expect(deviceOnboardingToken.passwordProtection?.password).toBe("password");
        expect(deviceOnboardingToken.passwordProtection?.passwordIsPin).toBeUndefined();

        const reference = TokenReference.from(deviceOnboardingToken.reference.truncated);
        expect(reference.passwordProtection!.passwordType).toBe("pw");

        const loadResult = await runtimeServices2.transport.tokens.loadPeerToken({ reference: deviceOnboardingToken.reference.truncated, ephemeral: true, password: "password" });
        expect(loadResult).toBeSuccessful();
        expect(loadResult.value.passwordProtection?.password).toBe("password");
        expect(loadResult.value.passwordProtection?.passwordIsPin).toBeUndefined();
    });

    test("send and receive a PIN-protected DeviceOnboardingToken", async () => {
        const deviceOnboardingToken = (
            await runtimeServices1.transport.devices.createDeviceOnboardingToken({ id: device.id, passwordProtection: { password: "1234", passwordIsPin: true } })
        ).value;
        expect(deviceOnboardingToken.passwordProtection?.password).toBe("1234");
        expect(deviceOnboardingToken.passwordProtection?.passwordIsPin).toBe(true);

        const reference = TokenReference.from(deviceOnboardingToken.reference.truncated);
        expect(reference.passwordProtection!.passwordType).toBe("pin4");

        const loadResult = await runtimeServices2.transport.tokens.loadPeerToken({ reference: deviceOnboardingToken.reference.truncated, ephemeral: true, password: "1234" });
        expect(loadResult).toBeSuccessful();
        expect(loadResult.value.passwordProtection?.password).toBe("1234");
        expect(loadResult.value.passwordProtection?.passwordIsPin).toBe(true);
    });

    test("send DeviceOnboardingToken with passwordLocationIndicator", async () => {
        const deviceOnboardingToken = (
            await runtimeServices1.transport.devices.createDeviceOnboardingToken({ id: device.id, passwordProtection: { password: "password", passwordLocationIndicator: 50 } })
        ).value;
        expect(deviceOnboardingToken.passwordProtection!.passwordLocationIndicator).toBe(50);

        const reference = TokenReference.from(deviceOnboardingToken.reference.truncated);
        expect(reference.passwordProtection!.passwordLocationIndicator).toBe(50);
    });

    test("error when loading a DeviceOnboardingToken with a wrong password", async () => {
        const deviceOnboardingToken = (await runtimeServices1.transport.devices.createDeviceOnboardingToken({ id: device.id, passwordProtection: { password: "password" } })).value;

        const loadResult = await runtimeServices2.transport.tokens.loadPeerToken({
            reference: deviceOnboardingToken.reference.truncated,
            ephemeral: true,
            password: "wrong-password"
        });
        expect(loadResult).toBeAnError(/.*/, "error.runtime.recordNotFound");
    });

    test("error when loading a DeviceOnboardingToken with no password", async () => {
        const deviceOnboardingToken = (await runtimeServices1.transport.devices.createDeviceOnboardingToken({ id: device.id, passwordProtection: { password: "password" } })).value;

        const loadResult = await runtimeServices2.transport.tokens.loadPeerToken({
            reference: deviceOnboardingToken.reference.truncated,
            ephemeral: true
        });
        expect(loadResult).toBeAnError(/.*/, "error.transport.noPasswordProvided");
    });

    test("validation error when creating a DeviceOnboardingToken with empty string as the password", async () => {
        const createResult = await runtimeServices1.transport.devices.createDeviceOnboardingToken({
            id: device.id,
            expiresAt: CoreDate.utc().add({ minutes: 10 }).toISOString(),
            passwordProtection: { password: "" }
        });

        expect(createResult).toBeAnError("password must NOT have fewer than 1 characters", "error.runtime.validation.invalidPropertyValue");
    });

    test("validation error when creating a DeviceOnboardingToken with an invalid PIN", async () => {
        const createResult = await runtimeServices1.transport.devices.createDeviceOnboardingToken({
            id: device.id,
            expiresAt: CoreDate.utc().add({ minutes: 10 }).toISOString(),
            passwordProtection: { password: "invalid-pin", passwordIsPin: true }
        });
        expect(createResult).toBeAnError(
            "'passwordProtection.passwordIsPin' is true, hence 'passwordProtection.password' must consist of 4 to 16 digits from 0 to 9.",
            "error.runtime.validation.invalidPropertyValue"
        );
    });

    test("validation error when creating a DeviceOnboardingToken with a PasswordLocationIndicator that is an invalid string", async () => {
        const createResult = await runtimeServices1.transport.devices.createDeviceOnboardingToken({
            id: device.id,
            expiresAt: CoreDate.utc().add({ minutes: 10 }).toISOString(),
            passwordProtection: { password: "password", passwordLocationIndicator: "invalid-password-location-indicator" as any }
        });
        expect(createResult).toBeAnError(
            /^must be a number from 50 to 99 or one of the following strings: Self, Letter, RegistrationLetter, Email, SMS, Website$/,
            "error.runtime.validation.invalidPropertyValue"
        );
    });

    test("validation error when creating a DeviceOnboardingToken with a PasswordLocationIndicator that is an invalid number", async () => {
        const createResult = await runtimeServices1.transport.devices.createDeviceOnboardingToken({
            id: device.id,
            expiresAt: CoreDate.utc().add({ minutes: 10 }).toISOString(),
            passwordProtection: { password: "password", passwordLocationIndicator: 100 as any }
        });
        expect(createResult).toBeAnError(
            "must be a number from 50 to 99 or one of the following strings: Self, Letter, RegistrationLetter, Email, SMS, Website",
            "error.runtime.validation.invalidPropertyValue"
        );
    });

    test("validation error when creating a DeviceOnboardingToken with a PasswordLocationIndicator that is a number mapping to a PasswordLocationIndicatorOption", async () => {
        const createResult = await runtimeServices1.transport.devices.createDeviceOnboardingToken({
            id: device.id,
            expiresAt: CoreDate.utc().add({ minutes: 10 }).toISOString(),
            passwordProtection: { password: "password", passwordLocationIndicator: 1 as any }
        });
        expect(createResult).toBeAnError(
            "must be a number from 50 to 99 or one of the following strings: Self, Letter, RegistrationLetter, Email, SMS, Website",
            "error.runtime.validation.invalidPropertyValue"
        );
    });

    test("validation error when creating a DeviceOnboardingToken with a PasswordLocationIndicator that is a number mapping to RecoveryKit", async () => {
        const createResult = await runtimeServices1.transport.devices.createDeviceOnboardingToken({
            id: device.id,
            expiresAt: CoreDate.utc().add({ minutes: 10 }).toISOString(),
            passwordProtection: { password: "password", passwordLocationIndicator: 0 as any }
        });
        expect(createResult).toBeAnError(
            "must be a number from 50 to 99 or one of the following strings: Self, Letter, RegistrationLetter, Email, SMS, Website",
            "error.runtime.validation.invalidPropertyValue"
        );
    });

    describe("LoadItemFromReferenceUseCase", () => {
        test("send and receive a password-protected DeviceOnboardingToken", async () => {
            const deviceOnboardingToken = (await runtimeServices1.transport.devices.createDeviceOnboardingToken({ id: device.id, passwordProtection: { password: "password" } }))
                .value;

<<<<<<< HEAD
            const loadResult = await runtimeServices2.transport.account.loadItemFromTruncatedReference({
                reference: deviceOnboardingToken.reference.truncated,
=======
            const loadResult = await runtimeServices2.transport.account.loadItemFromReference({
                reference: deviceOnboardingToken.truncatedReference,
>>>>>>> 388587bf
                password: "password"
            });
            expect(loadResult).toBeSuccessful();
            expect(loadResult.value.type).toBe("DeviceOnboardingInfo");
        });

        test("error when loading a DeviceOnboardingToken with a wrong password", async () => {
            const deviceOnboardingToken = (await runtimeServices1.transport.devices.createDeviceOnboardingToken({ id: device.id, passwordProtection: { password: "password" } }))
                .value;

<<<<<<< HEAD
            const loadResult = await runtimeServices2.transport.account.loadItemFromTruncatedReference({
                reference: deviceOnboardingToken.reference.truncated,
=======
            const loadResult = await runtimeServices2.transport.account.loadItemFromReference({
                reference: deviceOnboardingToken.truncatedReference,
>>>>>>> 388587bf
                password: "wrong-password"
            });
            expect(loadResult).toBeAnError(/.*/, "error.runtime.recordNotFound");
        });

        test("error when loading a DeviceOnboardingToken with no password", async () => {
            const deviceOnboardingToken = (await runtimeServices1.transport.devices.createDeviceOnboardingToken({ id: device.id, passwordProtection: { password: "password" } }))
                .value;

<<<<<<< HEAD
            const loadResult = await runtimeServices2.transport.account.loadItemFromTruncatedReference({ reference: deviceOnboardingToken.reference.truncated });
=======
            const loadResult = await runtimeServices2.transport.account.loadItemFromReference({ reference: deviceOnboardingToken.truncatedReference });
>>>>>>> 388587bf
            expect(loadResult).toBeAnError(/.*/, "error.transport.noPasswordProvided");
        });
    });
});<|MERGE_RESOLUTION|>--- conflicted
+++ resolved
@@ -157,13 +157,8 @@
             const deviceOnboardingToken = (await runtimeServices1.transport.devices.createDeviceOnboardingToken({ id: device.id, passwordProtection: { password: "password" } }))
                 .value;
 
-<<<<<<< HEAD
-            const loadResult = await runtimeServices2.transport.account.loadItemFromTruncatedReference({
+            const loadResult = await runtimeServices2.transport.account.loadItemFromReference({
                 reference: deviceOnboardingToken.reference.truncated,
-=======
-            const loadResult = await runtimeServices2.transport.account.loadItemFromReference({
-                reference: deviceOnboardingToken.truncatedReference,
->>>>>>> 388587bf
                 password: "password"
             });
             expect(loadResult).toBeSuccessful();
@@ -174,13 +169,8 @@
             const deviceOnboardingToken = (await runtimeServices1.transport.devices.createDeviceOnboardingToken({ id: device.id, passwordProtection: { password: "password" } }))
                 .value;
 
-<<<<<<< HEAD
-            const loadResult = await runtimeServices2.transport.account.loadItemFromTruncatedReference({
+            const loadResult = await runtimeServices2.transport.account.loadItemFromReference({
                 reference: deviceOnboardingToken.reference.truncated,
-=======
-            const loadResult = await runtimeServices2.transport.account.loadItemFromReference({
-                reference: deviceOnboardingToken.truncatedReference,
->>>>>>> 388587bf
                 password: "wrong-password"
             });
             expect(loadResult).toBeAnError(/.*/, "error.runtime.recordNotFound");
@@ -190,11 +180,7 @@
             const deviceOnboardingToken = (await runtimeServices1.transport.devices.createDeviceOnboardingToken({ id: device.id, passwordProtection: { password: "password" } }))
                 .value;
 
-<<<<<<< HEAD
-            const loadResult = await runtimeServices2.transport.account.loadItemFromTruncatedReference({ reference: deviceOnboardingToken.reference.truncated });
-=======
-            const loadResult = await runtimeServices2.transport.account.loadItemFromReference({ reference: deviceOnboardingToken.truncatedReference });
->>>>>>> 388587bf
+            const loadResult = await runtimeServices2.transport.account.loadItemFromReference({ reference: deviceOnboardingToken.reference.truncated });
             expect(loadResult).toBeAnError(/.*/, "error.transport.noPasswordProvided");
         });
     });
