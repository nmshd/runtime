--- conflicted
+++ resolved
@@ -27,7 +27,7 @@
 const serviceProvider = new RuntimeServiceProvider();
 let templator: TestRuntimeServices;
 let requestor: TestRuntimeServices;
-let templatorTemplate: RelationshipTemplateDTO & { content: RelationshipTemplateContentJSON };
+let templatorTemplate: RelationshipTemplateDTO;
 let templateId: string;
 let responseItems: DecideRequestItemGroupParametersJSON[];
 
@@ -142,7 +142,6 @@
                 ]
             }
         ];
-<<<<<<< HEAD
         templatorTemplate = (
             await templator.transport.relationshipTemplates.createOwnRelationshipTemplate({
                 maxNumberOfAllocations: 1,
@@ -151,9 +150,6 @@
                 forIdentity: requestor.address
             })
         ).value;
-=======
-        templatorTemplate = (await createTemplate(templator.transport, templateContent)) as RelationshipTemplateDTO & { content: RelationshipTemplateContentJSON };
->>>>>>> 680b6c3b
         templateId = templatorTemplate.id;
     });
 
