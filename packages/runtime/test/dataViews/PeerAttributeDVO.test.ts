import { AbstractStringJSON, IdentityAttributeJSON } from "@nmshd/content";
import { PeerAttributeDVO } from "../../src";
import { ensureActiveRelationship, executeFullCreateAndShareRepositoryAttributeFlow, RuntimeServiceProvider, TestRuntimeServices } from "../lib";

const serviceProvider = new RuntimeServiceProvider();
let services1: TestRuntimeServices;
let services2: TestRuntimeServices;

beforeAll(async () => {
    const runtimeServices = await serviceProvider.launch(2, {
        enableRequestModule: true,
        enableDeciderModule: true,
        enableNotificationModule: true
    });
    services1 = runtimeServices[0];
    services2 = runtimeServices[1];

    await ensureActiveRelationship(services1.transport, services2.transport);
}, 30000);

afterAll(() => serviceProvider.stop());

describe("PeerAttributeDVO", () => {
<<<<<<< HEAD
=======
    test("check the BirthYear", async () => {
        const sOwnSharedIdentityAttribute = await executeFullCreateAndShareRepositoryAttributeFlow(services2, services1, {
            content: {
                value: {
                    "@type": "BirthYear",
                    value: 2001
                }
            }
        });
        const rPeerSharedIdentityAttribute = (await services1.consumption.attributes.getAttribute({ id: sOwnSharedIdentityAttribute.id })).value;

        const dto = (await services1.consumption.attributes.getAttribute({ id: rPeerSharedIdentityAttribute.id })).value;
        const dvo = (await services1.expander.expandLocalAttributeDTO(dto)) as PeerAttributeDVO;
        expect(dvo).toBeDefined();
        expect(dvo.type).toBe("PeerAttributeDVO");
        expect(dvo.id).toStrictEqual(rPeerSharedIdentityAttribute.id);
        expect(dvo.name).toBe("i18n://dvo.attribute.name.BirthYear");
        expect(dvo.description).toBe("i18n://dvo.attribute.description.BirthYear");
        expect(dvo.date).toStrictEqual(rPeerSharedIdentityAttribute.createdAt);
        expect(dvo.content).toStrictEqual(rPeerSharedIdentityAttribute.content);
        const value = dvo.value as AbstractIntegerJSON;
        expect(value["@type"]).toBe("BirthYear");
        expect(value.value).toBe(2001);
        expect(dvo.createdAt).toStrictEqual(rPeerSharedIdentityAttribute.createdAt);
        expect(dvo.isOwn).toBe(false);
        expect(dvo.isDraft).toBe(false);
        expect(dvo.owner).toStrictEqual(rPeerSharedIdentityAttribute.content.owner);
        expect(dvo.renderHints["@type"]).toBe("RenderHints");
        expect(dvo.renderHints.technicalType).toBe("Integer");
        expect(dvo.renderHints.editType).toBe("SelectLike");
        expect(dvo.renderHints.dataType).toBe("Year");
        expect(dvo.valueHints["@type"]).toBe("ValueHints");
        expect(dvo.valueHints.min).toBe(1);
        expect(dvo.valueHints.max).toBe(9999);
        expect(dvo.succeeds).toBe(rPeerSharedIdentityAttribute.succeeds);
        expect(dvo.succeededBy).toBe(rPeerSharedIdentityAttribute.succeededBy);
        expect(dvo.peer).toBe(rPeerSharedIdentityAttribute.shareInfo!.peer);
        expect(dvo.requestReference).toBe(rPeerSharedIdentityAttribute.shareInfo!.requestReference);
        expect(dvo.notificationReference).toBe(rPeerSharedIdentityAttribute.shareInfo!.notificationReference);
        expect(dvo.tags).toBe((rPeerSharedIdentityAttribute.content as IdentityAttributeJSON).tags);
        expect(dvo.valueType).toBe(rPeerSharedIdentityAttribute.content.value["@type"]);
        expect(dvo.deletionStatus).toBe(rPeerSharedIdentityAttribute.deletionInfo?.deletionStatus);
        expect(dvo.deletionDate).toBe(rPeerSharedIdentityAttribute.deletionInfo?.deletionDate);
        expect(dvo.wasViewedAt).toBeUndefined();
    });

>>>>>>> 82e35458
    test("check the Sex", async () => {
        const sOwnSharedIdentityAttribute = await executeFullCreateAndShareRepositoryAttributeFlow(services2, services1, {
            content: {
                value: {
                    "@type": "Sex",
                    value: "male"
                }
            }
        });
        const rPeerSharedIdentityAttribute = (await services1.consumption.attributes.getAttribute({ id: sOwnSharedIdentityAttribute.id })).value;

        const dto = (await services1.consumption.attributes.getAttribute({ id: rPeerSharedIdentityAttribute.id })).value;
        const dvo = (await services1.expander.expandLocalAttributeDTO(dto)) as PeerAttributeDVO;
        expect(dvo).toBeDefined();
        expect(dvo.type).toBe("PeerAttributeDVO");
        expect(dvo.id).toStrictEqual(rPeerSharedIdentityAttribute.id);
        expect(dvo.name).toBe("i18n://dvo.attribute.name.Sex");
        expect(dvo.description).toBe("i18n://dvo.attribute.description.Sex");
        expect(dvo.date).toStrictEqual(rPeerSharedIdentityAttribute.createdAt);
        expect(dvo.content).toStrictEqual(rPeerSharedIdentityAttribute.content);
        const value = dvo.value as AbstractStringJSON;
        expect(value["@type"]).toBe("Sex");
        expect(value.value).toBe("male");
        expect(dvo.createdAt).toStrictEqual(rPeerSharedIdentityAttribute.createdAt);
        expect(dvo.isOwn).toBe(false);
        expect(dvo.isDraft).toBe(false);
        expect(dvo.owner).toStrictEqual(rPeerSharedIdentityAttribute.content.owner);
        expect(dvo.renderHints["@type"]).toBe("RenderHints");
        expect(dvo.renderHints.technicalType).toBe("String");
        expect(dvo.renderHints.editType).toBe("ButtonLike");
        expect(dvo.valueHints["@type"]).toBe("ValueHints");
        expect(dvo.valueHints.values).toStrictEqual([
            { key: "intersex", displayName: "i18n://attributes.values.sex.intersex" },
            { key: "female", displayName: "i18n://attributes.values.sex.female" },
            { key: "male", displayName: "i18n://attributes.values.sex.male" }
        ]);
        expect(dvo.succeeds).toBe(rPeerSharedIdentityAttribute.succeeds);
        expect(dvo.succeededBy).toBe(rPeerSharedIdentityAttribute.succeededBy);
        expect(dvo.peer).toBe(rPeerSharedIdentityAttribute.shareInfo!.peer);
        expect(dvo.requestReference).toBe(rPeerSharedIdentityAttribute.shareInfo!.requestReference);
        expect(dvo.notificationReference).toBe(rPeerSharedIdentityAttribute.shareInfo!.notificationReference);
        expect(dvo.tags).toBe((rPeerSharedIdentityAttribute.content as IdentityAttributeJSON).tags);
        expect(dvo.valueType).toBe(rPeerSharedIdentityAttribute.content.value["@type"]);
        expect(dvo.deletionStatus).toBe(rPeerSharedIdentityAttribute.deletionInfo?.deletionStatus);
        expect(dvo.deletionDate).toBe(rPeerSharedIdentityAttribute.deletionInfo?.deletionDate);
        expect(dvo.wasViewedAt).toBeUndefined();
    });

    test("check the Nationality", async () => {
        const sOwnSharedIdentityAttribute = await executeFullCreateAndShareRepositoryAttributeFlow(services2, services1, {
            content: {
                value: {
                    "@type": "Nationality",
                    value: "DE"
                }
            }
        });
        const rPeerSharedIdentityAttribute = (await services1.consumption.attributes.getAttribute({ id: sOwnSharedIdentityAttribute.id })).value;

        const dto = (await services1.consumption.attributes.getAttribute({ id: rPeerSharedIdentityAttribute.id })).value;
        const dvo = (await services1.expander.expandLocalAttributeDTO(dto)) as PeerAttributeDVO;
        expect(dvo).toBeDefined();
        expect(dvo.type).toBe("PeerAttributeDVO");
        expect(dvo.id).toStrictEqual(rPeerSharedIdentityAttribute.id);
        expect(dvo.name).toBe("i18n://dvo.attribute.name.Nationality");
        expect(dvo.description).toBe("i18n://dvo.attribute.description.Nationality");
        expect(dvo.date).toStrictEqual(rPeerSharedIdentityAttribute.createdAt);
        expect(dvo.content).toStrictEqual(rPeerSharedIdentityAttribute.content);
        const value = dvo.value as AbstractStringJSON;
        expect(value["@type"]).toBe("Nationality");
        expect(value.value).toBe("DE");
        expect(dvo.createdAt).toStrictEqual(rPeerSharedIdentityAttribute.createdAt);
        expect(dvo.isOwn).toBe(false);
        expect(dvo.isDraft).toBe(false);
        expect(dvo.owner).toStrictEqual(rPeerSharedIdentityAttribute.content.owner);
        expect(dvo.renderHints["@type"]).toBe("RenderHints");
        expect(dvo.renderHints.technicalType).toBe("String");
        expect(dvo.renderHints.editType).toBe("SelectLike");
        expect(dvo.renderHints.dataType).toBe("Country");
        expect(dvo.valueHints["@type"]).toBe("ValueHints");
        expect(dvo.valueHints.min).toBe(2);
        expect(dvo.valueHints.max).toBe(2);
        expect(dvo.valueHints.values).toHaveLength(249);
        expect(dvo.valueHints.values![61]).toStrictEqual({ key: "DE", displayName: "i18n://attributes.values.countries.DE" });
        expect(dvo.succeeds).toBe(rPeerSharedIdentityAttribute.succeeds);
        expect(dvo.succeededBy).toBe(rPeerSharedIdentityAttribute.succeededBy);
        expect(dvo.peer).toBe(rPeerSharedIdentityAttribute.shareInfo!.peer);
        expect(dvo.requestReference).toBe(rPeerSharedIdentityAttribute.shareInfo!.requestReference);
        expect(dvo.notificationReference).toBe(rPeerSharedIdentityAttribute.shareInfo!.notificationReference);
        expect(dvo.tags).toBe((rPeerSharedIdentityAttribute.content as IdentityAttributeJSON).tags);
        expect(dvo.valueType).toBe(rPeerSharedIdentityAttribute.content.value["@type"]);
        expect(dvo.deletionStatus).toBe(rPeerSharedIdentityAttribute.deletionInfo?.deletionStatus);
        expect(dvo.deletionDate).toBe(rPeerSharedIdentityAttribute.deletionInfo?.deletionDate);
        expect(dvo.wasViewedAt).toBeUndefined();
    });

    test("check the CommunicationLanguage", async () => {
        const sOwnSharedIdentityAttribute = await executeFullCreateAndShareRepositoryAttributeFlow(services2, services1, {
            content: {
                value: {
                    "@type": "CommunicationLanguage",
                    value: "de"
                }
            }
        });

        const rPeerSharedIdentityAttribute = (await services1.consumption.attributes.getAttribute({ id: sOwnSharedIdentityAttribute.id })).value;

        const dto = (await services1.consumption.attributes.getAttribute({ id: rPeerSharedIdentityAttribute.id })).value;
        const dvo = (await services1.expander.expandLocalAttributeDTO(dto)) as PeerAttributeDVO;
        expect(dvo).toBeDefined();
        expect(dvo.type).toBe("PeerAttributeDVO");
        expect(dvo.id).toStrictEqual(rPeerSharedIdentityAttribute.id);
        expect(dvo.name).toBe("i18n://dvo.attribute.name.CommunicationLanguage");
        expect(dvo.description).toBe("i18n://dvo.attribute.description.CommunicationLanguage");
        expect(dvo.date).toStrictEqual(rPeerSharedIdentityAttribute.createdAt);
        expect(dvo.content).toStrictEqual(rPeerSharedIdentityAttribute.content);
        const value = dvo.value as AbstractStringJSON;
        expect(value["@type"]).toBe("CommunicationLanguage");
        expect(value.value).toBe("de");
        expect(dvo.createdAt).toStrictEqual(rPeerSharedIdentityAttribute.createdAt);
        expect(dvo.isOwn).toBe(false);
        expect(dvo.isDraft).toBe(false);
        expect(dvo.owner).toStrictEqual(rPeerSharedIdentityAttribute.content.owner);
        expect(dvo.renderHints["@type"]).toBe("RenderHints");
        expect(dvo.renderHints.technicalType).toBe("String");
        expect(dvo.renderHints.editType).toBe("SelectLike");
        expect(dvo.renderHints.dataType).toBe("Language");
        expect(dvo.valueHints["@type"]).toBe("ValueHints");
        expect(dvo.valueHints.min).toBe(2);
        expect(dvo.valueHints.max).toBe(2);
        expect(dvo.valueHints.values).toHaveLength(183);
        expect(dvo.valueHints.values![31]).toStrictEqual({ key: "de", displayName: "i18n://attributes.values.languages.de" });
        expect(dvo.succeeds).toBe(rPeerSharedIdentityAttribute.succeeds);
        expect(dvo.succeededBy).toBe(rPeerSharedIdentityAttribute.succeededBy);
        expect(dvo.peer).toBe(rPeerSharedIdentityAttribute.shareInfo!.peer);
        expect(dvo.requestReference).toBe(rPeerSharedIdentityAttribute.shareInfo!.requestReference);
        expect(dvo.notificationReference).toBe(rPeerSharedIdentityAttribute.shareInfo!.notificationReference);
        expect(dvo.tags).toBe((rPeerSharedIdentityAttribute.content as IdentityAttributeJSON).tags);
        expect(dvo.valueType).toBe(rPeerSharedIdentityAttribute.content.value["@type"]);
        expect(dvo.deletionStatus).toBe(rPeerSharedIdentityAttribute.deletionInfo?.deletionStatus);
        expect(dvo.deletionDate).toBe(rPeerSharedIdentityAttribute.deletionInfo?.deletionDate);
        expect(dvo.wasViewedAt).toBeUndefined();
    });
});<|MERGE_RESOLUTION|>--- conflicted
+++ resolved
@@ -21,55 +21,6 @@
 afterAll(() => serviceProvider.stop());
 
 describe("PeerAttributeDVO", () => {
-<<<<<<< HEAD
-=======
-    test("check the BirthYear", async () => {
-        const sOwnSharedIdentityAttribute = await executeFullCreateAndShareRepositoryAttributeFlow(services2, services1, {
-            content: {
-                value: {
-                    "@type": "BirthYear",
-                    value: 2001
-                }
-            }
-        });
-        const rPeerSharedIdentityAttribute = (await services1.consumption.attributes.getAttribute({ id: sOwnSharedIdentityAttribute.id })).value;
-
-        const dto = (await services1.consumption.attributes.getAttribute({ id: rPeerSharedIdentityAttribute.id })).value;
-        const dvo = (await services1.expander.expandLocalAttributeDTO(dto)) as PeerAttributeDVO;
-        expect(dvo).toBeDefined();
-        expect(dvo.type).toBe("PeerAttributeDVO");
-        expect(dvo.id).toStrictEqual(rPeerSharedIdentityAttribute.id);
-        expect(dvo.name).toBe("i18n://dvo.attribute.name.BirthYear");
-        expect(dvo.description).toBe("i18n://dvo.attribute.description.BirthYear");
-        expect(dvo.date).toStrictEqual(rPeerSharedIdentityAttribute.createdAt);
-        expect(dvo.content).toStrictEqual(rPeerSharedIdentityAttribute.content);
-        const value = dvo.value as AbstractIntegerJSON;
-        expect(value["@type"]).toBe("BirthYear");
-        expect(value.value).toBe(2001);
-        expect(dvo.createdAt).toStrictEqual(rPeerSharedIdentityAttribute.createdAt);
-        expect(dvo.isOwn).toBe(false);
-        expect(dvo.isDraft).toBe(false);
-        expect(dvo.owner).toStrictEqual(rPeerSharedIdentityAttribute.content.owner);
-        expect(dvo.renderHints["@type"]).toBe("RenderHints");
-        expect(dvo.renderHints.technicalType).toBe("Integer");
-        expect(dvo.renderHints.editType).toBe("SelectLike");
-        expect(dvo.renderHints.dataType).toBe("Year");
-        expect(dvo.valueHints["@type"]).toBe("ValueHints");
-        expect(dvo.valueHints.min).toBe(1);
-        expect(dvo.valueHints.max).toBe(9999);
-        expect(dvo.succeeds).toBe(rPeerSharedIdentityAttribute.succeeds);
-        expect(dvo.succeededBy).toBe(rPeerSharedIdentityAttribute.succeededBy);
-        expect(dvo.peer).toBe(rPeerSharedIdentityAttribute.shareInfo!.peer);
-        expect(dvo.requestReference).toBe(rPeerSharedIdentityAttribute.shareInfo!.requestReference);
-        expect(dvo.notificationReference).toBe(rPeerSharedIdentityAttribute.shareInfo!.notificationReference);
-        expect(dvo.tags).toBe((rPeerSharedIdentityAttribute.content as IdentityAttributeJSON).tags);
-        expect(dvo.valueType).toBe(rPeerSharedIdentityAttribute.content.value["@type"]);
-        expect(dvo.deletionStatus).toBe(rPeerSharedIdentityAttribute.deletionInfo?.deletionStatus);
-        expect(dvo.deletionDate).toBe(rPeerSharedIdentityAttribute.deletionInfo?.deletionDate);
-        expect(dvo.wasViewedAt).toBeUndefined();
-    });
-
->>>>>>> 82e35458
     test("check the Sex", async () => {
         const sOwnSharedIdentityAttribute = await executeFullCreateAndShareRepositoryAttributeFlow(services2, services1, {
             content: {
