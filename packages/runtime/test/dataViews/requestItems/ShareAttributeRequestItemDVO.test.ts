import { DecideRequestItemParametersJSON, LocalRequestStatus } from "@nmshd/consumption";
import { AbstractStringJSON, DisplayNameJSON, ShareAttributeRequestItemJSON } from "@nmshd/content";
import {
    AcceptResponseItemDVO,
    ConsumptionServices,
    CreateOutgoingRequestRequest,
    DataViewExpander,
    DecidableShareAttributeRequestItemDVO,
    IncomingRequestStatusChangedEvent,
    OutgoingRequestStatusChangedEvent,
    RequestMessageDVO,
    ShareAttributeRequestItemDVO,
    TransportServices
} from "../../../src";
import {
    establishRelationship,
    exchangeAndAcceptRequestByMessage,
    exchangeMessageWithRequest,
    MockEventBus,
    RuntimeServiceProvider,
    sendMessageWithRequest,
    syncUntilHasMessageWithRequest,
    syncUntilHasMessageWithResponse,
    TestRuntimeServices
} from "../../lib";

const serviceProvider = new RuntimeServiceProvider();
let sRuntimeServices: TestRuntimeServices;
let rRuntimeServices: TestRuntimeServices;
let sTransportServices: TransportServices;
let rTransportServices: TransportServices;
let sExpander: DataViewExpander;
let rExpander: DataViewExpander;
let sConsumptionServices: ConsumptionServices;
let rConsumptionServices: ConsumptionServices;
let sEventBus: MockEventBus;
let rEventBus: MockEventBus;
let requestContent1: CreateOutgoingRequestRequest;
let requestContent2: CreateOutgoingRequestRequest;
let requestContent3: CreateOutgoingRequestRequest;
let requestContent4: CreateOutgoingRequestRequest;
let requestContent5: CreateOutgoingRequestRequest;
let responseItems: DecideRequestItemParametersJSON[];
let sAddress: string;
let rAddress: string;

beforeAll(async () => {
    const runtimeServices = await serviceProvider.launch(2, { enableRequestModule: true });
    sRuntimeServices = runtimeServices[0];
    rRuntimeServices = runtimeServices[1];
    sTransportServices = sRuntimeServices.transport;
    rTransportServices = rRuntimeServices.transport;
    sExpander = sRuntimeServices.expander;
    rExpander = rRuntimeServices.expander;
    sConsumptionServices = sRuntimeServices.consumption;
    rConsumptionServices = rRuntimeServices.consumption;
    sEventBus = sRuntimeServices.eventBus;
    rEventBus = rRuntimeServices.eventBus;
    await establishRelationship(sTransportServices, rTransportServices);
    sAddress = (await sTransportServices.account.getIdentityInfo()).value.address;
    rAddress = (await rTransportServices.account.getIdentityInfo()).value.address;

    const senderAttribute1 = await sConsumptionServices.attributes.createRepositoryAttribute({
        content: {
            value: {
                "@type": "DisplayName",
                value: "Dr. Theodor Munchkin von Reichenhardt"
            }
        }
    });

    const senderAttribute2 = await sConsumptionServices.attributes.createRepositoryAttribute({
        content: {
            value: {
                "@type": "DisplayName",
                value: "Dr. Theodor Munchkin"
            }
        }
    });

    const senderAttribute3 = await sConsumptionServices.attributes.createRepositoryAttribute({
        content: {
            value: {
                "@type": "DisplayName",
                value: "Dr. Theodor"
            }
        }
    });

    const senderAttribute4 = await sConsumptionServices.attributes.createRepositoryAttribute({
        content: {
            value: {
                "@type": "DisplayName",
                value: "Dr."
            }
        }
    });

    const senderAttribute5 = await sConsumptionServices.attributes.createRepositoryAttribute({
        content: {
            value: {
                "@type": "GivenName",
                value: "Theodor"
            }
        }
    });

    requestContent1 = {
        content: {
            items: [
                {
                    "@type": "ShareAttributeRequestItem",
                    mustBeAccepted: true,
                    attribute: senderAttribute1.value.content,
                    sourceAttributeId: senderAttribute1.value.id
                } as ShareAttributeRequestItemJSON
            ]
        },
        peer: rAddress
    };
    requestContent2 = {
        content: {
            items: [
                {
                    "@type": "ShareAttributeRequestItem",
                    mustBeAccepted: true,
                    attribute: senderAttribute2.value.content,
                    sourceAttributeId: senderAttribute2.value.id
                } as ShareAttributeRequestItemJSON
            ]
        },
        peer: rAddress
    };
    requestContent3 = {
        content: {
            items: [
                {
                    "@type": "ShareAttributeRequestItem",
                    mustBeAccepted: true,
                    attribute: senderAttribute3.value.content,
                    sourceAttributeId: senderAttribute3.value.id
                } as ShareAttributeRequestItemJSON
            ]
        },
        peer: rAddress
    };
    requestContent4 = {
        content: {
            items: [
                {
                    "@type": "ShareAttributeRequestItem",
                    mustBeAccepted: true,
                    attribute: senderAttribute4.value.content,
                    sourceAttributeId: senderAttribute4.value.id
                } as ShareAttributeRequestItemJSON
            ]
        },
        peer: rAddress
    };
    requestContent5 = {
        content: {
            items: [
                {
                    "@type": "ShareAttributeRequestItem",
                    mustBeAccepted: true,
                    attribute: senderAttribute5.value.content,
                    sourceAttributeId: senderAttribute5.value.id
                } as ShareAttributeRequestItemJSON
            ]
        },
        peer: rAddress
    };
    responseItems = [{ accept: true }];
}, 30000);

afterAll(() => serviceProvider.stop());

beforeEach(function () {
    rEventBus.reset();
    sEventBus.reset();
});

describe("ShareAttributeRequestItemDVO", () => {
    test("check the MessageDVO for the sender", async () => {
        const senderMessage = await sendMessageWithRequest(sRuntimeServices, rRuntimeServices, requestContent1);
        await syncUntilHasMessageWithRequest(rTransportServices, senderMessage.content.id);
        const dto = senderMessage;
        const dvo = (await sExpander.expandMessageDTO(senderMessage)) as RequestMessageDVO;
        expect(dvo).toBeDefined();
        expect(dvo.id).toBe(dto.id);
        expect(dvo.name).toBe("i18n://dvo.message.name");
        expect(dvo.type).toBe("RequestMessageDVO");
        expect(dvo.date).toBe(dto.createdAt);
        expect(dvo.request).toBeDefined();
        expect(dvo.request.isOwn).toBe(true);
        expect(dvo.request.status).toBe("Open");
        expect(dvo.request.statusText).toBe("i18n://dvo.localRequest.status.Open");
        expect(dvo.request.type).toBe("LocalRequestDVO");
        expect(dvo.request.content.type).toBe("RequestDVO");
        expect(dvo.request.content.items).toHaveLength(1);
        expect(dvo.request.isDecidable).toBe(false);
        const requestItemDVO = dvo.request.content.items[0] as ShareAttributeRequestItemDVO;
        expect(requestItemDVO.type).toBe("ShareAttributeRequestItemDVO");
        expect(requestItemDVO.isDecidable).toBe(false);
        expect(requestItemDVO.attribute.type).toBe("DraftIdentityAttributeDVO");
        const value = requestItemDVO.attribute.value as AbstractStringJSON;
        expect(value["@type"]).toBe("DisplayName");
        expect(value.value).toBe("Dr. Theodor Munchkin von Reichenhardt");
        expect(requestItemDVO.attribute.renderHints.editType).toBe("InputLike");
        expect(requestItemDVO.attribute.valueHints.max).toBe(100);
        expect(requestItemDVO.attribute.isDraft).toBe(true);
        expect(requestItemDVO.attribute.isOwn).toBe(true);
        expect(requestItemDVO.mustBeAccepted).toBe(true);
    });

    test("check the MessageDVO for the recipient", async () => {
<<<<<<< HEAD
        const recipientMessage = await exchangeMessageWithRequest(sRuntimeServices, rRuntimeServices, requestContent1);
=======
        const recipientMessage = await exchangeMessageWithRequest(sRuntimeServices, rRuntimeServices, requestContent);
        await rEventBus.waitForEvent(IncomingRequestStatusChangedEvent, (e) => e.data.newStatus === LocalRequestStatus.DecisionRequired);
>>>>>>> 278328a2
        const dto = recipientMessage;
        const dvo = (await rExpander.expandMessageDTO(recipientMessage)) as RequestMessageDVO;
        expect(dvo).toBeDefined();
        expect(dvo.id).toBe(dto.id);
        expect(dvo.name).toBe("i18n://dvo.message.name");
        expect(dvo.type).toBe("RequestMessageDVO");
        expect(dvo.date).toBe(dto.createdAt);
        expect(dvo.request).toBeDefined();
        expect(dvo.request.isOwn).toBe(false);
        expect(dvo.request.status).toBe("DecisionRequired");
        expect(dvo.request.statusText).toBe("i18n://dvo.localRequest.status.DecisionRequired");
        expect(dvo.request.type).toBe("LocalRequestDVO");
        expect(dvo.request.content.type).toBe("RequestDVO");
        expect(dvo.request.content.items).toHaveLength(1);
        expect(dvo.request.isDecidable).toBe(true);
        const requestItemDVO = dvo.request.content.items[0] as DecidableShareAttributeRequestItemDVO;
        expect(requestItemDVO.type).toBe("DecidableShareAttributeRequestItemDVO");
        expect(requestItemDVO.isDecidable).toBe(true);
        expect(requestItemDVO.attribute.type).toBe("DraftIdentityAttributeDVO");
        const value = requestItemDVO.attribute.value as AbstractStringJSON;
        expect(value["@type"]).toBe("DisplayName");
        expect(value.value).toBe("Dr. Theodor Munchkin von Reichenhardt");
        expect(requestItemDVO.attribute.renderHints.technicalType).toBe("String");
        expect(requestItemDVO.attribute.renderHints.editType).toBe("InputLike");
        expect(requestItemDVO.attribute.valueHints.max).toBe(100);
        expect(requestItemDVO.attribute.isDraft).toBe(true);
        expect(requestItemDVO.attribute.isOwn).toBe(false);
        expect(requestItemDVO.mustBeAccepted).toBe(true);
    });

    test("check the MessageDVO for the recipient after acceptance", async () => {
        const recipientMessage = await exchangeMessageWithRequest(sRuntimeServices, rRuntimeServices, requestContent1);
        await rEventBus.waitForEvent(IncomingRequestStatusChangedEvent, (e) => e.data.newStatus === LocalRequestStatus.DecisionRequired);
        const acceptResult = await rConsumptionServices.incomingRequests.accept({
            requestId: recipientMessage.content.id,
            items: responseItems
        });
        expect(acceptResult).toBeSuccessful();
        const dto = recipientMessage;
        const dvo = (await rExpander.expandMessageDTO(recipientMessage)) as RequestMessageDVO;
        expect(dvo).toBeDefined();
        expect(dvo.id).toBe(dto.id);
        expect(dvo.name).toBe("i18n://dvo.message.name");
        expect(dvo.type).toBe("RequestMessageDVO");
        expect(dvo.date).toBe(dto.createdAt);
        expect(dvo.request).toBeDefined();
        expect(dvo.request.isOwn).toBe(false);
        expect(dvo.request.status).toBe("Decided");
        expect(dvo.request.statusText).toBe("i18n://dvo.localRequest.status.Decided");
        expect(dvo.request.type).toBe("LocalRequestDVO");
        expect(dvo.request.content.type).toBe("RequestDVO");
        expect(dvo.request.content.items).toHaveLength(1);
        expect(dvo.request.isDecidable).toBe(false);
        const requestItemDVO = dvo.request.content.items[0] as ShareAttributeRequestItemDVO;
        expect(requestItemDVO.type).toBe("ShareAttributeRequestItemDVO");
        expect(requestItemDVO.isDecidable).toBe(false);
        expect(requestItemDVO.attribute.type).toBe("DraftIdentityAttributeDVO");
        const value = requestItemDVO.attribute.value as AbstractStringJSON;
        expect(value["@type"]).toBe("DisplayName");
        expect(value.value).toBe("Dr. Theodor Munchkin von Reichenhardt");
        expect(requestItemDVO.attribute.renderHints.technicalType).toBe("String");
        expect(requestItemDVO.attribute.renderHints.editType).toBe("InputLike");
        expect(requestItemDVO.attribute.valueHints.max).toBe(100);
        expect(requestItemDVO.attribute.isDraft).toBe(true);
        expect(requestItemDVO.attribute.isOwn).toBe(false);
        expect(requestItemDVO.mustBeAccepted).toBe(true);
        const response = dvo.request.response;
        expect(response).toBeDefined();
        expect(response!.type).toBe("LocalResponseDVO");
        expect(response!.name).toBe("i18n://dvo.localResponse.name");
        expect(response!.date).toBeDefined();
        expect(response!.content.result).toBe("Accepted");
        expect(response!.content.items).toHaveLength(1);
        const responseItem = response!.content.items[0] as AcceptResponseItemDVO;
        expect(responseItem.type).toBe("ShareAttributeAcceptResponseItemDVO");
        expect(requestItemDVO.response).toStrictEqual(responseItem);
        expect(requestItemDVO.attribute.id).toStrictEqual((responseItem as any).attributeId);

        const attributeResult = await rConsumptionServices.attributes.getAttributes({
            query: { "content.value.@type": "DisplayName", "shareInfo.peer": dvo.createdBy.id }
        });
        expect(attributeResult).toBeSuccessful();
        expect(attributeResult.value).toHaveLength(1);
        expect(attributeResult.value[0].id).toBeDefined();
        expect((attributeResult.value[0].content.value as DisplayNameJSON).value).toBe("Dr. Theodor Munchkin von Reichenhardt");

        await syncUntilHasMessageWithResponse(sTransportServices, recipientMessage.content.id);
        await sEventBus.waitForEvent(OutgoingRequestStatusChangedEvent);
    });

    test("check the sender's dvo for the recipient", async () => {
        const baselineNumberOfItems = (await rExpander.expandAddress(sAddress)).items?.length ?? 0;
        const senderMessage = await exchangeAndAcceptRequestByMessage(sRuntimeServices, rRuntimeServices, requestContent2, responseItems);
        const dvo = await rExpander.expandAddress(senderMessage.createdBy);
        expect(dvo.name).toBe("Dr. Theodor Munchkin");
        const numberOfItems = dvo.items!.length;
        expect(numberOfItems - baselineNumberOfItems).toBe(1);
    });

    test("check the MessageDVO for the sender after acceptance", async () => {
        const baselineNumberOfAttributes = (
            await sConsumptionServices.attributes.getAttributes({
                query: { "content.value.@type": "DisplayName", "shareInfo.peer": rAddress }
            })
        ).value.length;
        const senderMessage = await exchangeAndAcceptRequestByMessage(sRuntimeServices, rRuntimeServices, requestContent3, responseItems);
        const dto = senderMessage;
        const dvo = (await sExpander.expandMessageDTO(senderMessage)) as RequestMessageDVO;
        expect(dvo).toBeDefined();
        expect(dvo.id).toBe(dto.id);
        expect(dvo.name).toBe("i18n://dvo.message.name");
        expect(dvo.type).toBe("RequestMessageDVO");
        expect(dvo.date).toBe(dto.createdAt);
        expect(dvo.request).toBeDefined();
        expect(dvo.request.isOwn).toBe(true);
        expect(dvo.request.status).toBe("Completed");
        expect(dvo.request.statusText).toBe("i18n://dvo.localRequest.status.Completed");
        expect(dvo.request.type).toBe("LocalRequestDVO");
        expect(dvo.request.content.type).toBe("RequestDVO");
        expect(dvo.request.content.items).toHaveLength(1);
        expect(dvo.request.isDecidable).toBe(false);
        const requestItemDVO = dvo.request.content.items[0] as ShareAttributeRequestItemDVO;
        expect(requestItemDVO.type).toBe("ShareAttributeRequestItemDVO");
        expect(requestItemDVO.isDecidable).toBe(false);
        expect(requestItemDVO.attribute.type).toBe("DraftIdentityAttributeDVO");
        const value = requestItemDVO.attribute.value as AbstractStringJSON;
        expect(value["@type"]).toBe("DisplayName");
        expect(value.value).toBe("Dr. Theodor");
        expect(requestItemDVO.attribute.renderHints.technicalType).toBe("String");
        expect(requestItemDVO.attribute.renderHints.editType).toBe("InputLike");
        expect(requestItemDVO.attribute.valueHints.max).toBe(100);
        expect(requestItemDVO.attribute.isDraft).toBe(true);
        expect(requestItemDVO.attribute.isOwn).toBe(true);
        expect(requestItemDVO.mustBeAccepted).toBe(true);
        const response = dvo.request.response;
        expect(response).toBeDefined();
        expect(response!.type).toBe("LocalResponseDVO");
        expect(response!.name).toBe("i18n://dvo.localResponse.name");
        expect(response!.date).toBeDefined();
        expect(response!.content.type).toBe("ResponseDVO");
        expect(response!.content.result).toBe("Accepted");
        expect(response!.content.items).toHaveLength(1);
        const responseItem = response!.content.items[0] as AcceptResponseItemDVO;
        expect(responseItem.result).toBe("Accepted");
        expect(responseItem.type).toBe("ShareAttributeAcceptResponseItemDVO");
        expect(requestItemDVO.response).toStrictEqual(responseItem);
        expect(requestItemDVO.attribute.id).toStrictEqual((responseItem as any).attributeId);

        const attributeResult = await sConsumptionServices.attributes.getAttributes({
            query: { "content.value.@type": "DisplayName", "shareInfo.peer": dvo.request.peer.id }
        });
        expect(attributeResult).toBeSuccessful();
        const numberOfAttributes = attributeResult.value.length;
        expect(numberOfAttributes - baselineNumberOfAttributes).toBe(1);
        expect(attributeResult.value[numberOfAttributes - 1].id).toBeDefined();
        expect((attributeResult.value[numberOfAttributes - 1].content.value as DisplayNameJSON).value).toBe("Dr. Theodor");
    });

    test("check the attributes for the sender", async () => {
        const baselineNumberOfAttributes = (await sConsumptionServices.attributes.getOwnSharedAttributes({ peer: rAddress })).value.length;
        const senderMessage = await exchangeAndAcceptRequestByMessage(sRuntimeServices, rRuntimeServices, requestContent4, responseItems);
        const dvo = (await sExpander.expandMessageDTO(senderMessage)) as RequestMessageDVO;
        const attributeResult = await sConsumptionServices.attributes.getOwnSharedAttributes({
            peer: dvo.request.peer.id
        });

        expect(attributeResult).toBeSuccessful();
        const numberOfAttributes = attributeResult.value.length;
        expect(numberOfAttributes - baselineNumberOfAttributes).toBe(1);
        expect(attributeResult.value[numberOfAttributes - 1].id).toBeDefined();
        expect((attributeResult.value[numberOfAttributes - 1].content.value as DisplayNameJSON).value).toBe("Dr.");
    });

    test("check the recipient's dvo for the sender", async () => {
        const senderMessage = await exchangeAndAcceptRequestByMessage(sRuntimeServices, rRuntimeServices, requestContent5, responseItems);
        const dvo = await sExpander.expandAddress(senderMessage.recipients[0].address);

        expect(dvo.name).toStrictEqual(senderMessage.recipients[0].address.substring(3, 9));
        expect(dvo.items).toHaveLength(0);
    });
});<|MERGE_RESOLUTION|>--- conflicted
+++ resolved
@@ -214,12 +214,8 @@
     });
 
     test("check the MessageDVO for the recipient", async () => {
-<<<<<<< HEAD
         const recipientMessage = await exchangeMessageWithRequest(sRuntimeServices, rRuntimeServices, requestContent1);
-=======
-        const recipientMessage = await exchangeMessageWithRequest(sRuntimeServices, rRuntimeServices, requestContent);
         await rEventBus.waitForEvent(IncomingRequestStatusChangedEvent, (e) => e.data.newStatus === LocalRequestStatus.DecisionRequired);
->>>>>>> 278328a2
         const dto = recipientMessage;
         const dvo = (await rExpander.expandMessageDTO(recipientMessage)) as RequestMessageDVO;
         expect(dvo).toBeDefined();
