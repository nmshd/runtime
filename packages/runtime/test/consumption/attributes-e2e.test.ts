import { DeletionStatus } from "@nmshd/consumption";
import { CityJSON, CountryJSON, HouseNumberJSON, RelationshipAttributeConfidentiality, RequestItemJSONDerivations, StreetJSON, ZipCodeJSON } from "@nmshd/content";
import { CoreDate, CoreId } from "@nmshd/transport";
import {
    AttributeCreatedEvent,
    CreateAndShareRelationshipAttributeRequest,
    CreateAndShareRelationshipAttributeUseCase,
    CreateRepositoryAttributeRequest,
    CreateRepositoryAttributeUseCase,
<<<<<<< HEAD
    DeletePeerSharedAttributeAndNotifyOwnerUseCase,
=======
    DeleteOwnSharedAttributeAndNotifyPeerUseCase,
>>>>>>> 8fa37cb9
    GetSharedVersionsOfRepositoryAttributeUseCase,
    GetVersionsOfAttributeUseCase,
    LocalAttributeDTO,
    NotifyPeerAboutRepositoryAttributeSuccessionUseCase,
<<<<<<< HEAD
    PeerSharedAttributeDeletedByPeerEvent,
=======
    OwnSharedAttributeDeletedByOwnerEvent,
>>>>>>> 8fa37cb9
    RepositoryAttributeSucceededEvent,
    ShareRepositoryAttributeRequest,
    ShareRepositoryAttributeUseCase,
    SucceedRelationshipAttributeAndNotifyPeerUseCase,
    SucceedRepositoryAttributeRequest,
    SucceedRepositoryAttributeUseCase
} from "../../src";
import {
    acceptIncomingShareAttributeRequest,
    ensureActiveRelationship,
    executeFullCreateAndShareRelationshipAttributeFlow,
    executeFullCreateAndShareRepositoryAttributeFlow,
    executeFullNotifyPeerAboutAttributeSuccessionFlow,
    executeFullShareRepositoryAttributeFlow,
    executeFullSucceedRepositoryAttributeAndNotifyPeerFlow,
    RuntimeServiceProvider,
    syncUntilHasMessageWithNotification,
    TestRuntimeServices,
    waitForRecipientToReceiveNotification
} from "../lib";

const runtimeServiceProvider = new RuntimeServiceProvider();

let services1: TestRuntimeServices;
let services2: TestRuntimeServices;
let services3: TestRuntimeServices;

beforeAll(async () => {
    const numberOfServices = 3;
    const runtimeServices = await runtimeServiceProvider.launch(numberOfServices, { enableRequestModule: true, enableDeciderModule: true, enableNotificationModule: true });

    services1 = runtimeServices[0];
    services2 = runtimeServices[1];
    services3 = runtimeServices[2];

    await ensureActiveRelationship(services1.transport, services2.transport);
    await ensureActiveRelationship(services1.transport, services3.transport);
    await ensureActiveRelationship(services2.transport, services3.transport);

    await createAndShareRepositoryAttributesBetweenAllServices();
    await createAndShareAndSucceedRepositoryAttributesBetweenSomeServices();
    await createAndShareRelationshipAttributesBetweenAllServicesAndSucceedSome();

    async function createAndShareRepositoryAttributesBetweenAllServices() {
        for (let i = 0; i < numberOfServices; i++) {
            const repositoryAttributeId = (
                await executeFullCreateAndShareRepositoryAttributeFlow(runtimeServices[i], runtimeServices[(i + 1) % numberOfServices], {
                    content: {
                        value: {
                            "@type": "DisplayName",
                            value: `Service ${i + 1}`
                        }
                    }
                })
            ).shareInfo!.sourceAttribute!;

            await executeFullShareRepositoryAttributeFlow(runtimeServices[i], runtimeServices[(i + 2) % numberOfServices], repositoryAttributeId);
        }
    }

    async function createAndShareAndSucceedRepositoryAttributesBetweenSomeServices() {
        for (let i = 0; i < numberOfServices; i++) {
            const repositoryPredecessor = (
                await executeFullCreateAndShareRepositoryAttributeFlow(runtimeServices[i], runtimeServices[(i + 1) % numberOfServices], {
                    content: {
                        value: {
                            "@type": "EMailAddress",
                            value: `Service${i + 1}@mail.com`
                        }
                    }
                })
            ).shareInfo!.sourceAttribute!;

            await executeFullSucceedRepositoryAttributeAndNotifyPeerFlow(runtimeServices[i], runtimeServices[(i + 1) % numberOfServices], {
                predecessorId: repositoryPredecessor,
                successorContent: {
                    value: {
                        "@type": "EMailAddress",
                        value: `Service${i + 1}New@mail.com`
                    }
                }
            });
        }
    }

    async function createAndShareRelationshipAttributesBetweenAllServicesAndSucceedSome() {
        for (let i = 0; i < numberOfServices; i++) {
            for (let j = 1; j < numberOfServices; j++) {
                const predecessorId = (
                    await executeFullCreateAndShareRelationshipAttributeFlow(runtimeServices[i], runtimeServices[(i + j) % numberOfServices], {
                        content: {
                            key: "work phone",
                            value: {
                                "@type": "ProprietaryPhoneNumber",
                                title: "Work phone",
                                value: `0123${i}${j}`
                            },
                            confidentiality: RelationshipAttributeConfidentiality.Public
                        }
                    })
                ).id;

                if (j === 1) {
                    await runtimeServices[i].consumption.attributes.succeedRelationshipAttributeAndNotifyPeer({
                        predecessorId: predecessorId,
                        successorContent: {
                            value: {
                                "@type": "ProprietaryPhoneNumber",
                                title: "Work phone",
                                value: `00123${i}${j}`
                            }
                        }
                    });
                }
            }
        }
    }
}, 120000);
afterAll(async () => await runtimeServiceProvider.stop());

describe(CreateRepositoryAttributeUseCase.name, () => {
    test("should create a repository attribute", async () => {
        const request: CreateRepositoryAttributeRequest = {
            content: {
                value: {
                    "@type": "GivenName",
                    value: "Petra Pan"
                },
                tags: ["tag1", "tag2"]
            }
        };
        const result = await services1.consumption.attributes.createRepositoryAttribute(request);
        expect(result.isError).toBe(false);
        const attribute = result.value;
        expect(attribute.content).toMatchObject(request.content);
        await services1.eventBus.waitForEvent(AttributeCreatedEvent, (e) => e.data.id === attribute.id);
    });

    test("should create LocalAttributes for each child of a complex repository attribute", async function () {
        const attributesBeforeCreate = await services1.consumption.attributes.getAttributes({});
        const nrAttributesBeforeCreate = attributesBeforeCreate.value.length;

        const createRepositoryAttributeParams: CreateRepositoryAttributeRequest = {
            content: {
                value: {
                    "@type": "StreetAddress",
                    recipient: "ARecipient",
                    street: "AStreet",
                    houseNo: "AHouseNo",
                    zipCode: "AZipCode",
                    city: "ACity",
                    country: "DE"
                }
            }
        };
        const createRepositoryAttributeResult = await services1.consumption.attributes.createRepositoryAttribute(createRepositoryAttributeParams);
        expect(createRepositoryAttributeResult).toBeSuccessful();
        const complexRepoAttribute = createRepositoryAttributeResult.value;

        const childAttributes = (
            await services1.consumption.attributes.getAttributes({
                query: {
                    parentId: complexRepoAttribute.id
                }
            })
        ).value;

        expect(childAttributes).toHaveLength(5);
        expect(childAttributes[0].content.value["@type"]).toBe("Street");
        expect((childAttributes[0].content.value as StreetJSON).value).toBe("AStreet");
        expect(childAttributes[1].content.value["@type"]).toBe("HouseNumber");
        expect((childAttributes[1].content.value as HouseNumberJSON).value).toBe("AHouseNo");
        expect(childAttributes[2].content.value["@type"]).toBe("ZipCode");
        expect((childAttributes[2].content.value as ZipCodeJSON).value).toBe("AZipCode");
        expect(childAttributes[3].content.value["@type"]).toBe("City");
        expect((childAttributes[3].content.value as CityJSON).value).toBe("ACity");
        expect(childAttributes[4].content.value["@type"]).toBe("Country");
        expect((childAttributes[4].content.value as CountryJSON).value).toBe("DE");

        const attributesAfterCreate = (await services1.consumption.attributes.getAttributes({})).value;
        const nrAttributesAfterCreate = attributesAfterCreate.length;
        expect(nrAttributesAfterCreate).toBe(nrAttributesBeforeCreate + 6);

        await expect(services1.eventBus).toHavePublished(AttributeCreatedEvent, (e) => e.data.content.value["@type"] === "StreetAddress");
        await expect(services1.eventBus).toHavePublished(AttributeCreatedEvent, (e) => e.data.content.value["@type"] === "Street");
        await expect(services1.eventBus).toHavePublished(AttributeCreatedEvent, (e) => e.data.content.value["@type"] === "HouseNumber");
        await expect(services1.eventBus).toHavePublished(AttributeCreatedEvent, (e) => e.data.content.value["@type"] === "ZipCode");
        await expect(services1.eventBus).toHavePublished(AttributeCreatedEvent, (e) => e.data.content.value["@type"] === "City");
        await expect(services1.eventBus).toHavePublished(AttributeCreatedEvent, (e) => e.data.content.value["@type"] === "Country");
    });
});

describe(ShareRepositoryAttributeUseCase.name, () => {
    let sRA: LocalAttributeDTO;
    let sOSIA: LocalAttributeDTO;
    let rPSIA: LocalAttributeDTO;
    beforeEach(async () => {
        sRA = (
            await services1.consumption.attributes.createRepositoryAttribute({
                content: {
                    value: {
                        "@type": "GivenName",
                        value: "Petra Pan"
                    },
                    tags: ["tag1", "tag2"]
                }
            })
        ).value;
    });

    test("should initialize the sharing of a repository attribute", async () => {
        const shareRequest: ShareRepositoryAttributeRequest = {
            attributeId: sRA.id,
            peer: services2.address
        };
        const shareRequestResult = await services1.consumption.attributes.shareRepositoryAttribute(shareRequest);
        expect(shareRequestResult.isSuccess).toBe(true);

        const shareRequestId = shareRequestResult.value.id;
        sOSIA = await acceptIncomingShareAttributeRequest(services1, services2, shareRequestId);

        const rPSIAResult = await services2.consumption.attributes.getAttribute({ id: sOSIA.id });
        expect(rPSIAResult.isSuccess).toBe(true);
        rPSIA = rPSIAResult.value;

        expect(sOSIA.content).toStrictEqual(rPSIA.content);
        expect(sOSIA.shareInfo?.sourceAttribute?.toString()).toBe(sRA.id);
    });

    test("should initialize the sharing of a repository attribute with metadata", async () => {
        const expiresAt = CoreDate.utc().add({ days: 1 }).toString();
        const shareRequest: ShareRepositoryAttributeRequest = {
            attributeId: sRA.id,
            peer: services2.address,
            requestMetadata: {
                title: "A request title",
                description: "A request description",
                metadata: { aKey: "aValue" },
                expiresAt
            },
            requestItemMetadata: {
                title: "An item title",
                description: "An item description",
                metadata: { aKey: "aValue" },
                requireManualDecision: true
            }
        };
        const shareRequestResult = await services1.consumption.attributes.shareRepositoryAttribute(shareRequest);
        expect(shareRequestResult.isSuccess).toBe(true);
        const request = shareRequestResult.value;

        expect(request.content.title).toBe("A request title");
        expect(request.content.description).toBe("A request description");
        expect(request.content.metadata).toStrictEqual({ aKey: "aValue" });
        expect(request.content.expiresAt).toBe(expiresAt);

        expect(request.content.items[0].title).toBe("An item title");
        expect(request.content.items[0].description).toBe("An item description");
        expect(request.content.items[0].metadata).toStrictEqual({ aKey: "aValue" });
        expect((request.content.items[0] as RequestItemJSONDerivations).requireManualDecision).toBe(true);
    });

    test("should reject attempts to share the same repository attribute more than once with the same peer", async () => {
        await executeFullShareRepositoryAttributeFlow(services1, services3, sRA.id);

        const repeatedShareRequestResult = await services1.consumption.attributes.shareRepositoryAttribute({
            attributeId: sRA.id,
            peer: services3.address
        });

        expect(repeatedShareRequestResult).toBeAnError(/.*/, "error.runtime.attributes.repositoryAttributeHasAlreadyBeenSharedWithPeer");
    });

    test("should reject sharing an attribute, of which a previous version has been shared", async () => {
        const predecesssorOSIA = await executeFullCreateAndShareRepositoryAttributeFlow(services1, services2, {
            content: {
                value: {
                    "@type": "Surname",
                    value: "Name 1"
                }
            }
        });

        const { successor: successorRA } = (
            await services1.consumption.attributes.succeedRepositoryAttribute({
                predecessorId: predecesssorOSIA.shareInfo!.sourceAttribute!,
                successorContent: {
                    value: {
                        "@type": "Surname",
                        value: "Name 2"
                    }
                }
            })
        ).value;

        const response = await services1.consumption.attributes.shareRepositoryAttribute({
            attributeId: successorRA.id,
            peer: services2.address
        });
        expect(response).toBeAnError(/.*/, "error.runtime.attributes.anotherVersionOfRepositoryAttributeHasAlreadyBeenSharedWithPeer");
    });

    test("should reject sharing an own shared identity attribute", async () => {
        const shareRequest: ShareRepositoryAttributeRequest = {
            attributeId: sOSIA.id,
            peer: services2.address
        };
        const shareRequestResult = await services1.consumption.attributes.shareRepositoryAttribute(shareRequest);
        expect(shareRequestResult).toBeAnError(/.*/, "error.runtime.attributes.isNotRepositoryAttribute");
    });

    test("should reject sharing a peer shared identity attribute", async () => {
        const shareRequest: ShareRepositoryAttributeRequest = {
            attributeId: rPSIA.id,
            peer: services1.address
        };
        const shareRequestResult = await services2.consumption.attributes.shareRepositoryAttribute(shareRequest);
        expect(shareRequestResult).toBeAnError(/.*/, "error.runtime.attributes.isNotRepositoryAttribute");
    });

    test("should reject sharing a relationship attribute", async () => {
        const createAndShareRelationshipAttributeRequest: CreateAndShareRelationshipAttributeRequest = {
            content: {
                key: "test",
                value: {
                    "@type": "ProprietaryString",
                    value: "a String",
                    title: "a title"
                },
                confidentiality: RelationshipAttributeConfidentiality.Public
            },
            peer: services2.address
        };
        const sOSRA = await executeFullCreateAndShareRelationshipAttributeFlow(services1, services2, createAndShareRelationshipAttributeRequest);

        const shareRequest: ShareRepositoryAttributeRequest = {
            attributeId: sOSRA.id,
            peer: services2.address
        };
        const shareRequestResult = await services1.consumption.attributes.shareRepositoryAttribute(shareRequest);
        expect(shareRequestResult).toBeAnError(/.*/, "error.runtime.attributes.isNotRepositoryAttribute");
    });

    test("should throw if repository attribute doesn't exist", async () => {
        const shareRequest: ShareRepositoryAttributeRequest = {
            attributeId: (await CoreId.generate("ATT")).toString(),
            peer: services1.address
        };
        const shareRequestResult = await services1.consumption.attributes.shareRepositoryAttribute(shareRequest);
        expect(shareRequestResult).toBeAnError(/.*/, "error.runtime.recordNotFound");
    });

    test("should throw if repository attribute id is invalid ", async () => {
        const shareRequest: ShareRepositoryAttributeRequest = {
            attributeId: CoreId.from("faulty").toString(),
            peer: services1.address
        };
        const shareRequestResult = await services1.consumption.attributes.shareRepositoryAttribute(shareRequest);
        expect(shareRequestResult).toBeAnError(/.*/, "error.runtime.validation.invalidPropertyValue");
    });
});

describe(SucceedRepositoryAttributeUseCase.name, () => {
    test("should succeed a repository attribute", async () => {
        const createAttributeRequest: CreateRepositoryAttributeRequest = {
            content: {
                value: {
                    "@type": "GivenName",
                    value: "Petra Pan"
                },
                tags: ["tag1", "tag2"]
            }
        };
        const predecessor = (await services1.consumption.attributes.createRepositoryAttribute(createAttributeRequest)).value;

        const succeedAttributeRequest: SucceedRepositoryAttributeRequest = {
            predecessorId: predecessor.id.toString(),
            successorContent: {
                value: {
                    "@type": "GivenName",
                    value: "Tina Turner"
                },
                tags: ["Bunsen", "Burner"]
            }
        };
        const result = await services1.consumption.attributes.succeedRepositoryAttribute(succeedAttributeRequest);
        expect(result.isError).toBe(false);
        const { predecessor: updatedPredecessor, successor } = result.value;
        expect(updatedPredecessor.succeededBy).toStrictEqual(successor.id);
        expect((successor as any).content.value.value).toBe("Tina Turner");
        await services1.eventBus.waitForEvent(RepositoryAttributeSucceededEvent, (e) => {
            return e.data.predecessor.id === updatedPredecessor.id && e.data.successor.id === successor.id;
        });
    });

    test("should throw if predecessor id is invalid", async () => {
        const succeedAttributeRequest: SucceedRepositoryAttributeRequest = {
            predecessorId: CoreId.from("faulty").toString(),
            successorContent: {
                value: {
                    "@type": "GivenName",
                    value: "Tina Turner"
                },
                tags: ["Bunsen", "Burner"]
            }
        };
        const result = await services1.consumption.attributes.succeedRepositoryAttribute(succeedAttributeRequest);
        expect(result).toBeAnError(/.*/, "error.consumption.attributes.predecessorDoesNotExist");
    });

    test("should throw if predecessor doesn't exist", async () => {
        const succeedAttributeRequest: SucceedRepositoryAttributeRequest = {
            predecessorId: (await CoreId.generate("ATT")).toString(),
            successorContent: {
                value: {
                    "@type": "GivenName",
                    value: "Tina Turner"
                },
                tags: ["Bunsen", "Burner"]
            }
        };
        const result = await services1.consumption.attributes.succeedRepositoryAttribute(succeedAttributeRequest);
        expect(result).toBeAnError(/.*/, "error.consumption.attributes.predecessorDoesNotExist");
    });

    test("validation should catch attempts of changing the value type", async () => {
        const createAttributeRequest: CreateRepositoryAttributeRequest = {
            content: {
                value: {
                    "@type": "GivenName",
                    value: "Petra Pan"
                },
                tags: ["tag1", "tag2"]
            }
        };
        const predecessor = (await services1.consumption.attributes.createRepositoryAttribute(createAttributeRequest)).value;

        const succeedAttributeRequest: SucceedRepositoryAttributeRequest = {
            predecessorId: predecessor.id.toString(),
            successorContent: {
                value: {
                    "@type": "PhoneNumber",
                    value: "+4915155253460"
                },
                tags: ["Bunsen", "Burner"]
            }
        };
        const result = await services1.consumption.attributes.succeedRepositoryAttribute(succeedAttributeRequest);
        expect(result).toBeAnError(/.*/, "error.consumption.attributes.successionMustNotChangeValueType");
    });
});

describe(NotifyPeerAboutRepositoryAttributeSuccessionUseCase.name, () => {
    let sSucceedIARequest1: SucceedRepositoryAttributeRequest;
    let sSucceedIARequest2: SucceedRepositoryAttributeRequest;
    let sOSIAVersion0: LocalAttributeDTO;
    let sRAVersion1: LocalAttributeDTO;
    let sRAVersion2: LocalAttributeDTO;
    beforeEach(async () => {
        sOSIAVersion0 = await executeFullCreateAndShareRepositoryAttributeFlow(services1, services2, {
            content: {
                value: {
                    "@type": "GivenName",
                    value: "Petra Pan"
                },
                tags: ["tag1", "tag2"]
            }
        });

        sSucceedIARequest1 = {
            predecessorId: sOSIAVersion0.shareInfo!.sourceAttribute!,
            successorContent: {
                value: {
                    "@type": "GivenName",
                    value: "Tina Turner"
                },
                tags: ["Bunsen", "Burner"]
            }
        };
        ({ successor: sRAVersion1 } = (await services1.consumption.attributes.succeedRepositoryAttribute(sSucceedIARequest1)).value);

        sSucceedIARequest2 = {
            predecessorId: sRAVersion1.id,
            successorContent: {
                value: {
                    "@type": "GivenName",
                    value: "Martina Mustermann"
                }
            }
        };
        ({ successor: sRAVersion2 } = (await services1.consumption.attributes.succeedRepositoryAttribute(sSucceedIARequest2)).value);
    });

    test("should successfully notify peer about attribute succession", async () => {
        const notificationResult = await services1.consumption.attributes.notifyPeerAboutRepositoryAttributeSuccession({
            attributeId: sRAVersion1.id,
            peer: services2.address
        });
        expect(notificationResult.isSuccess).toBe(true);
    });

    test("should create sender own shared identity attribute and recipient peer shared identity attribute", async () => {
        const { successor: sOSIAVersion1 } = await executeFullNotifyPeerAboutAttributeSuccessionFlow(services1, services2, sRAVersion1.id);
        expect(sOSIAVersion1.succeeds).toStrictEqual(sOSIAVersion0.id);
        expect(sOSIAVersion1.content.value).toStrictEqual(sSucceedIARequest1.successorContent.value);
        expect((sOSIAVersion1 as any).content.tags).toStrictEqual(sSucceedIARequest1.successorContent.tags);

        const rPSIAVersion1 = (await services2.consumption.attributes.getAttribute({ id: sOSIAVersion1.id })).value;
        expect(rPSIAVersion1.content).toStrictEqual(sOSIAVersion1.content);
    });

    test("should allow to notify about successor having notified about predecessor", async () => {
        let { successor: sOSIAVersion1 } = await executeFullNotifyPeerAboutAttributeSuccessionFlow(services1, services2, sRAVersion1.id);

        const successionResult = await executeFullNotifyPeerAboutAttributeSuccessionFlow(services1, services2, sRAVersion2.id);
        sOSIAVersion1 = successionResult["predecessor"];
        const sOSIAVersion2 = successionResult["successor"];

        expect(sOSIAVersion1.succeededBy).toStrictEqual(sOSIAVersion2.id);
        expect(sOSIAVersion2.succeeds).toStrictEqual(sOSIAVersion1.id);
        expect(sOSIAVersion2.succeededBy).toBeUndefined();
    });

    test("should allow to notify about successor not having notified about predecessor", async () => {
        const { successor: sOSIAVersion2 } = await executeFullNotifyPeerAboutAttributeSuccessionFlow(services1, services2, sRAVersion2.id);
        expect(sOSIAVersion2.succeeds).toStrictEqual(sOSIAVersion0.id);
    });

    test("should throw if the same version of the attribute has been notified about already", async () => {
        await executeFullNotifyPeerAboutAttributeSuccessionFlow(services1, services2, sRAVersion1.id);

        const result2 = await services1.consumption.attributes.notifyPeerAboutRepositoryAttributeSuccession({
            attributeId: sRAVersion1.id,
            peer: services2.address
        });
        expect(result2).toBeAnError(/.*/, "error.runtime.attributes.repositoryAttributeHasAlreadyBeenSharedWithPeer");
    });

    test("should throw if a later version of the attribute has been notified about already", async () => {
        await executeFullNotifyPeerAboutAttributeSuccessionFlow(services1, services2, sRAVersion2.id);

        const notificationResult = await services1.consumption.attributes.notifyPeerAboutRepositoryAttributeSuccession({
            attributeId: sRAVersion1.id,
            peer: services2.address
        });
        expect(notificationResult).toBeAnError(/.*/, "error.consumption.attributes.successorSourceDoesNotSucceedPredecessorSource");
    });

    test("should throw if no other version of the attribute has been shared before", async () => {
        const repoAttribute = (
            await services1.consumption.attributes.createRepositoryAttribute({
                content: {
                    value: {
                        "@type": "GivenName",
                        value: "Petra Pan"
                    }
                }
            })
        ).value;

        const result = await services1.consumption.attributes.notifyPeerAboutRepositoryAttributeSuccession({ attributeId: repoAttribute.id, peer: services2.address });
        expect(result).toBeAnError(/.*/, "error.runtime.attributes.noOtherVersionOfRepositoryAttributeHasBeenSharedWithPeerBefore");
    });
});

describe(CreateAndShareRelationshipAttributeUseCase.name, () => {
    test("should create and share a relationship attribute", async () => {
        const createAndShareRelationshipAttributeRequest: CreateAndShareRelationshipAttributeRequest = {
            content: {
                key: "test",
                value: {
                    "@type": "ProprietaryString",
                    value: "a String",
                    title: "a title"
                },
                confidentiality: RelationshipAttributeConfidentiality.Public
            },
            peer: services2.address
        };
        const requestResult = await services1.consumption.attributes.createAndShareRelationshipAttribute(createAndShareRelationshipAttributeRequest);
        expect(requestResult.isSuccess).toBe(true);

        const requestId = requestResult.value.id;
        const sOSRA = await acceptIncomingShareAttributeRequest(services1, services2, requestId);
        const rPSRA = (await services2.consumption.attributes.getAttribute({ id: sOSRA.id })).value;

        expect(sOSRA.content.value).toStrictEqual(createAndShareRelationshipAttributeRequest.content.value);
        expect(sOSRA.content).toStrictEqual(rPSRA.content);
    });

    test("should create and share a relationship attribute with metadata", async () => {
        const expiresAt = CoreDate.utc().add({ days: 1 }).toString();
        const createAndShareRelationshipAttributeRequest: CreateAndShareRelationshipAttributeRequest = {
            content: {
                key: "test",
                value: {
                    "@type": "ProprietaryString",
                    value: "a String",
                    title: "a title"
                },
                confidentiality: RelationshipAttributeConfidentiality.Public
            },
            peer: services2.address,
            requestMetadata: {
                title: "A request Title",
                description: "A request Description",
                metadata: { aKey: "aValue" },
                expiresAt
            },
            requestItemMetadata: {
                title: "An item Title",
                description: "An item Description",
                metadata: { aKey: "aValue" },
                requireManualDecision: true
            }
        };
        const requestResult = await services1.consumption.attributes.createAndShareRelationshipAttribute(createAndShareRelationshipAttributeRequest);
        expect(requestResult.isSuccess).toBe(true);

        const request = requestResult.value;

        expect(request.content.title).toBe("A request Title");
        expect(request.content.description).toBe("A request Description");
        expect(request.content.metadata).toStrictEqual({ aKey: "aValue" });
        expect(request.content.expiresAt).toBe(expiresAt);

        expect(request.content.items[0].title).toBe("An item Title");
        expect(request.content.items[0].description).toBe("An item Description");
        expect(request.content.items[0].metadata).toStrictEqual({ aKey: "aValue" });
        expect((request.content.items[0] as RequestItemJSONDerivations).requireManualDecision).toBe(true);
    });
});

describe(SucceedRelationshipAttributeAndNotifyPeerUseCase.name, () => {
    let sOSRA: LocalAttributeDTO;
    beforeEach(async () => {
        sOSRA = await executeFullCreateAndShareRelationshipAttributeFlow(services1, services2, {
            content: {
                key: "test",
                value: {
                    "@type": "ProprietaryString",
                    value: "a String",
                    title: "a title"
                },
                confidentiality: RelationshipAttributeConfidentiality.Public
            }
        });
    });

    test("should succeed a relationship attribute and notify peer", async () => {
        const result = await services1.consumption.attributes.succeedRelationshipAttributeAndNotifyPeer({
            predecessorId: sOSRA.id,
            successorContent: {
                value: {
                    "@type": "ProprietaryString",
                    value: "another String",
                    title: "another title"
                }
            }
        });
        expect(result.isSuccess).toBe(true);

        await waitForRecipientToReceiveNotification(services1, services2, result.value);

        const senderPredecessor = result.value.predecessor;
        const senderSuccessor = result.value.successor;
        const recipientPredecessor = (await services2.consumption.attributes.getAttribute({ id: senderPredecessor.id })).value;
        const recipientSuccessor = (await services2.consumption.attributes.getAttribute({ id: senderSuccessor.id })).value;

        expect(senderSuccessor.content).toStrictEqual(recipientSuccessor.content);
        expect(senderSuccessor.shareInfo!.notificationReference).toStrictEqual(recipientSuccessor.shareInfo!.notificationReference);
        expect(senderSuccessor.shareInfo!.requestReference).toBeUndefined();
        expect(recipientSuccessor.shareInfo!.requestReference).toBeUndefined();
        expect(senderSuccessor.shareInfo!.peer).toBe(services2.address);
        expect(recipientSuccessor.shareInfo!.peer).toBe(services1.address);
        expect(senderSuccessor.succeeds).toBe(senderPredecessor.id);
        expect(recipientSuccessor.succeeds).toBe(recipientPredecessor.id);
        expect(senderPredecessor.succeededBy).toBe(senderSuccessor.id);
        expect(recipientPredecessor.succeededBy).toBe(recipientSuccessor.id);
    });

    test("should throw changing the value type succeeding a relationship attribute", async () => {
        const result = await services1.consumption.attributes.succeedRelationshipAttributeAndNotifyPeer({
            predecessorId: sOSRA.id,
            successorContent: {
                value: {
                    "@type": "ProprietaryBoolean",
                    value: true,
                    title: "another title"
                }
            }
        });

        expect(result).toBeAnError(/.*/, "error.consumption.attributes.successionMustNotChangeValueType");
    });
});

describe("Get (shared) versions of attribute", () => {
    let sRAVersion0: LocalAttributeDTO;
    let sRAVersion1: LocalAttributeDTO;
    let sRAVersion2: LocalAttributeDTO;
    let sRAVersions: LocalAttributeDTO[];

    let sOSIAVersion0: LocalAttributeDTO;
    let sOSIAVersion2: LocalAttributeDTO;
    let sOSIAVersion2FurtherPeer: LocalAttributeDTO;

    let sOSRAVersion0: LocalAttributeDTO;
    let sOSRAVersion1: LocalAttributeDTO;
    let sOSRAVersion2: LocalAttributeDTO;
    beforeAll(async () => {
        await setUpIdentityAttributeVersions();
        await setUpRelationshipAttributeVersions();

        async function setUpIdentityAttributeVersions() {
            await createAndShareVersion0();
            await succeedVersion0();
            await succeedVersion1();
            sRAVersions = [sRAVersion2, sRAVersion1, sRAVersion0];

            await notifyPeerAboutVersion2();
            await shareVersion2WithFurtherPeer();

            async function createAndShareVersion0(): Promise<void> {
                sOSIAVersion0 = await executeFullCreateAndShareRepositoryAttributeFlow(services1, services2, {
                    content: {
                        value: {
                            "@type": "GivenName",
                            value: "First Name"
                        },
                        tags: ["tag1"]
                    }
                });

                sRAVersion0 = (await services1.consumption.attributes.getAttribute({ id: sOSIAVersion0.shareInfo!.sourceAttribute! })).value;
            }

            async function succeedVersion0(): Promise<void> {
                const succeedRARequest1: SucceedRepositoryAttributeRequest = {
                    predecessorId: sRAVersion0.id.toString(),
                    successorContent: {
                        value: {
                            "@type": "GivenName",
                            value: "Second Name"
                        },
                        tags: ["tag2"]
                    }
                };
                const sRASuccessionResult1 = await services1.consumption.attributes.succeedRepositoryAttribute(succeedRARequest1);
                ({ predecessor: sRAVersion0, successor: sRAVersion1 } = sRASuccessionResult1.value);
            }

            async function succeedVersion1(): Promise<void> {
                const succeedRARequest2: SucceedRepositoryAttributeRequest = {
                    predecessorId: sRAVersion1.id.toString(),
                    successorContent: {
                        value: {
                            "@type": "GivenName",
                            value: "Third Name"
                        },
                        tags: ["tag3"]
                    }
                };
                const sRASuccessionResult2 = await services1.consumption.attributes.succeedRepositoryAttribute(succeedRARequest2);
                ({ predecessor: sRAVersion1, successor: sRAVersion2 } = sRASuccessionResult2.value);
            }

            async function notifyPeerAboutVersion2(): Promise<void> {
                const notifyRequestResult = (
                    await services1.consumption.attributes.notifyPeerAboutRepositoryAttributeSuccession({
                        attributeId: sRAVersion2.id,
                        peer: services2.address
                    })
                ).value;
                await waitForRecipientToReceiveNotification(services1, services2, notifyRequestResult);

                ({ predecessor: sOSIAVersion0, successor: sOSIAVersion2 } = notifyRequestResult);
            }

            async function shareVersion2WithFurtherPeer(): Promise<void> {
                const shareRequestResult = await services1.consumption.attributes.shareRepositoryAttribute({
                    attributeId: sRAVersion2.id,
                    peer: services3.address
                });
                const shareRequestId = shareRequestResult.value.id;
                sOSIAVersion2FurtherPeer = await acceptIncomingShareAttributeRequest(services1, services3, shareRequestId);
            }
        }

        async function setUpRelationshipAttributeVersions() {
            await createAndShareVersion0();
            await succeedVersion0();
            await succeedVersion1();

            async function createAndShareVersion0(): Promise<void> {
                sOSRAVersion0 = await executeFullCreateAndShareRelationshipAttributeFlow(services1, services2, {
                    content: {
                        key: "Some key",
                        value: {
                            "@type": "ProprietaryInteger",
                            title: "Version",
                            value: 1
                        },
                        confidentiality: RelationshipAttributeConfidentiality.Public
                    }
                });
            }

            async function succeedVersion0(): Promise<void> {
                const sRASuccessionResult1 = await services1.consumption.attributes.succeedRelationshipAttributeAndNotifyPeer({
                    predecessorId: sOSRAVersion0.id.toString(),
                    successorContent: {
                        value: {
                            "@type": "ProprietaryInteger",
                            title: "Version",
                            value: 2
                        }
                    }
                });
                await waitForRecipientToReceiveNotification(services1, services2, sRASuccessionResult1.value);

                ({ predecessor: sOSRAVersion0, successor: sOSRAVersion1 } = sRASuccessionResult1.value);
            }

            async function succeedVersion1(): Promise<void> {
                const sRASuccessionResult2 = await services1.consumption.attributes.succeedRelationshipAttributeAndNotifyPeer({
                    predecessorId: sOSRAVersion1.id.toString(),
                    successorContent: {
                        value: {
                            "@type": "ProprietaryInteger",
                            title: "Version",
                            value: 3
                        }
                    }
                });
                await waitForRecipientToReceiveNotification(services1, services2, sRASuccessionResult2.value);

                ({ predecessor: sOSRAVersion1, successor: sOSRAVersion2 } = sRASuccessionResult2.value);
            }
        }
    });

    describe(GetVersionsOfAttributeUseCase.name, () => {
        test("should get all versions of a repository attribute", async () => {
            for (const version of sRAVersions) {
                const result = await services1.consumption.attributes.getVersionsOfAttribute({ attributeId: version.id });
                expect(result.isSuccess).toBe(true);

                const returnedVersions = result.value;
                expect(returnedVersions).toStrictEqual(sRAVersions);
            }
        });

        test("should get all versions of an own shared identity attribute shared with the same peer", async () => {
            const sOSIAVersions = [sOSIAVersion2, sOSIAVersion0];
            for (const version of sOSIAVersions) {
                const result1 = await services1.consumption.attributes.getVersionsOfAttribute({ attributeId: version.id });
                expect(result1.isSuccess).toBe(true);

                const returnedVersions1 = result1.value;
                expect(returnedVersions1).toStrictEqual(sOSIAVersions);
            }
        });

        test("should get all versions of a peer shared identity attribute", async () => {
            const rPSIAVersion2 = (await services2.consumption.attributes.getAttribute({ id: sOSIAVersion2.id })).value;
            const rPSIAVersion0 = (await services2.consumption.attributes.getAttribute({ id: sOSIAVersion0.id })).value;
            const rPSIAVersions = [rPSIAVersion2, rPSIAVersion0];

            for (const version of rPSIAVersions) {
                const result = await services2.consumption.attributes.getVersionsOfAttribute({ attributeId: version.id });
                expect(result.isSuccess).toBe(true);

                const returnedVersions = result.value;
                expect(returnedVersions).toStrictEqual(rPSIAVersions);
            }
        });

        test("should get all versions of an own shared relationship attribute", async () => {
            const sOSRAVersions = [sOSRAVersion2, sOSRAVersion1, sOSRAVersion0];
            for (const version of sOSRAVersions) {
                const result = await services1.consumption.attributes.getVersionsOfAttribute({ attributeId: version.id });
                expect(result.isSuccess).toBe(true);

                const returnedVersions = result.value;
                expect(returnedVersions).toStrictEqual(sOSRAVersions);
            }
        });

        test("should get all versions of a peer shared relationship attribute", async () => {
            const rPSRAVersion2 = (await services2.consumption.attributes.getAttribute({ id: sOSRAVersion2.id })).value;
            const rPSRAVersion1 = (await services2.consumption.attributes.getAttribute({ id: sOSRAVersion1.id })).value;
            const rPSRAVersion0 = (await services2.consumption.attributes.getAttribute({ id: sOSRAVersion0.id })).value;
            const rPSRAVersions = [rPSRAVersion2, rPSRAVersion1, rPSRAVersion0];

            for (const version of rPSRAVersions) {
                const result = await services2.consumption.attributes.getVersionsOfAttribute({ attributeId: version.id });
                expect(result.isSuccess).toBe(true);

                const returnedVersions = result.value;
                expect(returnedVersions).toStrictEqual(rPSRAVersions);
            }
        });

        test("should throw trying to call getVersionsOfAttribute with a nonexistent attributeId", async () => {
            const result = await services1.consumption.attributes.getVersionsOfAttribute({ attributeId: "ATTxxxxxxxxxxxxxxxxx" });
            expect(result).toBeAnError(/.*/, "error.runtime.recordNotFound");
        });
    });

    describe(GetSharedVersionsOfRepositoryAttributeUseCase.name, () => {
        test("should get only latest shared version per peer of a repository attribute", async () => {
            for (const version of sRAVersions) {
                const result1 = await services1.consumption.attributes.getSharedVersionsOfRepositoryAttribute({ attributeId: version.id });
                expect(result1.isSuccess).toBe(true);
                const returnedVersions1 = result1.value;
                expect(returnedVersions1).toStrictEqual([sOSIAVersion2, sOSIAVersion2FurtherPeer]);

                const result2 = await services1.consumption.attributes.getSharedVersionsOfRepositoryAttribute({ attributeId: version.id, onlyLatestVersions: true });
                expect(result2.isSuccess).toBe(true);
                const returnedVersions2 = result2.value;
                expect(returnedVersions2).toStrictEqual([sOSIAVersion2, sOSIAVersion2FurtherPeer]);
            }
        });

        test("should get all shared versions of a repository attribute", async () => {
            for (const version of sRAVersions) {
                const result = await services1.consumption.attributes.getSharedVersionsOfRepositoryAttribute({ attributeId: version.id, onlyLatestVersions: false });
                expect(result.isSuccess).toBe(true);

                const returnedVersions = result.value;
                expect(returnedVersions).toStrictEqual([sOSIAVersion2, sOSIAVersion2FurtherPeer, sOSIAVersion0]);
            }
        });

        test("should get only latest shared version of a repository attribute for a specific peer", async () => {
            for (const version of sRAVersions) {
                const result1 = await services1.consumption.attributes.getSharedVersionsOfRepositoryAttribute({ attributeId: version.id, peers: [services2.address] });
                expect(result1.isSuccess).toBe(true);
                const returnedVersions1 = result1.value;
                expect(returnedVersions1).toStrictEqual([sOSIAVersion2]);

                const result2 = await services1.consumption.attributes.getSharedVersionsOfRepositoryAttribute({ attributeId: version.id, peers: [services3.address] });
                expect(result2.isSuccess).toBe(true);
                const returnedVersions2 = result2.value;
                expect(returnedVersions2).toStrictEqual([sOSIAVersion2FurtherPeer]);
            }
        });

        test("should get all shared versions of a repository attribute for a specific peer", async () => {
            for (const version of sRAVersions) {
                const result1 = await services1.consumption.attributes.getSharedVersionsOfRepositoryAttribute({
                    attributeId: version.id,
                    peers: [services2.address],
                    onlyLatestVersions: false
                });
                expect(result1.isSuccess).toBe(true);
                const returnedVersions1 = result1.value;
                expect(returnedVersions1).toStrictEqual([sOSIAVersion2, sOSIAVersion0]);

                const result2 = await services1.consumption.attributes.getSharedVersionsOfRepositoryAttribute({
                    attributeId: version.id,
                    peers: [services3.address],
                    onlyLatestVersions: false
                });
                expect(result2.isSuccess).toBe(true);
                const returnedVersions2 = result2.value;
                expect(returnedVersions2).toStrictEqual([sOSIAVersion2FurtherPeer]);
            }
        });

        test("should return an empty list calling getSharedVersionsOfRepositoryAttribute with a nonexistent peer", async () => {
            const result = await services1.consumption.attributes.getSharedVersionsOfRepositoryAttribute({
                attributeId: sRAVersion2.id,
                peers: ["id1xxxxxxxxxxxxxxxxxxxxxxxxxxxxxxxxx"]
            });
            expect(result.isSuccess).toBe(true);
            const returnedVersions = result.value;
            expect(returnedVersions).toStrictEqual([]);
        });

        test("should throw trying to call getSharedVersionsOfRepositoryAttribute with a nonexistent attributeId", async () => {
            const result2 = await services1.consumption.attributes.getSharedVersionsOfRepositoryAttribute({ attributeId: "ATTxxxxxxxxxxxxxxxxx" });
            expect(result2).toBeAnError(/.*/, "error.runtime.recordNotFound");
        });

        test("should throw trying to call getSharedVersionsOfRepositoryAttribute with a relationship attribute", async () => {
            const result = await services1.consumption.attributes.getSharedVersionsOfRepositoryAttribute({ attributeId: sOSRAVersion2.id });
            expect(result).toBeAnError(/.*/, "error.runtime.attributes.isNotRepositoryAttribute");
        });
    });
});

<<<<<<< HEAD
describe(DeletePeerSharedAttributeAndNotifyOwnerUseCase.name, () => {
=======
describe(DeleteOwnSharedAttributeAndNotifyPeerUseCase.name, () => {
>>>>>>> 8fa37cb9
    let sOSIAVersion0: LocalAttributeDTO;
    let sOSIAVersion1: LocalAttributeDTO;
    beforeEach(async () => {
        sOSIAVersion0 = await executeFullCreateAndShareRepositoryAttributeFlow(services1, services2, {
            content: {
                value: {
                    "@type": "GivenName",
                    value: "Petra Pan"
                },
                tags: ["tag1", "tag2"]
            }
        });

        ({ predecessor: sOSIAVersion0, successor: sOSIAVersion1 } = await executeFullSucceedRepositoryAttributeAndNotifyPeerFlow(services1, services2, {
            predecessorId: sOSIAVersion0.shareInfo!.sourceAttribute!,
            successorContent: {
                value: {
                    "@type": "GivenName",
                    value: "Tina Turner"
                }
            }
        }));
    });
<<<<<<< HEAD

    test("should delete a peer shared identity attribute", async () => {
        const rPSIAVersion0 = (await services2.consumption.attributes.getAttribute({ id: sOSIAVersion0.id })).value;
        expect(rPSIAVersion0).toBeDefined();

        const deletionResult = await services2.consumption.attributes.deletePeerSharedAttributeAndNotifyOwner({ attributeId: sOSIAVersion0.id });
        expect(deletionResult.isSuccess).toBe(true);

        const getDeletedAttributeResult = await services2.consumption.attributes.getAttribute({ id: sOSIAVersion0.id });
        expect(getDeletedAttributeResult).toBeAnError(/.*/, "error.runtime.recordNotFound");
    });

    test("should delete the predecessor of a peer shared identity attribute", async () => {
        const rPSIAVersion1 = (await services2.consumption.attributes.getAttribute({ id: sOSIAVersion1.id })).value;
        expect(rPSIAVersion1).toBeDefined();

        const deletionResult = await services2.consumption.attributes.deletePeerSharedAttributeAndNotifyOwner({ attributeId: sOSIAVersion1.id });
        expect(deletionResult.isSuccess).toBe(true);

        const getDeletedPredecessorResult = await services2.consumption.attributes.getAttribute({ id: sOSIAVersion0.id });
        expect(getDeletedPredecessorResult).toBeAnError(/.*/, "error.runtime.recordNotFound");
    });

    test("should notify about identity attribute deletion by peer", async () => {
        const notification = (await services2.consumption.attributes.deletePeerSharedAttributeAndNotifyOwner({ attributeId: sOSIAVersion0.id })).value;
        const timeBeforeUpdate = CoreDate.utc();
        await syncUntilHasMessageWithNotification(services1.transport, notification.id);
        await services1.eventBus.waitForEvent(PeerSharedAttributeDeletedByPeerEvent, (e) => {
            return e.data.id.toString() === sOSIAVersion0.id;
        });

        const timeAfterUpdate = CoreDate.utc();

        const result = await services1.consumption.attributes.getAttribute({ id: sOSIAVersion0.id });
        expect(result.isSuccess).toBe(true);
        const updatedAttribute = result.value;
        expect(updatedAttribute.deletionInfo?.deletionStatus).toStrictEqual(DeletionStatus.DeletedByPeer);
        expect(CoreDate.from(updatedAttribute.deletionInfo!.deletionDate).isBetween(timeBeforeUpdate, timeAfterUpdate.add(1))).toBe(true);
    });

    test("should notify about identity attribute deletion of succeeded attribute by peer", async () => {
        const notification = (await services2.consumption.attributes.deletePeerSharedAttributeAndNotifyOwner({ attributeId: sOSIAVersion1.id })).value;
        const timeBeforeUpdate = CoreDate.utc();
        await syncUntilHasMessageWithNotification(services1.transport, notification.id);
        await services1.eventBus.waitForEvent(PeerSharedAttributeDeletedByPeerEvent, (e) => {
            return e.data.id.toString() === sOSIAVersion1.id;
        });

        const timeAfterUpdate = CoreDate.utc();

        const updatedPredecessor = (await services1.consumption.attributes.getAttribute({ id: sOSIAVersion0.id })).value;
        expect(updatedPredecessor.deletionInfo?.deletionStatus).toStrictEqual(DeletionStatus.DeletedByPeer);
=======
    test("should delete an own shared identity attribute", async () => {
        expect(sOSIAVersion0).toBeDefined();

        const deletionResult = await services1.consumption.attributes.deleteOwnSharedAttributeAndNotifyPeer({ attributeId: sOSIAVersion0.id });
        expect(deletionResult.isSuccess).toBe(true);

        const getDeletedAttributeResult = await services1.consumption.attributes.getAttribute({ id: sOSIAVersion0.id });
        expect(getDeletedAttributeResult).toBeAnError(/.*/, "error.runtime.recordNotFound");
    });

    test("should delete a succeeded own shared identity attribute and its predecessors", async () => {
        expect(sOSIAVersion1).toBeDefined();

        const deletionResult = await services1.consumption.attributes.deleteOwnSharedAttributeAndNotifyPeer({ attributeId: sOSIAVersion1.id });
        expect(deletionResult.isSuccess).toBe(true);

        const getDeletedPredecessorResult = await services1.consumption.attributes.getAttribute({ id: sOSIAVersion0.id });
        expect(getDeletedPredecessorResult).toBeAnError(/.*/, "error.runtime.recordNotFound");
    });

    test("should notify about identity attribute deletion by owner", async () => {
        const notification = (await services1.consumption.attributes.deleteOwnSharedAttributeAndNotifyPeer({ attributeId: sOSIAVersion0.id })).value;
        const timeBeforeUpdate = CoreDate.utc();
        await syncUntilHasMessageWithNotification(services2.transport, notification.id);
        await services2.eventBus.waitForEvent(OwnSharedAttributeDeletedByOwnerEvent, (e) => {
            return e.data.id.toString() === sOSIAVersion0.id;
        });
        const timeAfterUpdate = CoreDate.utc();

        const result = await services2.consumption.attributes.getAttribute({ id: sOSIAVersion0.id });
        expect(result.isSuccess).toBe(true);
        const updatedAttribute = result.value;
        expect(updatedAttribute.deletionInfo?.deletionStatus).toStrictEqual(DeletionStatus.DeletedByOwner);
        expect(CoreDate.from(updatedAttribute.deletionInfo!.deletionDate).isBetween(timeBeforeUpdate, timeAfterUpdate.add(1))).toBe(true);
    });

    test("should notify about identity attribute deletion of succeeded attribute by owner", async () => {
        const notification = (await services1.consumption.attributes.deleteOwnSharedAttributeAndNotifyPeer({ attributeId: sOSIAVersion1.id })).value;
        const timeBeforeUpdate = CoreDate.utc();
        await syncUntilHasMessageWithNotification(services2.transport, notification.id);
        await services2.eventBus.waitForEvent(OwnSharedAttributeDeletedByOwnerEvent, (e) => {
            return e.data.id.toString() === sOSIAVersion1.id;
        });
        const timeAfterUpdate = CoreDate.utc();

        const updatedPredecessor = (await services2.consumption.attributes.getAttribute({ id: sOSIAVersion0.id })).value;
        expect(updatedPredecessor.deletionInfo?.deletionStatus).toStrictEqual(DeletionStatus.DeletedByOwner);
>>>>>>> 8fa37cb9
        expect(CoreDate.from(updatedPredecessor.deletionInfo!.deletionDate).isBetween(timeBeforeUpdate, timeAfterUpdate.add(1))).toBe(true);
    });
});<|MERGE_RESOLUTION|>--- conflicted
+++ resolved
@@ -7,20 +7,14 @@
     CreateAndShareRelationshipAttributeUseCase,
     CreateRepositoryAttributeRequest,
     CreateRepositoryAttributeUseCase,
-<<<<<<< HEAD
+    DeleteOwnSharedAttributeAndNotifyPeerUseCase,
     DeletePeerSharedAttributeAndNotifyOwnerUseCase,
-=======
-    DeleteOwnSharedAttributeAndNotifyPeerUseCase,
->>>>>>> 8fa37cb9
     GetSharedVersionsOfRepositoryAttributeUseCase,
     GetVersionsOfAttributeUseCase,
     LocalAttributeDTO,
     NotifyPeerAboutRepositoryAttributeSuccessionUseCase,
-<<<<<<< HEAD
+    OwnSharedAttributeDeletedByOwnerEvent,
     PeerSharedAttributeDeletedByPeerEvent,
-=======
-    OwnSharedAttributeDeletedByOwnerEvent,
->>>>>>> 8fa37cb9
     RepositoryAttributeSucceededEvent,
     ShareRepositoryAttributeRequest,
     ShareRepositoryAttributeUseCase,
@@ -1014,11 +1008,7 @@
     });
 });
 
-<<<<<<< HEAD
-describe(DeletePeerSharedAttributeAndNotifyOwnerUseCase.name, () => {
-=======
-describe(DeleteOwnSharedAttributeAndNotifyPeerUseCase.name, () => {
->>>>>>> 8fa37cb9
+describe("DeleteSharedAttributeUseCases", () => {
     let sOSIAVersion0: LocalAttributeDTO;
     let sOSIAVersion1: LocalAttributeDTO;
     beforeEach(async () => {
@@ -1042,108 +1032,112 @@
             }
         }));
     });
-<<<<<<< HEAD
-
-    test("should delete a peer shared identity attribute", async () => {
-        const rPSIAVersion0 = (await services2.consumption.attributes.getAttribute({ id: sOSIAVersion0.id })).value;
-        expect(rPSIAVersion0).toBeDefined();
-
-        const deletionResult = await services2.consumption.attributes.deletePeerSharedAttributeAndNotifyOwner({ attributeId: sOSIAVersion0.id });
-        expect(deletionResult.isSuccess).toBe(true);
-
-        const getDeletedAttributeResult = await services2.consumption.attributes.getAttribute({ id: sOSIAVersion0.id });
-        expect(getDeletedAttributeResult).toBeAnError(/.*/, "error.runtime.recordNotFound");
-    });
-
-    test("should delete the predecessor of a peer shared identity attribute", async () => {
-        const rPSIAVersion1 = (await services2.consumption.attributes.getAttribute({ id: sOSIAVersion1.id })).value;
-        expect(rPSIAVersion1).toBeDefined();
-
-        const deletionResult = await services2.consumption.attributes.deletePeerSharedAttributeAndNotifyOwner({ attributeId: sOSIAVersion1.id });
-        expect(deletionResult.isSuccess).toBe(true);
-
-        const getDeletedPredecessorResult = await services2.consumption.attributes.getAttribute({ id: sOSIAVersion0.id });
-        expect(getDeletedPredecessorResult).toBeAnError(/.*/, "error.runtime.recordNotFound");
-    });
-
-    test("should notify about identity attribute deletion by peer", async () => {
-        const notification = (await services2.consumption.attributes.deletePeerSharedAttributeAndNotifyOwner({ attributeId: sOSIAVersion0.id })).value;
-        const timeBeforeUpdate = CoreDate.utc();
-        await syncUntilHasMessageWithNotification(services1.transport, notification.id);
-        await services1.eventBus.waitForEvent(PeerSharedAttributeDeletedByPeerEvent, (e) => {
-            return e.data.id.toString() === sOSIAVersion0.id;
-        });
-
-        const timeAfterUpdate = CoreDate.utc();
-
-        const result = await services1.consumption.attributes.getAttribute({ id: sOSIAVersion0.id });
-        expect(result.isSuccess).toBe(true);
-        const updatedAttribute = result.value;
-        expect(updatedAttribute.deletionInfo?.deletionStatus).toStrictEqual(DeletionStatus.DeletedByPeer);
-        expect(CoreDate.from(updatedAttribute.deletionInfo!.deletionDate).isBetween(timeBeforeUpdate, timeAfterUpdate.add(1))).toBe(true);
-    });
-
-    test("should notify about identity attribute deletion of succeeded attribute by peer", async () => {
-        const notification = (await services2.consumption.attributes.deletePeerSharedAttributeAndNotifyOwner({ attributeId: sOSIAVersion1.id })).value;
-        const timeBeforeUpdate = CoreDate.utc();
-        await syncUntilHasMessageWithNotification(services1.transport, notification.id);
-        await services1.eventBus.waitForEvent(PeerSharedAttributeDeletedByPeerEvent, (e) => {
-            return e.data.id.toString() === sOSIAVersion1.id;
-        });
-
-        const timeAfterUpdate = CoreDate.utc();
-
-        const updatedPredecessor = (await services1.consumption.attributes.getAttribute({ id: sOSIAVersion0.id })).value;
-        expect(updatedPredecessor.deletionInfo?.deletionStatus).toStrictEqual(DeletionStatus.DeletedByPeer);
-=======
-    test("should delete an own shared identity attribute", async () => {
-        expect(sOSIAVersion0).toBeDefined();
-
-        const deletionResult = await services1.consumption.attributes.deleteOwnSharedAttributeAndNotifyPeer({ attributeId: sOSIAVersion0.id });
-        expect(deletionResult.isSuccess).toBe(true);
-
-        const getDeletedAttributeResult = await services1.consumption.attributes.getAttribute({ id: sOSIAVersion0.id });
-        expect(getDeletedAttributeResult).toBeAnError(/.*/, "error.runtime.recordNotFound");
-    });
-
-    test("should delete a succeeded own shared identity attribute and its predecessors", async () => {
-        expect(sOSIAVersion1).toBeDefined();
-
-        const deletionResult = await services1.consumption.attributes.deleteOwnSharedAttributeAndNotifyPeer({ attributeId: sOSIAVersion1.id });
-        expect(deletionResult.isSuccess).toBe(true);
-
-        const getDeletedPredecessorResult = await services1.consumption.attributes.getAttribute({ id: sOSIAVersion0.id });
-        expect(getDeletedPredecessorResult).toBeAnError(/.*/, "error.runtime.recordNotFound");
-    });
-
-    test("should notify about identity attribute deletion by owner", async () => {
-        const notification = (await services1.consumption.attributes.deleteOwnSharedAttributeAndNotifyPeer({ attributeId: sOSIAVersion0.id })).value;
-        const timeBeforeUpdate = CoreDate.utc();
-        await syncUntilHasMessageWithNotification(services2.transport, notification.id);
-        await services2.eventBus.waitForEvent(OwnSharedAttributeDeletedByOwnerEvent, (e) => {
-            return e.data.id.toString() === sOSIAVersion0.id;
-        });
-        const timeAfterUpdate = CoreDate.utc();
-
-        const result = await services2.consumption.attributes.getAttribute({ id: sOSIAVersion0.id });
-        expect(result.isSuccess).toBe(true);
-        const updatedAttribute = result.value;
-        expect(updatedAttribute.deletionInfo?.deletionStatus).toStrictEqual(DeletionStatus.DeletedByOwner);
-        expect(CoreDate.from(updatedAttribute.deletionInfo!.deletionDate).isBetween(timeBeforeUpdate, timeAfterUpdate.add(1))).toBe(true);
-    });
-
-    test("should notify about identity attribute deletion of succeeded attribute by owner", async () => {
-        const notification = (await services1.consumption.attributes.deleteOwnSharedAttributeAndNotifyPeer({ attributeId: sOSIAVersion1.id })).value;
-        const timeBeforeUpdate = CoreDate.utc();
-        await syncUntilHasMessageWithNotification(services2.transport, notification.id);
-        await services2.eventBus.waitForEvent(OwnSharedAttributeDeletedByOwnerEvent, (e) => {
-            return e.data.id.toString() === sOSIAVersion1.id;
-        });
-        const timeAfterUpdate = CoreDate.utc();
-
-        const updatedPredecessor = (await services2.consumption.attributes.getAttribute({ id: sOSIAVersion0.id })).value;
-        expect(updatedPredecessor.deletionInfo?.deletionStatus).toStrictEqual(DeletionStatus.DeletedByOwner);
->>>>>>> 8fa37cb9
-        expect(CoreDate.from(updatedPredecessor.deletionInfo!.deletionDate).isBetween(timeBeforeUpdate, timeAfterUpdate.add(1))).toBe(true);
+
+    describe(DeleteOwnSharedAttributeAndNotifyPeerUseCase.name, () => {
+        test("should delete an own shared identity attribute", async () => {
+            expect(sOSIAVersion0).toBeDefined();
+
+            const deletionResult = await services1.consumption.attributes.deleteOwnSharedAttributeAndNotifyPeer({ attributeId: sOSIAVersion0.id });
+            expect(deletionResult.isSuccess).toBe(true);
+
+            const getDeletedAttributeResult = await services1.consumption.attributes.getAttribute({ id: sOSIAVersion0.id });
+            expect(getDeletedAttributeResult).toBeAnError(/.*/, "error.runtime.recordNotFound");
+        });
+
+        test("should delete a succeeded own shared identity attribute and its predecessors", async () => {
+            expect(sOSIAVersion1).toBeDefined();
+
+            const deletionResult = await services1.consumption.attributes.deleteOwnSharedAttributeAndNotifyPeer({ attributeId: sOSIAVersion1.id });
+            expect(deletionResult.isSuccess).toBe(true);
+
+            const getDeletedPredecessorResult = await services1.consumption.attributes.getAttribute({ id: sOSIAVersion0.id });
+            expect(getDeletedPredecessorResult).toBeAnError(/.*/, "error.runtime.recordNotFound");
+        });
+
+        test("should notify about identity attribute deletion by owner", async () => {
+            const notification = (await services1.consumption.attributes.deleteOwnSharedAttributeAndNotifyPeer({ attributeId: sOSIAVersion0.id })).value;
+            const timeBeforeUpdate = CoreDate.utc();
+            await syncUntilHasMessageWithNotification(services2.transport, notification.id);
+            await services2.eventBus.waitForEvent(OwnSharedAttributeDeletedByOwnerEvent, (e) => {
+                return e.data.id.toString() === sOSIAVersion0.id;
+            });
+            const timeAfterUpdate = CoreDate.utc();
+
+            const result = await services2.consumption.attributes.getAttribute({ id: sOSIAVersion0.id });
+            expect(result.isSuccess).toBe(true);
+            const updatedAttribute = result.value;
+            expect(updatedAttribute.deletionInfo?.deletionStatus).toStrictEqual(DeletionStatus.DeletedByOwner);
+            expect(CoreDate.from(updatedAttribute.deletionInfo!.deletionDate).isBetween(timeBeforeUpdate, timeAfterUpdate.add(1))).toBe(true);
+        });
+
+        test("should notify about identity attribute deletion of succeeded attribute by owner", async () => {
+            const notification = (await services1.consumption.attributes.deleteOwnSharedAttributeAndNotifyPeer({ attributeId: sOSIAVersion1.id })).value;
+            const timeBeforeUpdate = CoreDate.utc();
+            await syncUntilHasMessageWithNotification(services2.transport, notification.id);
+            await services2.eventBus.waitForEvent(OwnSharedAttributeDeletedByOwnerEvent, (e) => {
+                return e.data.id.toString() === sOSIAVersion1.id;
+            });
+            const timeAfterUpdate = CoreDate.utc();
+
+            const updatedPredecessor = (await services2.consumption.attributes.getAttribute({ id: sOSIAVersion0.id })).value;
+            expect(updatedPredecessor.deletionInfo?.deletionStatus).toStrictEqual(DeletionStatus.DeletedByOwner);
+            expect(CoreDate.from(updatedPredecessor.deletionInfo!.deletionDate).isBetween(timeBeforeUpdate, timeAfterUpdate.add(1))).toBe(true);
+        });
+    });
+
+    describe(DeletePeerSharedAttributeAndNotifyOwnerUseCase.name, () => {
+        test("should delete a peer shared identity attribute", async () => {
+            const rPSIAVersion0 = (await services2.consumption.attributes.getAttribute({ id: sOSIAVersion0.id })).value;
+            expect(rPSIAVersion0).toBeDefined();
+
+            const deletionResult = await services2.consumption.attributes.deletePeerSharedAttributeAndNotifyOwner({ attributeId: sOSIAVersion0.id });
+            expect(deletionResult.isSuccess).toBe(true);
+
+            const getDeletedAttributeResult = await services2.consumption.attributes.getAttribute({ id: sOSIAVersion0.id });
+            expect(getDeletedAttributeResult).toBeAnError(/.*/, "error.runtime.recordNotFound");
+        });
+
+        test("should delete the predecessor of a peer shared identity attribute", async () => {
+            const rPSIAVersion1 = (await services2.consumption.attributes.getAttribute({ id: sOSIAVersion1.id })).value;
+            expect(rPSIAVersion1).toBeDefined();
+
+            const deletionResult = await services2.consumption.attributes.deletePeerSharedAttributeAndNotifyOwner({ attributeId: sOSIAVersion1.id });
+            expect(deletionResult.isSuccess).toBe(true);
+
+            const getDeletedPredecessorResult = await services2.consumption.attributes.getAttribute({ id: sOSIAVersion0.id });
+            expect(getDeletedPredecessorResult).toBeAnError(/.*/, "error.runtime.recordNotFound");
+        });
+
+        test("should notify about identity attribute deletion by peer", async () => {
+            const notification = (await services2.consumption.attributes.deletePeerSharedAttributeAndNotifyOwner({ attributeId: sOSIAVersion0.id })).value;
+            const timeBeforeUpdate = CoreDate.utc();
+            await syncUntilHasMessageWithNotification(services1.transport, notification.id);
+            await services1.eventBus.waitForEvent(PeerSharedAttributeDeletedByPeerEvent, (e) => {
+                return e.data.id.toString() === sOSIAVersion0.id;
+            });
+
+            const timeAfterUpdate = CoreDate.utc();
+
+            const result = await services1.consumption.attributes.getAttribute({ id: sOSIAVersion0.id });
+            expect(result.isSuccess).toBe(true);
+            const updatedAttribute = result.value;
+            expect(updatedAttribute.deletionInfo?.deletionStatus).toStrictEqual(DeletionStatus.DeletedByPeer);
+            expect(CoreDate.from(updatedAttribute.deletionInfo!.deletionDate).isBetween(timeBeforeUpdate, timeAfterUpdate.add(1))).toBe(true);
+        });
+
+        test("should notify about identity attribute deletion of succeeded attribute by peer", async () => {
+            const notification = (await services2.consumption.attributes.deletePeerSharedAttributeAndNotifyOwner({ attributeId: sOSIAVersion1.id })).value;
+            const timeBeforeUpdate = CoreDate.utc();
+            await syncUntilHasMessageWithNotification(services1.transport, notification.id);
+            await services1.eventBus.waitForEvent(PeerSharedAttributeDeletedByPeerEvent, (e) => {
+                return e.data.id.toString() === sOSIAVersion1.id;
+            });
+
+            const timeAfterUpdate = CoreDate.utc();
+
+            const updatedPredecessor = (await services1.consumption.attributes.getAttribute({ id: sOSIAVersion0.id })).value;
+            expect(updatedPredecessor.deletionInfo?.deletionStatus).toStrictEqual(DeletionStatus.DeletedByPeer);
+            expect(CoreDate.from(updatedPredecessor.deletionInfo!.deletionDate).isBetween(timeBeforeUpdate, timeAfterUpdate.add(1))).toBe(true);
+        });
     });
 });