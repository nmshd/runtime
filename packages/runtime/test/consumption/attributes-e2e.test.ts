--- conflicted
+++ resolved
@@ -5,15 +5,10 @@
     AttributeCreatedEvent,
     CreateAndShareRelationshipAttributeRequest,
     CreateAndShareRelationshipAttributeUseCase,
-<<<<<<< HEAD
     CreateRepositoryAttributeRequest,
     CreateRepositoryAttributeUseCase,
-=======
-    CreateIdentityAttributeRequest,
-    CreateIdentityAttributeUseCase,
-    GetSharedVersionsOfIdentityAttributeUseCase,
+    GetSharedVersionsOfRepositoryAttributeUseCase,
     GetVersionsOfAttributeUseCase,
->>>>>>> c3fcf5e3
     IncomingRequestStatusChangedEvent,
     LocalAttributeDTO,
     NotifyPeerAboutRepositoryAttributeSuccessionUseCase,
@@ -30,10 +25,7 @@
 import {
     ensureActiveRelationship,
     executeFullCreateAndShareRelationshipAttributeFlow,
-<<<<<<< HEAD
     executeFullCreateAndShareRepositoryAttributeFlow,
-=======
->>>>>>> c3fcf5e3
     RuntimeServiceProvider,
     syncUntilHasMessageWithNotification,
     syncUntilHasMessageWithRequest,
@@ -380,15 +372,9 @@
     });
 });
 
-<<<<<<< HEAD
 describe(ShareRepositoryAttributeUseCase.name, () => {
     test("should initialize the sharing of a identity attribute", async () => {
         const createAttributeRequest: CreateRepositoryAttributeRequest = {
-=======
-describe(ShareIdentityAttributeUseCase.name, () => {
-    test("should initialize the sharing of an identity attribute", async () => {
-        const createAttributeRequest: CreateIdentityAttributeRequest = {
->>>>>>> c3fcf5e3
             content: {
                 value: {
                     "@type": "GivenName",
@@ -957,7 +943,7 @@
 
     test("should prevent notifying a peer about identity attribute succession if no other version has been shared before", async () => {
         const repoAttribute = (
-            await services1.consumption.attributes.createIdentityAttribute({
+            await services1.consumption.attributes.createRepositoryAttribute({
                 content: {
                     value: {
                         "@type": "GivenName",
@@ -967,7 +953,7 @@
             })
         ).value;
 
-        const result = await services1.consumption.attributes.notifyPeerAboutIdentityAttributeSuccession({ attributeId: repoAttribute.id, peer: services2.address });
+        const result = await services1.consumption.attributes.notifyPeerAboutRepositoryAttributeSuccession({ attributeId: repoAttribute.id, peer: services2.address });
         expect(result).toBeAnError(/.*/, "error.runtime.attributes.noOtherVersionOfIdentityAttributeHasBeenSharedWithPeerBefore");
     });
 });
@@ -1159,7 +1145,7 @@
             return e.data.predecessor.id === ownSharedIdentityAttributeVersion1.id && e.data.successor.id === ownSharedIdentityAttributeVersion3.id;
         });
 
-        const shareRequestResultPeer2 = await services1.consumption.attributes.shareIdentityAttribute({
+        const shareRequestResultPeer2 = await services1.consumption.attributes.shareRepositoryAttribute({
             attributeId: repositoryAttributeVersion3.id,
             peer: services3.address
         });
@@ -1238,22 +1224,6 @@
             }
         });
 
-<<<<<<< HEAD
-    test("should get all versions of an own shared identity attribute shared with the same peer", async () => {
-        const ownSharedIdentityAttributeVersions = [ownSharedIdentityAttributeVersion3, ownSharedIdentityAttributeVersion1];
-        for (const version of ownSharedIdentityAttributeVersions) {
-            const result1 = await services1.consumption.attributes.getVersionsOfAttribute({ attributeId: version.id });
-            expect(result1.isSuccess).toBe(true);
-            const returnedVersions1 = result1.value;
-            expect(returnedVersions1).toStrictEqual(ownSharedIdentityAttributeVersions);
-
-            const result2 = await services1.consumption.attributes.getSharedVersionsOfRepositoryAttribute({ attributeId: version.id });
-            expect(result2.isSuccess).toBe(true);
-            const returnedVersions2 = result2.value;
-            expect(returnedVersions2).toStrictEqual(ownSharedIdentityAttributeVersions);
-        }
-    });
-=======
         test("should get all versions of an own shared identity attribute shared with the same peer", async () => {
             const ownSharedIdentityAttributeVersions = [ownSharedIdentityAttributeVersion3, ownSharedIdentityAttributeVersion1];
             for (const version of ownSharedIdentityAttributeVersions) {
@@ -1263,7 +1233,6 @@
                 expect(returnedVersions1).toStrictEqual(ownSharedIdentityAttributeVersions);
             }
         });
->>>>>>> c3fcf5e3
 
         test("should get all versions of a peer shared identity attribute", async () => {
             const peerSharedIdentityAttributeVersion3 = (await services2.consumption.attributes.getAttribute({ id: ownSharedIdentityAttributeVersion3.id })).value;
@@ -1283,19 +1252,11 @@
             }
         });
 
-<<<<<<< HEAD
-    test("should get all shared versions of a repository attribute", async () => {
-        const repositoryAttributeVersions = [repositoryAttributeVersion3, repositoryAttributeVersion2, repositoryAttributeVersion1];
-        for (const version of repositoryAttributeVersions) {
-            const result = await services1.consumption.attributes.getSharedVersionsOfRepositoryAttribute({ attributeId: version.id });
-            expect(result.isSuccess).toBe(true);
-=======
         test("should get all versions of an own shared relationship attribute", async () => {
             const ownSharedRelationshipAttributeVersions = [ownSharedRelationshipAttributeVersion3, ownSharedRelationshipAttributeVersion2, ownSharedRelationshipAttributeVersion1];
             for (const version of ownSharedRelationshipAttributeVersions) {
                 const result = await services1.consumption.attributes.getVersionsOfAttribute({ attributeId: version.id });
                 expect(result.isSuccess).toBe(true);
->>>>>>> c3fcf5e3
 
                 const returnedVersions = result.value;
                 expect(returnedVersions).toStrictEqual(ownSharedRelationshipAttributeVersions);
@@ -1321,29 +1282,18 @@
             }
         });
 
-<<<<<<< HEAD
-        const result2 = await services1.consumption.attributes.getSharedVersionsOfRepositoryAttribute({ attributeId: "ATTxxxxxxxxxxxxxxxxx" });
-        expect(result2).toBeAnError(/.*/, "error.runtime.recordNotFound");
-    });
-
-    test("should throw if getSharedVersionsOfRepositoryAttribute is called with a RelationshipAttribute", async () => {
-        const result = await services1.consumption.attributes.getSharedVersionsOfRepositoryAttribute({ attributeId: ownSharedRelationshipAttributeVersion1.id });
-        expect(result).toBeAnError(/.*/, "error.runtime.validation.invalidPropertyValue");
-    });
-=======
         test("should throw trying to call getVersionsOfAttribute with a nonexistent attributeId", async () => {
             const result1 = await services1.consumption.attributes.getVersionsOfAttribute({ attributeId: "ATTxxxxxxxxxxxxxxxxx" });
             expect(result1).toBeAnError(/.*/, "error.runtime.recordNotFound");
         });
     });
 
-    describe(GetSharedVersionsOfIdentityAttributeUseCase.name, () => {
+    describe(GetSharedVersionsOfRepositoryAttributeUseCase.name, () => {
         test("should get only latest shared version per peer of a repository attribute", async () => {
             const repositoryAttributeVersions = [repositoryAttributeVersion3, repositoryAttributeVersion2, repositoryAttributeVersion1];
             for (const version of repositoryAttributeVersions) {
-                const result = await services1.consumption.attributes.getSharedVersionsOfIdentityAttribute({ attributeId: version.id });
+                const result = await services1.consumption.attributes.getSharedVersionsOfRepositoryAttribute({ attributeId: version.id });
                 expect(result.isSuccess).toBe(true);
->>>>>>> c3fcf5e3
 
                 const returnedVersions = result.value;
                 expect(returnedVersions).toStrictEqual([ownSharedIdentityAttributeVersion3, ownSharedIdentityAttributeVersion3Peer2]);
@@ -1353,7 +1303,7 @@
         test("should get all shared versions of a repository attribute", async () => {
             const repositoryAttributeVersions = [repositoryAttributeVersion3, repositoryAttributeVersion2, repositoryAttributeVersion1];
             for (const version of repositoryAttributeVersions) {
-                const result = await services1.consumption.attributes.getSharedVersionsOfIdentityAttribute({ attributeId: version.id, onlyLatestVersions: false });
+                const result = await services1.consumption.attributes.getSharedVersionsOfRepositoryAttribute({ attributeId: version.id, onlyLatestVersions: false });
                 expect(result.isSuccess).toBe(true);
 
                 const returnedVersions = result.value;
@@ -1364,12 +1314,12 @@
         test("should get only latest shared version of a repository attribute for a specific peer", async () => {
             const repositoryAttributeVersions = [repositoryAttributeVersion3, repositoryAttributeVersion2, repositoryAttributeVersion1];
             for (const version of repositoryAttributeVersions) {
-                const result1 = await services1.consumption.attributes.getSharedVersionsOfIdentityAttribute({ attributeId: version.id, peers: [services2.address] });
+                const result1 = await services1.consumption.attributes.getSharedVersionsOfRepositoryAttribute({ attributeId: version.id, peers: [services2.address] });
                 expect(result1.isSuccess).toBe(true);
                 const returnedVersions1 = result1.value;
                 expect(returnedVersions1).toStrictEqual([ownSharedIdentityAttributeVersion3]);
 
-                const result2 = await services1.consumption.attributes.getSharedVersionsOfIdentityAttribute({ attributeId: version.id, peers: [services3.address] });
+                const result2 = await services1.consumption.attributes.getSharedVersionsOfRepositoryAttribute({ attributeId: version.id, peers: [services3.address] });
                 expect(result2.isSuccess).toBe(true);
                 const returnedVersions2 = result2.value;
                 expect(returnedVersions2).toStrictEqual([ownSharedIdentityAttributeVersion3Peer2]);
@@ -1379,7 +1329,7 @@
         test("should get all shared versions of a repository attribute for a specific peer", async () => {
             const repositoryAttributeVersions = [repositoryAttributeVersion3, repositoryAttributeVersion2, repositoryAttributeVersion1];
             for (const version of repositoryAttributeVersions) {
-                const result1 = await services1.consumption.attributes.getSharedVersionsOfIdentityAttribute({
+                const result1 = await services1.consumption.attributes.getSharedVersionsOfRepositoryAttribute({
                     attributeId: version.id,
                     peers: [services2.address],
                     onlyLatestVersions: false
@@ -1388,7 +1338,7 @@
                 const returnedVersions1 = result1.value;
                 expect(returnedVersions1).toStrictEqual([ownSharedIdentityAttributeVersion3, ownSharedIdentityAttributeVersion1]);
 
-                const result2 = await services1.consumption.attributes.getSharedVersionsOfIdentityAttribute({
+                const result2 = await services1.consumption.attributes.getSharedVersionsOfRepositoryAttribute({
                     attributeId: version.id,
                     peers: [services3.address],
                     onlyLatestVersions: false
@@ -1400,7 +1350,7 @@
         });
 
         test("should return an empty list calling getSharedVersionsOfIdentityAttribute with a nonexistent peer", async () => {
-            const result = await services1.consumption.attributes.getSharedVersionsOfIdentityAttribute({
+            const result = await services1.consumption.attributes.getSharedVersionsOfRepositoryAttribute({
                 attributeId: repositoryAttributeVersion3.id,
                 peers: ["id1xxxxxxxxxxxxxxxxxxxxxxxxxxxxxxxxx"]
             });
@@ -1410,19 +1360,8 @@
         });
 
         test("should throw trying to call getSharedVersionsOfIdentityAttribute with a nonexistent attributeId", async () => {
-            const result2 = await services1.consumption.attributes.getSharedVersionsOfIdentityAttribute({ attributeId: "ATTxxxxxxxxxxxxxxxxx" });
+            const result2 = await services1.consumption.attributes.getSharedVersionsOfRepositoryAttribute({ attributeId: "ATTxxxxxxxxxxxxxxxxx" });
             expect(result2).toBeAnError(/.*/, "error.runtime.recordNotFound");
         });
-
-<<<<<<< HEAD
-    test("should throw trying to call getSharedVersionsOfRepositoryAttribute with a relationship attribute", async () => {
-        const result = await services1.consumption.attributes.getSharedVersionsOfRepositoryAttribute({ attributeId: ownSharedRelationshipAttributeVersion3.id });
-        expect(result).toBeAnError(/.*/, "error.runtime.validation.invalidPropertyValue");
-=======
-        test("should throw trying to call getSharedVersionsOfIdentityAttribute with a relationship attribute", async () => {
-            const result = await services1.consumption.attributes.getSharedVersionsOfIdentityAttribute({ attributeId: ownSharedRelationshipAttributeVersion3.id });
-            expect(result).toBeAnError(/.*/, "error.runtime.attributes.isNoIdentityAttribute");
-        });
->>>>>>> c3fcf5e3
     });
 });