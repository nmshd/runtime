--- conflicted
+++ resolved
@@ -26,13 +26,10 @@
     acceptIncomingShareAttributeRequest,
     ensureActiveRelationship,
     executeFullCreateAndShareRelationshipAttributeFlow,
-<<<<<<< HEAD
+    executeFullCreateAndShareRepositoryAttributeFlow,
     executeFullNotifyPeerAboutAttributeSuccessionFlow,
-    executeFullShareIdentityAttributeFlow,
-    executeFullSucceedIdentityAttributeAndNotifyPeerFlow,
-=======
-    executeFullCreateAndShareRepositoryAttributeFlow,
->>>>>>> 422e358b
+    executeFullShareRepositoryAttributeFlow,
+    executeFullSucceedRepositoryAttributeAndNotifyPeerFlow,
     RuntimeServiceProvider,
     syncUntilHasMessageWithNotification,
     syncUntilHasMessageWithRequest,
@@ -64,15 +61,14 @@
     await ensureActiveRelationship(services1.transport, services3.transport);
     await ensureActiveRelationship(services2.transport, services3.transport);
 
-<<<<<<< HEAD
-    await createAndShareIdentityAttributesBetweenAllServices();
-    await createAndShareAndSucceedIdentityAttributesBetweenSomeServices();
+    await createAndShareRepositoryAttributesBetweenAllServices();
+    await createAndShareAndSucceedRepositoryAttributesBetweenSomeServices();
     await createAndShareRelationshipAttributesBetweenAllServicesAndSucceedSome();
 
-    async function createAndShareIdentityAttributesBetweenAllServices() {
+    async function createAndShareRepositoryAttributesBetweenAllServices() {
         for (let i = 0; i < numberOfServices; i++) {
             const repositoryAttributeId = (
-                await executeFullCreateAndShareIdentityAttributeFlow(runtimeServices[i], runtimeServices[(i + 1) % numberOfServices], {
+                await executeFullCreateAndShareRepositoryAttributeFlow(runtimeServices[i], runtimeServices[(i + 1) % numberOfServices], {
                     content: {
                         value: {
                             "@type": "DisplayName",
@@ -82,116 +78,14 @@
                 })
             ).shareInfo!.sourceAttribute!;
 
-            await executeFullShareIdentityAttributeFlow(runtimeServices[i], runtimeServices[(i + 2) % numberOfServices], repositoryAttributeId);
-=======
-    // exchange IdentityAttibutes between all clients
-    await executeFullCreateAndShareRepositoryAttributeFlow(services1, services2, {
-        content: {
-            value: {
-                "@type": "DisplayName",
-                value: "Client 1"
-            }
-        }
-    });
-    await executeFullCreateAndShareRepositoryAttributeFlow(services1, services3, {
-        content: {
-            value: {
-                "@type": "DisplayName",
-                value: "Client 1"
-            }
-        }
-    });
-    await executeFullCreateAndShareRepositoryAttributeFlow(services2, services1, {
-        content: {
-            value: {
-                "@type": "DisplayName",
-                value: "Client 2"
-            }
-        }
-    });
-    await executeFullCreateAndShareRepositoryAttributeFlow(services2, services3, {
-        content: {
-            value: {
-                "@type": "DisplayName",
-                value: "Client 2"
-            }
-        }
-    });
-    await executeFullCreateAndShareRepositoryAttributeFlow(services3, services1, {
-        content: {
-            value: {
-                "@type": "DisplayName",
-                value: "Client 3"
-            }
-        }
-    });
-    await executeFullCreateAndShareRepositoryAttributeFlow(services3, services2, {
-        content: {
-            value: {
-                "@type": "DisplayName",
-                value: "Client 3"
-            }
-        }
-    });
-
-    // exchange IdentityAttribute between some clients
-    const mailClient1 = await executeFullCreateAndShareRepositoryAttributeFlow(services1, services2, {
-        content: {
-            value: {
-                "@type": "EMailAddress",
-                value: "Client1@mail.com"
-            }
-        }
-    });
-    const mailClient2 = await executeFullCreateAndShareRepositoryAttributeFlow(services2, services3, {
-        content: {
-            value: {
-                "@type": "EMailAddress",
-                value: "Client2@mail.com"
-            }
-        }
-    });
-    const mailClient3 = await executeFullCreateAndShareRepositoryAttributeFlow(services3, services1, {
-        content: {
-            value: {
-                "@type": "EMailAddress",
-                value: "Client3@mail.com"
-            }
-        }
-    });
-
-    // succeed some IdentityAttributes
-    const { successor: succeededMailClient1 } = (
-        await services1.consumption.attributes.succeedRepositoryAttribute({
-            predecessorId: mailClient1.shareInfo!.sourceAttribute!,
-            successorContent: {
-                value: {
-                    "@type": "EMailAddress",
-                    value: "Client1New@mail.com"
-                }
-            }
-        })
-    ).value;
-    await services1.consumption.attributes.notifyPeerAboutRepositoryAttributeSuccession({
-        peer: services2.address,
-        attributeId: succeededMailClient1.id
-    });
-
-    await services2.consumption.attributes.succeedRepositoryAttribute({
-        predecessorId: mailClient2.shareInfo!.sourceAttribute!,
-        successorContent: {
-            value: {
-                "@type": "EMailAddress",
-                value: "Client2New@mail.com"
-            }
->>>>>>> 422e358b
+            await executeFullShareRepositoryAttributeFlow(runtimeServices[i], runtimeServices[(i + 2) % numberOfServices], repositoryAttributeId);
         }
     }
 
-    async function createAndShareAndSucceedIdentityAttributesBetweenSomeServices() {
+    async function createAndShareAndSucceedRepositoryAttributesBetweenSomeServices() {
         for (let i = 0; i < numberOfServices; i++) {
             const repositoryPredecessor = (
-                await executeFullCreateAndShareIdentityAttributeFlow(runtimeServices[i], runtimeServices[(i + 1) % numberOfServices], {
+                await executeFullCreateAndShareRepositoryAttributeFlow(runtimeServices[i], runtimeServices[(i + 1) % numberOfServices], {
                     content: {
                         value: {
                             "@type": "EMailAddress",
@@ -201,8 +95,7 @@
                 })
             ).shareInfo!.sourceAttribute!;
 
-<<<<<<< HEAD
-            await executeFullSucceedIdentityAttributeAndNotifyPeerFlow(runtimeServices[i], runtimeServices[(i + 1) % numberOfServices], {
+            await executeFullSucceedRepositoryAttributeAndNotifyPeerFlow(runtimeServices[i], runtimeServices[(i + 1) % numberOfServices], {
                 predecessorId: repositoryPredecessor,
                 successorContent: {
                     value: {
@@ -211,123 +104,6 @@
                     }
                 }
             });
-=======
-    const { successor: succeededMailClient3 } = (
-        await services3.consumption.attributes.succeedRepositoryAttribute({
-            predecessorId: mailClient3.shareInfo!.sourceAttribute!,
-            successorContent: {
-                value: {
-                    "@type": "EMailAddress",
-                    value: "Client3New@mail.com"
-                }
-            }
-        })
-    ).value;
-    const { successor: twiceSucceededMailClient3 } = (
-        await services3.consumption.attributes.succeedRepositoryAttribute({
-            predecessorId: succeededMailClient3.id,
-            successorContent: {
-                value: {
-                    "@type": "EMailAddress",
-                    value: "Client3NewNew@mail.com"
-                }
-            }
-        })
-    ).value;
-    await services3.consumption.attributes.notifyPeerAboutRepositoryAttributeSuccession({
-        peer: services1.address,
-        attributeId: twiceSucceededMailClient3.id
-    });
-
-    // create RelationshipAttributes for all client pairs
-    const relationshipAttributeClient12 = await executeFullCreateAndShareRelationshipAttributeFlow(services1, services2, {
-        content: {
-            key: "work phone",
-            value: {
-                "@type": "ProprietaryPhoneNumber",
-                title: "Work phone",
-                value: "012302"
-            },
-            confidentiality: RelationshipAttributeConfidentiality.Public
-        }
-    });
-    await executeFullCreateAndShareRelationshipAttributeFlow(services1, services3, {
-        content: {
-            key: "work phone",
-            value: {
-                "@type": "ProprietaryPhoneNumber",
-                title: "Work phone",
-                value: "012303"
-            },
-            confidentiality: RelationshipAttributeConfidentiality.Public
-        }
-    });
-
-    await executeFullCreateAndShareRelationshipAttributeFlow(services2, services1, {
-        content: {
-            key: "emergency phone",
-            value: {
-                "@type": "ProprietaryPhoneNumber",
-                title: "Emergency phone",
-                value: "011102"
-            },
-            confidentiality: RelationshipAttributeConfidentiality.Private
-        }
-    });
-    const relationshipAttributeClient23 = await executeFullCreateAndShareRelationshipAttributeFlow(services2, services3, {
-        content: {
-            key: "emergency phone",
-            value: {
-                "@type": "ProprietaryPhoneNumber",
-                title: "Emergency phone",
-                value: "011103"
-            },
-            confidentiality: RelationshipAttributeConfidentiality.Private
-        }
-    });
-    const relationshipAttributeClient31 = await executeFullCreateAndShareRelationshipAttributeFlow(services3, services1, {
-        content: {
-            key: "client number",
-            value: {
-                "@type": "ProprietaryInteger",
-                title: "Client Number",
-                value: 31
-            },
-            confidentiality: RelationshipAttributeConfidentiality.Private
-        }
-    });
-    await executeFullCreateAndShareRelationshipAttributeFlow(services3, services2, {
-        content: {
-            key: "client number",
-            value: {
-                "@type": "ProprietaryInteger",
-                title: "Client Number",
-                value: 32
-            },
-            confidentiality: RelationshipAttributeConfidentiality.Private
-        }
-    });
-
-    // succeed some RelationshipAttributes
-    await services1.consumption.attributes.succeedRelationshipAttributeAndNotifyPeer({
-        predecessorId: relationshipAttributeClient12.id,
-        successorContent: {
-            value: {
-                "@type": "ProprietaryPhoneNumber",
-                title: "Work phone",
-                value: "0123020"
-            }
-        }
-    });
-    await services2.consumption.attributes.succeedRelationshipAttributeAndNotifyPeer({
-        predecessorId: relationshipAttributeClient23.id,
-        successorContent: {
-            value: {
-                "@type": "ProprietaryPhoneNumber",
-                title: "Emergency phone new",
-                value: "0111010"
-            }
->>>>>>> 422e358b
         }
     }
 
@@ -438,14 +214,13 @@
     });
 });
 
-<<<<<<< HEAD
-describe(ShareIdentityAttributeUseCase.name, () => {
+describe(ShareRepositoryAttributeUseCase.name, () => {
     let senderRepositoryAttribute: LocalAttributeDTO;
     let senderOwnSharedIdentityAttribute: LocalAttributeDTO;
     let recipientPeerSharedIdentityAttribute: LocalAttributeDTO;
     beforeAll(async () => {
         senderRepositoryAttribute = (
-            await services1.consumption.attributes.createIdentityAttribute({
+            await services1.consumption.attributes.createRepositoryAttribute({
                 content: {
                     value: {
                         "@type": "GivenName",
@@ -458,26 +233,8 @@
     });
 
     test("should initialize the sharing of an identity attribute", async () => {
-        const shareRequest: ShareIdentityAttributeRequest = {
+        const shareRequest: ShareRepositoryAttributeRequest = {
             attributeId: senderRepositoryAttribute.id,
-=======
-describe(ShareRepositoryAttributeUseCase.name, () => {
-    test("should initialize the sharing of a repository attribute", async () => {
-        const createAttributeRequest: CreateRepositoryAttributeRequest = {
-            content: {
-                value: {
-                    "@type": "GivenName",
-                    value: "Petra Pan"
-                },
-                tags: ["tag1", "tag2"]
-            }
-        };
-        const createAttributeRequestResult = await services1.consumption.attributes.createRepositoryAttribute(createAttributeRequest);
-        const attribute = createAttributeRequestResult.value;
-
-        const shareRequest: ShareRepositoryAttributeRequest = {
-            attributeId: attribute.id,
->>>>>>> 422e358b
             peer: services2.address
         };
         const shareRequestResult = await services1.consumption.attributes.shareRepositoryAttribute(shareRequest);
@@ -495,67 +252,18 @@
     });
 
     test("should reject attempts to share the same attribute more than once", async () => {
-        await executeFullShareIdentityAttributeFlow(services1, services3, senderRepositoryAttribute.id);
-
-        const repeatedShareRequestResult = await services1.consumption.attributes.shareIdentityAttribute({
+        await executeFullShareRepositoryAttributeFlow(services1, services3, senderRepositoryAttribute.id);
+
+        const repeatedShareRequestResult = await services1.consumption.attributes.shareRepositoryAttribute({
             attributeId: senderRepositoryAttribute.id,
             peer: services3.address
         });
 
-        expect(repeatedShareRequestResult).toBeAnError(/.*/, "error.runtime.attributes.identityAttributeHasAlreadyBeenSharedWithPeer");
-    });
-
-    test("should initialize the sharing of an identity attribute with metadata", async () => {
-        const createAttributeRequest: CreateRepositoryAttributeRequest = {
-            content: {
-                value: {
-                    "@type": "GivenName",
-                    value: "Petra Pan"
-                },
-                tags: ["tag1", "tag2"]
-            }
-        };
-        const createAttributeRequestResult = await services1.consumption.attributes.createRepositoryAttribute(createAttributeRequest);
-        const attribute = createAttributeRequestResult.value;
-
-        const expiresAt = CoreDate.utc().add({ days: 1 }).toString();
-        const shareRequest: ShareRepositoryAttributeRequest = {
-            attributeId: attribute.id,
-            peer: services2.address,
-            requestMetadata: {
-                title: "A request title",
-                description: "A request description",
-                metadata: { aKey: "aValue" },
-                expiresAt
-            },
-            requestItemMetadata: {
-                title: "An item title",
-                description: "An item description",
-                metadata: { aKey: "aValue" },
-                requireManualDecision: true
-            }
-        };
-        const shareRequestResult = await services1.consumption.attributes.shareRepositoryAttribute(shareRequest);
-        expect(shareRequestResult.isSuccess).toBe(true);
-        const request = shareRequestResult.value;
-
-        expect(request.content.title).toBe("A request title");
-        expect(request.content.description).toBe("A request description");
-        expect(request.content.metadata).toStrictEqual({ aKey: "aValue" });
-        expect(request.content.expiresAt).toBe(expiresAt);
-
-        expect(request.content.items[0].title).toBe("An item title");
-        expect(request.content.items[0].description).toBe("An item description");
-        expect(request.content.items[0].metadata).toStrictEqual({ aKey: "aValue" });
-        expect((request.content.items[0] as RequestItemJSONDerivations).requireManualDecision).toBe(true);
+        expect(repeatedShareRequestResult).toBeAnError(/.*/, "error.runtime.attributes.repositoryAttributeHasAlreadyBeenSharedWithPeer");
     });
 
     test("should reject sharing an attribute, of which a previous version has been shared", async () => {
-<<<<<<< HEAD
-        const predecesssorOwnSharedIdentityAttribute = await executeFullCreateAndShareIdentityAttributeFlow(services1, services2, {
-=======
-        const ownSharedIdentityAttribute = await executeFullCreateAndShareRepositoryAttributeFlow(services1, services2, {
->>>>>>> 422e358b
+        const predecesssorOwnSharedIdentityAttribute = await executeFullCreateAndShareRepositoryAttributeFlow(services1, services2, {
             content: {
                 value: {
                     "@type": "Surname",
@@ -564,15 +272,9 @@
             }
         });
 
-<<<<<<< HEAD
         const { successor: successorRepositoryAttribute } = (
-            await services1.consumption.attributes.succeedIdentityAttribute({
+            await services1.consumption.attributes.succeedRepositoryAttribute({
                 predecessorId: predecesssorOwnSharedIdentityAttribute.shareInfo!.sourceAttribute!,
-=======
-        const { successor: successorRepoAttribute } = (
-            await services1.consumption.attributes.succeedRepositoryAttribute({
-                predecessorId: ownSharedIdentityAttribute.shareInfo!.sourceAttribute!,
->>>>>>> 422e358b
                 successorContent: {
                     value: {
                         "@type": "Surname",
@@ -582,70 +284,29 @@
             })
         ).value;
 
-<<<<<<< HEAD
-        const response = await services1.consumption.attributes.shareIdentityAttribute({
+        const response = await services1.consumption.attributes.shareRepositoryAttribute({
             attributeId: successorRepositoryAttribute.id,
-=======
-        const response = await services1.consumption.attributes.shareRepositoryAttribute({
-            attributeId: successorRepoAttribute.id,
->>>>>>> 422e358b
             peer: services2.address
         });
         expect(response).toBeAnError(/.*/, "error.runtime.attributes.anotherVersionOfRepositoryAttributeHasAlreadyBeenSharedWithPeer");
     });
 
-<<<<<<< HEAD
     test("should reject sharing an own shared attribute", async () => {
-        const shareRequest: ShareIdentityAttributeRequest = {
+        const shareRequest: ShareRepositoryAttributeRequest = {
             attributeId: senderOwnSharedIdentityAttribute.id,
             peer: services2.address
         };
-        const shareRequestResult = await services1.consumption.attributes.shareIdentityAttribute(shareRequest);
-        expect(shareRequestResult).toBeAnError(/.*/, "error.runtime.attributes.isNoIdentityAttribute");
+        const shareRequestResult = await services1.consumption.attributes.shareRepositoryAttribute(shareRequest);
+        expect(shareRequestResult).toBeAnError(/.*/, "error.runtime.attributes.isNotRepositoryAttribute");
     });
 
     test("should reject sharing peer shared attribute", async () => {
-        const shareRequest: ShareIdentityAttributeRequest = {
+        const shareRequest: ShareRepositoryAttributeRequest = {
             attributeId: recipientPeerSharedIdentityAttribute.id,
             peer: services1.address
         };
-        const shareRequestResult = await services2.consumption.attributes.shareIdentityAttribute(shareRequest);
-        expect(shareRequestResult).toBeAnError(/.*/, "error.runtime.attributes.isNoIdentityAttribute");
-=======
-    test("should reject attempts to share the same repository attribute more than once with the same peer", async () => {
-        const createRepositoryAttributeRequest: CreateRepositoryAttributeRequest = {
-            content: {
-                value: {
-                    "@type": "GivenName",
-                    value: "Petra Pan"
-                },
-                tags: ["tag1", "tag2"]
-            }
-        };
-        const createAttributeRequestResult = await services1.consumption.attributes.createRepositoryAttribute(createRepositoryAttributeRequest);
-        const repositoryAttribute = createAttributeRequestResult.value;
-
-        const shareRequest: ShareRepositoryAttributeRequest = {
-            attributeId: repositoryAttribute.id,
-            peer: services2.address
-        };
-        const shareRequestResult = await services1.consumption.attributes.shareRepositoryAttribute(shareRequest);
-        const shareRequestId = shareRequestResult.value.id;
-
-        await syncUntilHasMessageWithRequest(services2.transport, shareRequestId);
-        await services2.eventBus.waitForEvent(IncomingRequestStatusChangedEvent, (e) => {
-            return e.data.request.id === shareRequestId && e.data.newStatus === LocalRequestStatus.ManualDecisionRequired;
-        });
-        await services2.consumption.incomingRequests.accept({ requestId: shareRequestId, items: [{ accept: true }] });
-
-        await syncUntilHasMessageWithResponse(services1.transport, shareRequestId);
-        await services1.eventBus.waitForEvent(OutgoingRequestStatusChangedEvent, (e) => {
-            return e.data.request.id === shareRequestId && e.data.newStatus === LocalRequestStatus.Completed;
-        });
-
-        const shareRequestResult2 = await services1.consumption.attributes.shareRepositoryAttribute(shareRequest);
-        expect(shareRequestResult2).toBeAnError(/.*/, "error.runtime.attributes.repositoryAttributeHasAlreadyBeenSharedWithPeer");
->>>>>>> 422e358b
+        const shareRequestResult = await services2.consumption.attributes.shareRepositoryAttribute(shareRequest);
+        expect(shareRequestResult).toBeAnError(/.*/, "error.runtime.attributes.isNotRepositoryAttribute");
     });
 
     test("should reject sharing a relationship attribute", async () => {
@@ -663,108 +324,16 @@
         };
         const senderOwnSharedRelationshipAttribute = await executeFullCreateAndShareRelationshipAttributeFlow(services1, services2, createAndShareRelationshipAttributeRequest);
 
-<<<<<<< HEAD
-        const shareRequest: ShareIdentityAttributeRequest = {
+        const shareRequest: ShareRepositoryAttributeRequest = {
             attributeId: senderOwnSharedRelationshipAttribute.id,
-=======
-        const shareRequest: ShareRepositoryAttributeRequest = {
-            attributeId: sharedAttributeId,
->>>>>>> 422e358b
             peer: services2.address
         };
         const shareRequestResult = await services1.consumption.attributes.shareRepositoryAttribute(shareRequest);
         expect(shareRequestResult).toBeAnError(/.*/, "error.runtime.attributes.isNotRepositoryAttribute");
     });
 
-<<<<<<< HEAD
     test("should throw if source attribute doesn't exist", async () => {
-        const shareRequest: ShareIdentityAttributeRequest = {
-=======
-    test("should reject sharing a peer shared identity attribute", async () => {
-        const createAttributeRequest: CreateRepositoryAttributeRequest = {
-            content: {
-                value: {
-                    "@type": "GivenName",
-                    value: "Petra Pan"
-                },
-                tags: ["tag1", "tag2"]
-            }
-        };
-        const createAttributeRequestResult = await services2.consumption.attributes.createRepositoryAttribute(createAttributeRequest);
-        const attribute = createAttributeRequestResult.value;
-
         const shareRequest: ShareRepositoryAttributeRequest = {
-            attributeId: attribute.id,
-            peer: services1.address
-        };
-        const shareRequestResult = await services2.consumption.attributes.shareRepositoryAttribute(shareRequest);
-        expect(shareRequestResult.isSuccess).toBe(true);
-        const shareRequestId = shareRequestResult.value.id;
-
-        await syncUntilHasMessageWithRequest(services1.transport, shareRequestId);
-        await services1.eventBus.waitForEvent(IncomingRequestStatusChangedEvent, (e) => {
-            return e.data.request.id === shareRequestId && e.data.newStatus === LocalRequestStatus.ManualDecisionRequired;
-        });
-        await services1.consumption.incomingRequests.accept({ requestId: shareRequestId, items: [{ accept: true }] });
-
-        const responseMessage = await syncUntilHasMessageWithResponse(services2.transport, shareRequestId);
-        const sharedAttributeId = responseMessage.content.response.items[0].attributeId;
-        await services2.eventBus.waitForEvent(OutgoingRequestStatusChangedEvent, (e) => {
-            return e.data.request.id === shareRequestId && e.data.newStatus === LocalRequestStatus.Completed;
-        });
-
-        const shareRequest2: ShareRepositoryAttributeRequest = {
-            attributeId: sharedAttributeId,
-            peer: services2.address
-        };
-        const shareRequestResult2 = await services2.consumption.attributes.shareRepositoryAttribute(shareRequest2);
-        expect(shareRequestResult2).toBeAnError(/.*/, "error.runtime.attributes.isNotRepositoryAttribute");
-    });
-
-    test("should reject sharing an own shared identity attribute", async () => {
-        const createAttributeRequest: CreateRepositoryAttributeRequest = {
-            content: {
-                value: {
-                    "@type": "GivenName",
-                    value: "Petra Pan"
-                },
-                tags: ["tag1", "tag2"]
-            }
-        };
-        const createAttributeRequestResult = await services1.consumption.attributes.createRepositoryAttribute(createAttributeRequest);
-        const attribute = createAttributeRequestResult.value;
-
-        const shareRequest: ShareRepositoryAttributeRequest = {
-            attributeId: attribute.id,
-            peer: services2.address
-        };
-        const shareRequestResult = await services1.consumption.attributes.shareRepositoryAttribute(shareRequest);
-        expect(shareRequestResult.isSuccess).toBe(true);
-        const shareRequestId = shareRequestResult.value.id;
-
-        await syncUntilHasMessageWithRequest(services2.transport, shareRequestId);
-        await services2.eventBus.waitForEvent(IncomingRequestStatusChangedEvent, (e) => {
-            return e.data.request.id === shareRequestId && e.data.newStatus === LocalRequestStatus.ManualDecisionRequired;
-        });
-        await services2.consumption.incomingRequests.accept({ requestId: shareRequestId, items: [{ accept: true }] });
-
-        const responseMessage = await syncUntilHasMessageWithResponse(services1.transport, shareRequestId);
-        const sharedAttributeId = responseMessage.content.response.items[0].attributeId;
-        await services1.eventBus.waitForEvent(OutgoingRequestStatusChangedEvent, (e) => {
-            return e.data.request.id === shareRequestId && e.data.newStatus === LocalRequestStatus.Completed;
-        });
-
-        const shareRequest2: ShareRepositoryAttributeRequest = {
-            attributeId: sharedAttributeId,
-            peer: services2.address
-        };
-        const shareRequestResult2 = await services1.consumption.attributes.shareRepositoryAttribute(shareRequest2);
-        expect(shareRequestResult2).toBeAnError(/.*/, "error.runtime.attributes.isNotRepositoryAttribute");
-    });
-
-    test("should throw when repository attribute doesn't exist", async () => {
-        const shareRequest: ShareRepositoryAttributeRequest = {
->>>>>>> 422e358b
             attributeId: (await CoreId.generate("ATT")).toString(),
             peer: services1.address
         };
@@ -772,13 +341,8 @@
         expect(shareRequestResult).toBeAnError(/.*/, "error.runtime.recordNotFound");
     });
 
-<<<<<<< HEAD
     test("should throw if source attribute id is invalid ", async () => {
-        const shareRequest: ShareIdentityAttributeRequest = {
-=======
-    test("should throw when repository attribute id is invalid ", async () => {
         const shareRequest: ShareRepositoryAttributeRequest = {
->>>>>>> 422e358b
             attributeId: CoreId.from("faulty").toString(),
             peer: services1.address
         };
@@ -877,20 +441,14 @@
     });
 });
 
-<<<<<<< HEAD
-describe(NotifyPeerAboutIdentityAttributeSuccessionUseCase.name, () => {
-    let sSucceedIARequest1: SucceedIdentityAttributeRequest;
-    let sSucceedIARequest2: SucceedIdentityAttributeRequest;
+describe(NotifyPeerAboutRepositoryAttributeSuccessionUseCase.name, () => {
+    let sSucceedIARequest1: SucceedRepositoryAttributeRequest;
+    let sSucceedIARequest2: SucceedRepositoryAttributeRequest;
     let sOSIAVersion0: LocalAttributeDTO;
     let sRAVersion1: LocalAttributeDTO;
     let sRAVersion2: LocalAttributeDTO;
     beforeEach(async () => {
-        sOSIAVersion0 = await executeFullCreateAndShareIdentityAttributeFlow(services1, services2, {
-=======
-describe(NotifyPeerAboutRepositoryAttributeSuccessionUseCase.name, () => {
-    test("should succeed shared identity attributes", async () => {
-        const sOSIAPredecessor = await executeFullCreateAndShareRepositoryAttributeFlow(services1, services2, {
->>>>>>> 422e358b
+        sOSIAVersion0 = await executeFullCreateAndShareRepositoryAttributeFlow(services1, services2, {
             content: {
                 value: {
                     "@type": "GivenName",
@@ -899,13 +457,9 @@
                 tags: ["tag1", "tag2"]
             }
         });
-<<<<<<< HEAD
 
         sSucceedIARequest1 = {
             predecessorId: sOSIAVersion0.shareInfo!.sourceAttribute!,
-=======
-        const succeedRepositoryAttributeRequest: SucceedRepositoryAttributeRequest = {
-            predecessorId: sOSIAPredecessor.shareInfo!.sourceAttribute!,
             successorContent: {
                 value: {
                     "@type": "GivenName",
@@ -914,80 +468,10 @@
                 tags: ["Bunsen", "Burner"]
             }
         };
-        const { successor: sRASuccessor1 } = (await services1.consumption.attributes.succeedRepositoryAttribute(succeedRepositoryAttributeRequest)).value;
-
-        const result = await services1.consumption.attributes.notifyPeerAboutRepositoryAttributeSuccession({
-            attributeId: sRASuccessor1.id,
-            peer: services2.address
-        });
-        expect(result.isSuccess).toBe(true);
-        const { predecessor: sUpdatedOSIAPredecessor, successor: sOSIASuccessor } = result.value;
-
-        await services1.eventBus.waitForEvent(OwnSharedAttributeSucceededEvent, (e) => {
-            return e.data.predecessor.id === sUpdatedOSIAPredecessor.id && e.data.successor.id === sOSIASuccessor.id;
-        });
-        const notificationId = sOSIASuccessor.shareInfo?.notificationReference;
-        expect(notificationId).toBeDefined();
-        await syncUntilHasMessageWithNotification(services2.transport, notificationId!);
-        await services2.eventBus.waitForEvent(PeerSharedAttributeSucceededEvent, (e) => {
-            return e.data.predecessor.id === sUpdatedOSIAPredecessor.id && e.data.successor.id === sOSIASuccessor.id;
-        });
-
-        const sOwnSharedAttributes = (await services1.consumption.attributes.getOwnSharedAttributes({ peer: services2.address })).value;
-        const sOSASuccessors = sOwnSharedAttributes.filter((x) => x.succeeds === sUpdatedOSIAPredecessor.id);
-        expect(sOSASuccessors).toStrictEqual([sOSIASuccessor]);
-        expect(sOSIASuccessor.content.value).toStrictEqual(succeedRepositoryAttributeRequest.successorContent.value);
-        expect((sOSIASuccessor as any).content.tags).toStrictEqual(succeedRepositoryAttributeRequest.successorContent.tags);
-
-        const succeedRepositoryAttributeRequest2: SucceedRepositoryAttributeRequest = {
-            predecessorId: sRASuccessor1.id,
-            successorContent: {
-                value: {
-                    "@type": "GivenName",
-                    value: "Freddy Mercury"
-                },
-                tags: ["Champions"]
-            }
-        };
-        const { successor: sRASuccessor2 } = (await services1.consumption.attributes.succeedRepositoryAttribute(succeedRepositoryAttributeRequest2)).value;
-        const result2 = await services1.consumption.attributes.notifyPeerAboutRepositoryAttributeSuccession({
-            attributeId: sRASuccessor2.id,
-            peer: services2.address
-        });
-        expect(result2.isSuccess).toBe(true);
-    });
-
-    test("should succeed a shared identity attribute skipping one version", async () => {
-        const sOSIAPredecessor = await executeFullCreateAndShareRepositoryAttributeFlow(services1, services2, {
-            content: {
-                value: {
-                    "@type": "GivenName",
-                    value: "Petra Pan"
-                },
-                tags: ["tag1", "tag2"]
-            }
-        });
-        const sSucceedIARequest1: SucceedRepositoryAttributeRequest = {
-            predecessorId: sOSIAPredecessor.shareInfo!.sourceAttribute!,
->>>>>>> 422e358b
-            successorContent: {
-                value: {
-                    "@type": "GivenName",
-                    value: "Tina Turner"
-                },
-                tags: ["Bunsen", "Burner"]
-            }
-        };
-<<<<<<< HEAD
-        ({ successor: sRAVersion1 } = (await services1.consumption.attributes.succeedIdentityAttribute(sSucceedIARequest1)).value);
+        ({ successor: sRAVersion1 } = (await services1.consumption.attributes.succeedRepositoryAttribute(sSucceedIARequest1)).value);
 
         sSucceedIARequest2 = {
             predecessorId: sRAVersion1.id,
-=======
-        const { successor: sRASuccessor1 } = (await services1.consumption.attributes.succeedRepositoryAttribute(sSucceedIARequest1)).value;
-        const sSucceedIARequest2: SucceedRepositoryAttributeRequest = {
-            predecessorId: sRASuccessor1.id,
->>>>>>> 422e358b
             successorContent: {
                 value: {
                     "@type": "GivenName",
@@ -995,19 +479,12 @@
                 }
             }
         };
-<<<<<<< HEAD
-        ({ successor: sRAVersion2 } = (await services1.consumption.attributes.succeedIdentityAttribute(sSucceedIARequest2)).value);
+        ({ successor: sRAVersion2 } = (await services1.consumption.attributes.succeedRepositoryAttribute(sSucceedIARequest2)).value);
     });
 
     test("should successfully notify peer about attribute succession", async () => {
-        const notificationResult = await services1.consumption.attributes.notifyPeerAboutIdentityAttributeSuccession({
+        const notificationResult = await services1.consumption.attributes.notifyPeerAboutRepositoryAttributeSuccession({
             attributeId: sRAVersion1.id,
-=======
-        const { successor: sRASuccessor2 } = (await services1.consumption.attributes.succeedRepositoryAttribute(sSucceedIARequest2)).value;
-
-        const result = await services1.consumption.attributes.notifyPeerAboutRepositoryAttributeSuccession({
-            attributeId: sRASuccessor2.id,
->>>>>>> 422e358b
             peer: services2.address
         });
         expect(notificationResult.isSuccess).toBe(true);
@@ -1023,60 +500,18 @@
         expect(rPSIAVersion1.content).toStrictEqual(sOSIAVersion1.content);
     });
 
-<<<<<<< HEAD
     test("should allow to notify about successor having notified about predecessor", async () => {
         let { successor: sOSIAVersion1 } = await executeFullNotifyPeerAboutAttributeSuccessionFlow(services1, services2, sRAVersion1.id);
 
         const successionResult = await executeFullNotifyPeerAboutAttributeSuccessionFlow(services1, services2, sRAVersion2.id);
         sOSIAVersion1 = successionResult["predecessor"];
         const sOSIAVersion2 = successionResult["successor"];
-=======
-    test("should throw an error if a later version of the attribute has been notified about already", async () => {
-        const sOSIAPredecessor = await executeFullCreateAndShareRepositoryAttributeFlow(services1, services2, {
-            content: {
-                value: {
-                    "@type": "GivenName",
-                    value: "Petra Pan"
-                },
-                tags: ["tag1", "tag2"]
-            }
-        });
-        const sSucceedIARequest1: SucceedRepositoryAttributeRequest = {
-            predecessorId: sOSIAPredecessor.shareInfo!.sourceAttribute!,
-            successorContent: {
-                value: {
-                    "@type": "GivenName",
-                    value: "Tina Turner"
-                },
-                tags: ["Bunsen", "Burner"]
-            }
-        };
-        const { successor: sRASuccessor1 } = (await services1.consumption.attributes.succeedRepositoryAttribute(sSucceedIARequest1)).value;
-        const sSucceedIARequest2: SucceedRepositoryAttributeRequest = {
-            predecessorId: sRASuccessor1.id,
-            successorContent: {
-                value: {
-                    "@type": "GivenName",
-                    value: "Martina Mustermann"
-                }
-            }
-        };
-        const { successor: sRASuccessor2 } = (await services1.consumption.attributes.succeedRepositoryAttribute(sSucceedIARequest2)).value;
-
-        const result = await services1.consumption.attributes.notifyPeerAboutRepositoryAttributeSuccession({
-            attributeId: sRASuccessor2.id,
-            peer: services2.address
-        });
-        expect(result.isSuccess).toBe(true);
-        const { predecessor: sUpdatedOSIAPredecessor, successor: sOSIASuccessor2Skipped1 } = result.value;
->>>>>>> 422e358b
 
         expect(sOSIAVersion1.succeededBy).toStrictEqual(sOSIAVersion2.id);
         expect(sOSIAVersion2.succeeds).toStrictEqual(sOSIAVersion1.id);
         expect(sOSIAVersion2.succeededBy).toBeUndefined();
     });
 
-<<<<<<< HEAD
     test("should allow to notify about successor not having notified about predecessor", async () => {
         const { successor: sOSIAVersion2 } = await executeFullNotifyPeerAboutAttributeSuccessionFlow(services1, services2, sRAVersion2.id);
         expect(sOSIAVersion2.succeeds).toStrictEqual(sOSIAVersion0.id);
@@ -1085,72 +520,21 @@
     test("should throw if the same version of the attribute has been notified about already", async () => {
         await executeFullNotifyPeerAboutAttributeSuccessionFlow(services1, services2, sRAVersion1.id);
 
-        const result2 = await services1.consumption.attributes.notifyPeerAboutIdentityAttributeSuccession({
+        const result2 = await services1.consumption.attributes.notifyPeerAboutRepositoryAttributeSuccession({
             attributeId: sRAVersion1.id,
-=======
-        const result2 = await services1.consumption.attributes.notifyPeerAboutRepositoryAttributeSuccession({
-            attributeId: sRASuccessor1.id,
             peer: services2.address
         });
-        expect(result2).toBeAnError(/.*/, "error.consumption.attributes.invalidSuccessionOfOwnSharedIdentityAttribute");
-    });
-
-    test("should prevent attempts of notifying the same peer about the same attribute succession more than once", async () => {
-        const sOSIAPredecessor = await executeFullCreateAndShareRepositoryAttributeFlow(services1, services2, {
-            content: {
-                value: {
-                    "@type": "GivenName",
-                    value: "Petra Pan"
-                },
-                tags: ["tag1", "tag2"]
-            }
-        });
-        const sSucceedIARequest1: SucceedRepositoryAttributeRequest = {
-            predecessorId: sOSIAPredecessor.shareInfo!.sourceAttribute!,
-            successorContent: {
-                value: {
-                    "@type": "GivenName",
-                    value: "Tina Turner"
-                },
-                tags: ["Bunsen", "Burner"]
-            }
-        };
-        const { successor: sRASuccessor1 } = (await services1.consumption.attributes.succeedRepositoryAttribute(sSucceedIARequest1)).value;
-        const sSucceedIARequest2: SucceedRepositoryAttributeRequest = {
-            predecessorId: sRASuccessor1.id,
-            successorContent: {
-                value: {
-                    "@type": "GivenName",
-                    value: "Martina Mustermann"
-                }
-            }
-        };
-        const { successor: sRASuccessor2 } = (await services1.consumption.attributes.succeedRepositoryAttribute(sSucceedIARequest2)).value;
-
-        const result = await services1.consumption.attributes.notifyPeerAboutRepositoryAttributeSuccession({
-            attributeId: sRASuccessor2.id,
->>>>>>> 422e358b
-            peer: services2.address
-        });
-        expect(result2).toBeAnError(/.*/, "error.runtime.attributes.identityAttributeHasAlreadyBeenSharedWithPeer");
+        expect(result2).toBeAnError(/.*/, "error.runtime.attributes.repositoryAttributeHasAlreadyBeenSharedWithPeer");
     });
 
     test("should throw if a later version of the attribute has been notified about already", async () => {
         await executeFullNotifyPeerAboutAttributeSuccessionFlow(services1, services2, sRAVersion2.id);
 
-<<<<<<< HEAD
-        const notificationResult = await services1.consumption.attributes.notifyPeerAboutIdentityAttributeSuccession({
+        const notificationResult = await services1.consumption.attributes.notifyPeerAboutRepositoryAttributeSuccession({
             attributeId: sRAVersion1.id,
             peer: services2.address
         });
         expect(notificationResult).toBeAnError(/.*/, "error.consumption.attributes.invalidSuccessionOfOwnSharedIdentityAttribute");
-=======
-        const result2 = await services1.consumption.attributes.notifyPeerAboutRepositoryAttributeSuccession({
-            attributeId: sRASuccessor2.id,
-            peer: services2.address
-        });
-        expect(result2).toBeAnError(/.*/, "error.runtime.attributes.repositoryAttributeHasAlreadyBeenSharedWithPeer");
->>>>>>> 422e358b
     });
 
     test("should throw if no other version of the attribute has been shared before", async () => {
