import { EventBus } from "@js-soft/ts-utils";
import { TestRequestItemJSON } from "@nmshd/consumption/test/modules/requests/testHelpers/TestRequestItem";
import { RelationshipCreationContentJSON, RelationshipTemplateContentJSON } from "@nmshd/content";
<<<<<<< HEAD
import { CoreDate } from "@nmshd/transport";
import { DateTime } from "luxon";
import { ConsumptionServices, CreateOutgoingRequestRequest, OutgoingRequestCreatedEvent, OutgoingRequestStatusChangedEvent, TransportServices } from "../../src";
=======
import { CoreDate } from "@nmshd/core-types";
import {
    ConsumptionServices,
    CreateOutgoingRequestRequest,
    LocalRequestStatus,
    OutgoingRequestCreatedEvent,
    OutgoingRequestStatusChangedEvent,
    TransportServices
} from "../../src";
>>>>>>> f56fb8fa
import { IncomingRequestReceivedEvent, IncomingRequestStatusChangedEvent } from "../../src/events";
import {
    establishRelationship,
    exchangeMessageWithRequest,
    exchangeTemplate,
    RuntimeServiceProvider,
    sendMessageWithRequest,
    syncUntilHasRelationships,
    TestRuntimeServices
} from "../lib";
import {
    exchangeMessageWithRequestAndRequireManualDecision,
    exchangeMessageWithRequestAndSendResponse,
    exchangeTemplateAndReceiverRequiresManualDecision,
    exchangeTemplateAndReceiverSendsResponse
} from "../lib/testUtilsWithInactiveModules";

describe("Requests", () => {
    describe.each([
        {
            action: "Accept"
        },
        {
            action: "Reject"
        }
    ] as TestCase[])("Complete flow with Messages: $action Request", ({ action }) => {
        const actionLowerCase = action.toLowerCase() as "accept" | "reject";

        const runtimeServiceProvider = new RuntimeServiceProvider();
        let sRuntimeServices: TestRuntimeServices;
        let rRuntimeServices: TestRuntimeServices;
        let sConsumptionServices: ConsumptionServices;
        let rConsumptionServices: ConsumptionServices;
        let sTransportServices: TransportServices;
        let rTransportServices: TransportServices;
        let sEventBus: EventBus;
        let rEventBus: EventBus;

        let requestContent: CreateOutgoingRequestRequest;

        beforeAll(async () => {
            const runtimeServices = await runtimeServiceProvider.launch(2);
            sRuntimeServices = runtimeServices[0];
            rRuntimeServices = runtimeServices[1];
            sTransportServices = sRuntimeServices.transport;
            rTransportServices = rRuntimeServices.transport;
            sConsumptionServices = sRuntimeServices.consumption;
            rConsumptionServices = rRuntimeServices.consumption;
            sEventBus = sRuntimeServices.eventBus;
            rEventBus = rRuntimeServices.eventBus;

            await establishRelationship(sTransportServices, rTransportServices);

            requestContent = {
                content: {
                    items: [
                        {
                            "@type": "TestRequestItem",
                            mustBeAccepted: false
                        }
                    ],
                    expiresAt: CoreDate.utc().add({ hour: 1 }).toISOString()
                },
                peer: (await rTransportServices.account.getIdentityInfo()).value.address
            };
        }, 30000);
        afterAll(async () => await runtimeServiceProvider.stop());

        test("sender: create an outgoing Request in status Draft", async () => {
            let triggeredEvent: OutgoingRequestCreatedEvent | undefined;
            sEventBus.subscribeOnce(OutgoingRequestCreatedEvent, (event) => {
                triggeredEvent = event;
            });

            const result = await sConsumptionServices.outgoingRequests.create(requestContent);

            expect(result).toBeSuccessful();

            const sLocalRequest = (await sConsumptionServices.outgoingRequests.getRequest({ id: result.value.id })).value;

            expect(triggeredEvent).toBeDefined();
            expect(triggeredEvent!.data).toBeDefined();
            expect(triggeredEvent!.data.id).toBe(sLocalRequest.id);

            expect(sLocalRequest.status).toBe(LocalRequestStatus.Draft);
            expect(sLocalRequest.content.items).toHaveLength(1);
            expect(sLocalRequest.content.items[0]["@type"]).toBe("TestRequestItem");
            expect((sLocalRequest.content.items[0] as TestRequestItemJSON).mustBeAccepted).toBe(false);
        });

        // eslint-disable-next-line jest/expect-expect
        test("sender: send the outgoing Request via Message", async () => {
            await sendMessageWithRequest(sRuntimeServices, rRuntimeServices, requestContent);
        });

        test("sender: mark the outgoing Request as sent", async () => {
            let triggeredEvent: OutgoingRequestStatusChangedEvent | undefined;
            sEventBus.subscribeOnce(OutgoingRequestStatusChangedEvent, (event) => {
                triggeredEvent = event;
            });
            const sRequestMessage = await sendMessageWithRequest(sRuntimeServices, rRuntimeServices, requestContent);
            const result = await sConsumptionServices.outgoingRequests.sent({ requestId: sRequestMessage.content.id!, messageId: sRequestMessage.id });

            expect(result).toBeSuccessful();
            expect(result.value.status).toBe(LocalRequestStatus.Open);
            expect(triggeredEvent).toBeDefined();
            expect(triggeredEvent!.data).toBeDefined();
            expect(triggeredEvent!.data.request.id).toBe(result.value.id);
        });

        test("recipient: sync the Message with the Request and create an incoming Request from the Message content", async () => {
            let triggeredEvent: IncomingRequestReceivedEvent | undefined;
            rEventBus.subscribeOnce(IncomingRequestReceivedEvent, (event) => {
                triggeredEvent = event;
            });

            const rRequestMessage = await exchangeMessageWithRequest(sRuntimeServices, rRuntimeServices, requestContent);
            const result = await rConsumptionServices.incomingRequests.received({
                receivedRequest: rRequestMessage.content,
                requestSourceId: rRequestMessage.id
            });

            expect(result).toBeSuccessful();

            const rLocalRequest = (await rConsumptionServices.incomingRequests.getRequest({ id: result.value.id })).value;

            expect(rLocalRequest).toBeDefined();
            expect(rLocalRequest.status).toBe(LocalRequestStatus.Open);
            expect(rLocalRequest.id).toBe(rRequestMessage.content.id!);

            expect(triggeredEvent).toBeDefined();
            expect(triggeredEvent!.data).toBeDefined();
            expect(triggeredEvent!.data.id).toBe(result.value.id);
        });

        test("recipient: check prerequisites of incoming Request", async () => {
            const message = await exchangeMessageWithRequest(sRuntimeServices, rRuntimeServices, requestContent);
            await rConsumptionServices.incomingRequests.received({
                receivedRequest: message.content,
                requestSourceId: message.id
            });
            let triggeredEvent: IncomingRequestStatusChangedEvent | undefined;
            rEventBus.subscribeOnce(IncomingRequestStatusChangedEvent, (event) => {
                triggeredEvent = event;
            });

            const result = await rConsumptionServices.incomingRequests.checkPrerequisites({
                requestId: message.content.id!
            });

            expect(result).toBeSuccessful();

            const rLocalRequest = result.value;

            expect(rLocalRequest).toBeDefined();
            expect(rLocalRequest.status).toBe(LocalRequestStatus.DecisionRequired);

            expect(triggeredEvent).toBeDefined();
            expect(triggeredEvent!.data).toBeDefined();
            expect(triggeredEvent!.data.oldStatus).toBe(LocalRequestStatus.Open);
            expect(triggeredEvent!.data.newStatus).toBe(LocalRequestStatus.DecisionRequired);
        });

        test("recipient: require manual decision of incoming Request", async () => {
            const message = await exchangeMessageWithRequest(sRuntimeServices, rRuntimeServices, requestContent);
            await rConsumptionServices.incomingRequests.received({
                receivedRequest: message.content,
                requestSourceId: message.id
            });
            await rConsumptionServices.incomingRequests.checkPrerequisites({
                requestId: message.content.id!
            });
            let triggeredEvent: IncomingRequestStatusChangedEvent | undefined;
            rEventBus.subscribeOnce(IncomingRequestStatusChangedEvent, (event) => {
                triggeredEvent = event;
            });

            const result = await rConsumptionServices.incomingRequests.requireManualDecision({
                requestId: message.content.id!
            });

            expect(result).toBeSuccessful();

            const rLocalRequest = result.value;

            expect(rLocalRequest).toBeDefined();
            expect(rLocalRequest.status).toBe(LocalRequestStatus.ManualDecisionRequired);

            expect(triggeredEvent).toBeDefined();
            expect(triggeredEvent!.data).toBeDefined();
            expect(triggeredEvent!.data.oldStatus).toBe(LocalRequestStatus.DecisionRequired);
            expect(triggeredEvent!.data.newStatus).toBe(LocalRequestStatus.ManualDecisionRequired);
        });

        test(`recipient: call can${action} for incoming Request`, async () => {
            const rLocalRequest = (await exchangeMessageWithRequestAndRequireManualDecision(sRuntimeServices, rRuntimeServices, requestContent)).request;
            const result = await rConsumptionServices.incomingRequests[`can${action}`]({
                requestId: rLocalRequest.id,
                items: [
                    {
                        accept: action === "Accept"
                    }
                ]
            });

            expect(result).toBeSuccessful();

            const resultValue = result.value;

            expect(resultValue.isSuccess).toBe(true);
            expect(resultValue.items).toHaveLength(1);
            expect(resultValue.items[0].isSuccess).toBe(true);
            expect(resultValue.items[0].items).toHaveLength(0);
        });

        test(`recipient: ${actionLowerCase} incoming Request`, async () => {
            const request = (await exchangeMessageWithRequestAndRequireManualDecision(sRuntimeServices, rRuntimeServices, requestContent)).request;
            let triggeredEvent: IncomingRequestStatusChangedEvent | undefined;
            rEventBus.subscribeOnce(IncomingRequestStatusChangedEvent, (event) => {
                triggeredEvent = event;
            });

            const result = await rConsumptionServices.incomingRequests[actionLowerCase]({
                requestId: request.id,
                items: [
                    {
                        accept: action === "Accept"
                    }
                ]
            });
            expect(result).toBeSuccessful();

            const rLocalRequest = result.value;

            expect(rLocalRequest).toBeDefined();
            expect(rLocalRequest.status).toBe(LocalRequestStatus.Decided);
            expect(rLocalRequest.response).toBeDefined();
            expect(rLocalRequest.response!.content).toBeDefined();

            expect(triggeredEvent).toBeDefined();
            expect(triggeredEvent!.data).toBeDefined();
            expect(triggeredEvent!.data.oldStatus).toBe(LocalRequestStatus.ManualDecisionRequired);
            expect(triggeredEvent!.data.newStatus).toBe(LocalRequestStatus.Decided);
        });

        test("recipient: send Response via Message", async () => {
            const { request, source } = await exchangeMessageWithRequestAndRequireManualDecision(sRuntimeServices, rRuntimeServices, requestContent);
            const acceptedRequest = await rConsumptionServices.incomingRequests[actionLowerCase]({
                requestId: request.id,
                items: [
                    {
                        accept: action === "Accept"
                    }
                ]
            });
            const result = await rTransportServices.messages.sendMessage({
                content: {
                    "@type": "ResponseWrapper",
                    requestId: request.id,
                    requestSourceReference: source,
                    requestSourceType: "Message",
                    response: acceptedRequest.value.response!.content
                },
                recipients: [(await sTransportServices.account.getIdentityInfo()).value.address]
            });

            expect(result).toBeSuccessful();

            const rResponseMessage = result.value;

            expect(rResponseMessage.content["@type"]).toBe("ResponseWrapper");
        });

        test("recipient: complete incoming Request", async () => {
            const rResponseMessage = (await exchangeMessageWithRequestAndSendResponse(sRuntimeServices, rRuntimeServices, requestContent, action)).rResponseMessage;
            let triggeredEvent: IncomingRequestStatusChangedEvent | undefined;
            rEventBus.subscribeOnce(IncomingRequestStatusChangedEvent, (event) => {
                triggeredEvent = event;
            });

            const result = await rConsumptionServices.incomingRequests.complete({
                requestId: rResponseMessage.content.requestId,
                responseSourceId: rResponseMessage.id
            });

            expect(result).toBeSuccessful();

            const rLocalRequest = result.value;

            expect(rLocalRequest).toBeDefined();
            expect(rLocalRequest.status).toBe(LocalRequestStatus.Completed);

            expect(triggeredEvent).toBeDefined();
            expect(triggeredEvent!.data).toBeDefined();
            expect(triggeredEvent!.data.oldStatus).toBe(LocalRequestStatus.Decided);
            expect(triggeredEvent!.data.newStatus).toBe(LocalRequestStatus.Completed);
        });

        test("sender: sync Message with Response and complete the outgoing Request with Response from Message", async () => {
            const sResponseMessage = (await exchangeMessageWithRequestAndSendResponse(sRuntimeServices, rRuntimeServices, requestContent, action)).sResponseMessage;

            let triggeredEvent: OutgoingRequestStatusChangedEvent | undefined;
            sEventBus.subscribeOnce(OutgoingRequestStatusChangedEvent, (event) => {
                triggeredEvent = event;
            });

            const result = await sConsumptionServices.outgoingRequests.complete({
                messageId: sResponseMessage.id,
                receivedResponse: sResponseMessage.content.response
            });

            expect(result).toBeSuccessful();

            const sLocalRequest = result.value;

            expect(sLocalRequest).toBeDefined();
            expect(sLocalRequest.status).toBe(LocalRequestStatus.Completed);
            expect(sLocalRequest.response).toBeDefined();
            expect(sLocalRequest.response!.content).toBeDefined();

            expect(triggeredEvent).toBeDefined();
            expect(triggeredEvent!.data).toBeDefined();
            expect(triggeredEvent!.data.oldStatus).toBe(LocalRequestStatus.Open);
            expect(triggeredEvent!.data.newStatus).toBe(LocalRequestStatus.Completed);
        });
    });

    describe.each([
        {
            action: "Accept"
        },
        {
            action: "Reject"
        }
    ] as TestCase[])("Complete flow with Relationship Template and Change: $action Request", ({ action }) => {
        const actionLowerCase = action.toLowerCase() as "accept" | "reject";

        const runtimeServiceProvider = new RuntimeServiceProvider();
        let sRuntimeServices: TestRuntimeServices;
        let rRuntimeServices: TestRuntimeServices;
        let sConsumptionServices: ConsumptionServices;
        let rConsumptionServices: ConsumptionServices;
        let sTransportServices: TransportServices;
        let rTransportServices: TransportServices;
        let rEventBus: EventBus;

        const templateContent: RelationshipTemplateContentJSON = {
            "@type": "RelationshipTemplateContent",
            onNewRelationship: {
                "@type": "Request",
                items: [
                    {
                        "@type": "TestRequestItem",
                        mustBeAccepted: false
                    }
                ],
                expiresAt: CoreDate.utc().add({ hour: 1 }).toISOString()
            }
        };

        beforeAll(async () => {
            const runtimeServices = await runtimeServiceProvider.launch(2);
            sRuntimeServices = runtimeServices[0];
            rRuntimeServices = runtimeServices[1];
            sTransportServices = sRuntimeServices.transport;
            rTransportServices = rRuntimeServices.transport;
            sConsumptionServices = sRuntimeServices.consumption;
            rConsumptionServices = rRuntimeServices.consumption;
            rEventBus = rRuntimeServices.eventBus;
        }, 30000);
        afterAll(async () => await runtimeServiceProvider.stop());

        test("sender: create a Relationship Template with the Request", async () => {
            const result = await sTransportServices.relationshipTemplates.createOwnRelationshipTemplate({
                content: templateContent,
                expiresAt: CoreDate.utc().add({ hour: 1 }).toISOString()
            });

            expect(result).toBeSuccessful();
        });

        test("recipient: load the Relationship Template with the Request", async () => {
            await expect(exchangeTemplate(sTransportServices, rTransportServices, templateContent)).resolves.not.toThrow();
        });

        test("recipient: create an incoming Request from the Relationship Template content", async () => {
            const rRelationshipTemplate = await exchangeTemplate(sTransportServices, rTransportServices, templateContent);
            let triggeredEvent: IncomingRequestReceivedEvent | undefined;
            rEventBus.subscribeOnce(IncomingRequestReceivedEvent, (event) => {
                triggeredEvent = event;
            });

            const result = await rConsumptionServices.incomingRequests.received({
                receivedRequest: (rRelationshipTemplate.content as RelationshipTemplateContentJSON).onNewRelationship,
                requestSourceId: rRelationshipTemplate.id
            });

            expect(result).toBeSuccessful();

            const rLocalRequest = (await rConsumptionServices.incomingRequests.getRequest({ id: result.value.id })).value;

            expect(rLocalRequest).toBeDefined();
            expect(rLocalRequest.status).toBe(LocalRequestStatus.Open);
            expect(rLocalRequest.id).toBeDefined();

            expect(triggeredEvent).toBeDefined();
            expect(triggeredEvent!.data).toBeDefined();
            expect(triggeredEvent!.data.id).toBe(result.value.id);
        });

        test("recipient: check prerequisites of incoming Request", async () => {
            const rRelationshipTemplate = await exchangeTemplate(sTransportServices, rTransportServices, templateContent);
            const incomingRequest = (
                await rConsumptionServices.incomingRequests.received({
                    receivedRequest: (rRelationshipTemplate.content as RelationshipTemplateContentJSON).onNewRelationship,
                    requestSourceId: rRelationshipTemplate.id
                })
            ).value;
            let triggeredEvent: IncomingRequestStatusChangedEvent | undefined;
            rEventBus.subscribeOnce(IncomingRequestStatusChangedEvent, (event) => {
                triggeredEvent = event;
            });

            const result = await rConsumptionServices.incomingRequests.checkPrerequisites({
                requestId: incomingRequest.id
            });

            expect(result).toBeSuccessful();

            const rLocalRequest = result.value;

            expect(rLocalRequest).toBeDefined();
            expect(rLocalRequest.status).toBe(LocalRequestStatus.DecisionRequired);

            expect(triggeredEvent).toBeDefined();
            expect(triggeredEvent!.data).toBeDefined();
            expect(triggeredEvent!.data.oldStatus).toBe(LocalRequestStatus.Open);
            expect(triggeredEvent!.data.newStatus).toBe(LocalRequestStatus.DecisionRequired);
        });

        test("recipient: require manual decision of incoming Request", async () => {
            const rRelationshipTemplate = await exchangeTemplate(sTransportServices, rTransportServices, templateContent);
            const incomingRequest = (
                await rConsumptionServices.incomingRequests.received({
                    receivedRequest: (rRelationshipTemplate.content as RelationshipTemplateContentJSON).onNewRelationship,
                    requestSourceId: rRelationshipTemplate.id
                })
            ).value;
            await rConsumptionServices.incomingRequests.checkPrerequisites({
                requestId: incomingRequest.id
            });

            let triggeredEvent: IncomingRequestStatusChangedEvent | undefined;
            rEventBus.subscribeOnce(IncomingRequestStatusChangedEvent, (event) => {
                triggeredEvent = event;
            });

            const result = await rConsumptionServices.incomingRequests.requireManualDecision({
                requestId: incomingRequest.id
            });

            expect(result).toBeSuccessful();

            const rLocalRequest = result.value;

            expect(rLocalRequest).toBeDefined();
            expect(rLocalRequest.status).toBe(LocalRequestStatus.ManualDecisionRequired);

            expect(triggeredEvent).toBeDefined();
            expect(triggeredEvent!.data).toBeDefined();
            expect(triggeredEvent!.data.oldStatus).toBe(LocalRequestStatus.DecisionRequired);
            expect(triggeredEvent!.data.newStatus).toBe(LocalRequestStatus.ManualDecisionRequired);
        });

        test(`recipient: call can${action} for incoming Request`, async () => {
            const request = (await exchangeTemplateAndReceiverRequiresManualDecision(sRuntimeServices, rRuntimeServices, templateContent)).request;
            const result = await rConsumptionServices.incomingRequests[`can${action}`]({
                requestId: request.id,
                items: [
                    {
                        accept: action === "Accept"
                    }
                ]
            });

            expect(result).toBeSuccessful();

            const resultValue = result.value;

            expect(resultValue.isSuccess).toBe(true);
            expect(resultValue.items).toHaveLength(1);
            expect(resultValue.items[0].isSuccess).toBe(true);
            expect(resultValue.items[0].items).toHaveLength(0);
        });

        test(`recipient: ${actionLowerCase} incoming Request`, async () => {
            const request = (await exchangeTemplateAndReceiverRequiresManualDecision(sRuntimeServices, rRuntimeServices, templateContent)).request;
            let triggeredEvent: IncomingRequestStatusChangedEvent | undefined;
            rEventBus.subscribeOnce(IncomingRequestStatusChangedEvent, (event) => {
                triggeredEvent = event;
            });

            const result = await rConsumptionServices.incomingRequests[actionLowerCase]({
                requestId: request.id,
                items: [
                    {
                        accept: action === "Accept"
                    }
                ]
            });

            expect(result).toBeSuccessful();

            const rLocalRequest = result.value;

            expect(rLocalRequest).toBeDefined();
            expect(rLocalRequest.status).toBe(LocalRequestStatus.Decided);
            expect(rLocalRequest.response).toBeDefined();
            expect(rLocalRequest.response!.content).toBeDefined();

            expect(triggeredEvent).toBeDefined();
            expect(triggeredEvent!.data).toBeDefined();
            expect(triggeredEvent!.data.oldStatus).toBe(LocalRequestStatus.ManualDecisionRequired);
            expect(triggeredEvent!.data.newStatus).toBe(LocalRequestStatus.Decided);
        });

        test("recipient: complete incoming Request", async () => {
            const { request, relationship } = await exchangeTemplateAndReceiverSendsResponse(sRuntimeServices, rRuntimeServices, templateContent, actionLowerCase);
            await rConsumptionServices.incomingRequests[actionLowerCase]({
                requestId: request.id,
                items: [
                    {
                        accept: action === "Accept"
                    }
                ]
            });

            let triggeredEvent: IncomingRequestStatusChangedEvent | undefined;
            rEventBus.subscribeOnce(IncomingRequestStatusChangedEvent, (event) => {
                triggeredEvent = event;
            });

            const result = await rConsumptionServices.incomingRequests.complete({
                requestId: request.id,
                responseSourceId: action === "Accept" ? relationship?.id : undefined
            });

            expect(result).toBeSuccessful();

            const rLocalRequest = result.value;

            expect(rLocalRequest).toBeDefined();
            expect(rLocalRequest.status).toBe(LocalRequestStatus.Completed);

            expect(triggeredEvent).toBeDefined();
            expect(triggeredEvent!.data).toBeDefined();
            expect(triggeredEvent!.data.oldStatus).toBe(LocalRequestStatus.Decided);
            expect(triggeredEvent!.data.newStatus).toBe(LocalRequestStatus.Completed);
            // in case of a reject no relationship was created
            if (action === "Reject") return;

            const syncResult = await syncUntilHasRelationships(sTransportServices);

            expect(syncResult).toHaveLength(1);

            const sRelationship = syncResult[0];

            const completionResult = await sConsumptionServices.outgoingRequests.createAndCompleteFromRelationshipTemplateResponse({
                responseSourceId: sRelationship.id,
                response: (sRelationship.creationContent as RelationshipCreationContentJSON).response,
                templateId: relationship!.template.id
            });

            expect(completionResult).toBeSuccessful();

            const sLocalRequest = (await sConsumptionServices.outgoingRequests.getRequest({ id: result.value.id })).value;

            expect(sLocalRequest).toBeDefined();
            expect(sLocalRequest.id).toBe(rLocalRequest.id);
            expect(sLocalRequest.status).toBe(LocalRequestStatus.Completed);
            expect(sLocalRequest.response).toBeDefined();
            expect(sLocalRequest.response!.content).toBeDefined();

            expect(triggeredEvent).toBeDefined();
            expect(triggeredEvent!.data).toBeDefined();
        });
    });

    describe.each([
        {
            action: "Accept"
        },
        {
            action: "Reject"
        }
    ] as TestCase[])("Cannot respond to Request of expired RelationshipTemplate: $action Request throws error", ({ action }) => {
        const actionLowerCase = action.toLowerCase() as "accept" | "reject";

        const runtimeServiceProvider = new RuntimeServiceProvider();
        let sRuntimeServices: TestRuntimeServices;
        let rRuntimeServices: TestRuntimeServices;
        let rConsumptionServices: ConsumptionServices;
        let rEventBus: EventBus;

        const templateContent = {
            "@type": "RelationshipTemplateContent",
            onNewRelationship: {
                "@type": "Request",
                items: [
                    {
                        "@type": "TestRequestItem",
                        mustBeAccepted: false
                    }
                ],
                expiresAt: CoreDate.utc().add({ hour: 1 }).toISOString()
            }
        };

        beforeAll(async () => {
            const runtimeServices = await runtimeServiceProvider.launch(2);
            sRuntimeServices = runtimeServices[0];
            rRuntimeServices = runtimeServices[1];
            rConsumptionServices = rRuntimeServices.consumption;
            rEventBus = rRuntimeServices.eventBus;
        }, 30000);
        afterAll(async () => await runtimeServiceProvider.stop());

        test(`recipient: cannot ${actionLowerCase} incoming Request`, async () => {
            const request = (await exchangeTemplateAndReceiverRequiresManualDecision(sRuntimeServices, rRuntimeServices, templateContent, DateTime.utc().plus({ seconds: 1 })))
                .request;

            let triggeredEvent: IncomingRequestStatusChangedEvent | undefined;
            rEventBus.subscribeOnce(IncomingRequestStatusChangedEvent, (event) => {
                triggeredEvent = event;
            });

            await delay(12000);

            const result = await rConsumptionServices.incomingRequests[actionLowerCase]({
                requestId: request.id,
                items: [
                    {
                        accept: action === "Accept"
                    }
                ]
            });

            expect(result).toBeAnError(
                `The incoming Request has the already expired RelationshipTemplate '${request.source!.reference}' as its source, which is why it cannot be responded to in order to accept or to reject the creation of a Relationship.`,
                "error.runtime.relationshipTemplates.expiredRelationshipTemplate"
            );

            const rLocalRequest = (await rConsumptionServices.incomingRequests.getRequest({ id: request.id })).value;

            expect(rLocalRequest).toBeDefined();
            expect(rLocalRequest.status).toBe(LocalRequestStatus.Expired);
            expect(rLocalRequest.response).toBeUndefined();

            expect(triggeredEvent).toBeUndefined();
        });

        function delay(milliseconds: number): Promise<void> {
            if (milliseconds <= 0) {
                throw new Error("The specified delay time must be positive.");
            }

            return new Promise((resolve) => setTimeout(resolve, milliseconds));
        }
    });
});

interface TestCase {
    action: "Accept" | "Reject";
}<|MERGE_RESOLUTION|>--- conflicted
+++ resolved
@@ -1,11 +1,7 @@
 import { EventBus } from "@js-soft/ts-utils";
 import { TestRequestItemJSON } from "@nmshd/consumption/test/modules/requests/testHelpers/TestRequestItem";
 import { RelationshipCreationContentJSON, RelationshipTemplateContentJSON } from "@nmshd/content";
-<<<<<<< HEAD
-import { CoreDate } from "@nmshd/transport";
 import { DateTime } from "luxon";
-import { ConsumptionServices, CreateOutgoingRequestRequest, OutgoingRequestCreatedEvent, OutgoingRequestStatusChangedEvent, TransportServices } from "../../src";
-=======
 import { CoreDate } from "@nmshd/core-types";
 import {
     ConsumptionServices,
@@ -15,7 +11,6 @@
     OutgoingRequestStatusChangedEvent,
     TransportServices
 } from "../../src";
->>>>>>> f56fb8fa
 import { IncomingRequestReceivedEvent, IncomingRequestStatusChangedEvent } from "../../src/events";
 import {
     establishRelationship,
