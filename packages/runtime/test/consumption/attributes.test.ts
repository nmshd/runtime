import { AttributesController, DeletionStatus, LocalAttribute } from "@nmshd/consumption";
import {
    CityJSON,
    CountryJSON,
    HouseNumberJSON,
    ReadAttributeRequestItem,
    RelationshipAttributeConfidentiality,
    RequestItemJSONDerivations,
    StreetJSON,
    ThirdPartyRelationshipAttributeQuery,
    ThirdPartyRelationshipAttributeQueryOwner,
    ZipCodeJSON
} from "@nmshd/content";
import { CoreAddress, CoreDate, CoreId } from "@nmshd/transport";
import {
    AttributeCreatedEvent,
    CreateAndShareRelationshipAttributeRequest,
    CreateAndShareRelationshipAttributeUseCase,
    CreateRepositoryAttributeRequest,
    CreateRepositoryAttributeUseCase,
    DeleteOwnSharedAttributeAndNotifyPeerUseCase,
    DeletePeerSharedAttributeAndNotifyOwnerUseCase,
    DeleteRepositoryAttributeUseCase,
    DeleteThirdPartyOwnedRelationshipAttributeAndNotifyPeerUseCase,
    ExecuteIdentityAttributeQueryUseCase,
    ExecuteRelationshipAttributeQueryUseCase,
<<<<<<< HEAD
    ExecuteThirdPartyRelationshipAttributeQueryUseCase,
    GetAttributesUseCase,
=======
>>>>>>> 36257c33
    GetAttributeUseCase,
    GetAttributesUseCase,
    GetOwnSharedAttributesUseCase,
    GetPeerSharedAttributesUseCase,
    GetRepositoryAttributesUseCase,
    GetSharedVersionsOfRepositoryAttributeUseCase,
    GetVersionsOfAttributeUseCase,
    LocalAttributeDTO,
    NotifyPeerAboutRepositoryAttributeSuccessionUseCase,
    OwnSharedAttributeDeletedByOwnerEvent,
    PeerSharedAttributeDeletedByPeerEvent,
    RepositoryAttributeSucceededEvent,
    ShareRepositoryAttributeRequest,
    ShareRepositoryAttributeUseCase,
    SucceedRelationshipAttributeAndNotifyPeerUseCase,
    SucceedRepositoryAttributeRequest,
    SucceedRepositoryAttributeUseCase,
    ThirdPartyOwnedRelationshipAttributeDeletedByPeerEvent
} from "../../src";
import {
    RuntimeServiceProvider,
    TestRuntimeServices,
    acceptIncomingShareAttributeRequest,
    establishRelationship,
    executeFullCreateAndShareRelationshipAttributeFlow,
    executeFullCreateAndShareRepositoryAttributeFlow,
    executeFullNotifyPeerAboutAttributeSuccessionFlow,
    executeFullRequestAndShareThirdPartyRelationshipAttributeFlow,
    executeFullShareRepositoryAttributeFlow,
    executeFullSucceedRepositoryAttributeAndNotifyPeerFlow,
    syncUntilHasMessageWithNotification,
    waitForRecipientToReceiveNotification
} from "../lib";

const runtimeServiceProvider = new RuntimeServiceProvider();

let services1: TestRuntimeServices;
let services2: TestRuntimeServices;
let services3: TestRuntimeServices;

beforeAll(async () => {
    const numberOfServices = 3;
    [services1, services2, services3] = await runtimeServiceProvider.launch(numberOfServices, {
        enableRequestModule: true,
        enableDeciderModule: true,
        enableNotificationModule: true
    });

    await establishRelationship(services1.transport, services2.transport);
    await establishRelationship(services1.transport, services3.transport);
    await establishRelationship(services2.transport, services3.transport);
}, 30000);
afterAll(async () => await runtimeServiceProvider.stop());

beforeEach(() => {
    services1.eventBus.reset();
    services2.eventBus.reset();
    services3.eventBus.reset();
});

async function cleanupAttributes() {
    await Promise.all(
        [services1, services2, services3].map(async (services) => {
            const servicesAttributeController = (services.consumption.attributes as any).getAttributeUseCase.attributeController as AttributesController;

            const servicesAttributesResult = await services.consumption.attributes.getAttributes({});
            for (const attribute of servicesAttributesResult.value) {
                await servicesAttributeController.deleteAttributeUnsafe(CoreId.from(attribute.id));
            }
        })
    );
}

describe("get attribute(s)", () => {
    let relationshipAttributeId: string;
    let identityAttributeIds: string[];

    beforeAll(async function () {
        const senderRequests: CreateRepositoryAttributeRequest[] = [
            {
                content: {
                    value: {
                        "@type": "Surname",
                        value: "ASurname"
                    }
                }
            },
            {
                content: {
                    value: {
                        "@type": "GivenName",
                        value: "AGivenName"
                    }
                }
            }
        ];

        identityAttributeIds = [];
        for (const request of senderRequests) {
            const identityAttribute = (await services1.consumption.attributes.createRepositoryAttribute(request)).value;
            identityAttributeIds.push(identityAttribute.id);
        }

        const relationshipAttribute = await executeFullCreateAndShareRelationshipAttributeFlow(services1, services2, {
            content: {
                key: "a key",
                confidentiality: RelationshipAttributeConfidentiality.Public,
                value: {
                    "@type": "ProprietaryString",
                    value: "a String",
                    title: "a title"
                },
                isTechnical: true
            }
        });
        relationshipAttributeId = relationshipAttribute.id;
    });

    afterAll(async function () {
        await cleanupAttributes();
    });

    describe(GetAttributeUseCase.name, () => {
        test("should allow to get an attribute by id", async function () {
            const result = await services1.consumption.attributes.getAttribute({ id: relationshipAttributeId });
            expect(result.isSuccess).toBe(true);
            const receivedAttributeId = result.value.id;
            expect(receivedAttributeId).toStrictEqual(relationshipAttributeId);
        });
    });

    describe(GetAttributesUseCase.name, () => {
        test("should list all attributes with empty query", async () => {
            const result = await services1.consumption.attributes.getAttributes({ query: {} });
            expect(result.isSuccess).toBe(true);
            const attributes = result.value;
            expect(attributes).toHaveLength(3);
            const attributeIds = attributes.map((attribute) => attribute.id);
            expect(attributeIds).toContain(relationshipAttributeId);
            expect(attributeIds).toStrictEqual(expect.arrayContaining(identityAttributeIds));
        });

        test("should allow to get an attribute by type", async function () {
            const result = await services1.consumption.attributes.getAttributes({
                query: { "content.value.@type": "Surname" }
            });

            expect(result).toBeSuccessful();

            const attributes = result.value;
            expect(attributes).toHaveLength(1);
            expect(attributes[0].id).toStrictEqual(identityAttributeIds[0]);
        });

        test("should allow to get an attribute by multiple types", async function () {
            const result = await services1.consumption.attributes.getAttributes({
                query: { "content.value.@type": ["Surname", "GivenName"] }
            });

            expect(result).toBeSuccessful();

            const attributes = result.value;
            expect(attributes).toHaveLength(2);
        });

        test("should hide technical attributes when hideTechnical=true", async () => {
            const result = await services1.consumption.attributes.getAttributes({ query: {}, hideTechnical: true });
            expect(result.isSuccess).toBe(true);
            const attributes = result.value;
            expect(attributes.filter((a) => a.id === relationshipAttributeId)).toHaveLength(0);
            expect(attributes).toHaveLength(2);
            const attributeIds = attributes.map((attribute) => attribute.id);
            expect(attributeIds).toStrictEqual(identityAttributeIds);
        });

        test("should return technical attributes when hideTechnical=false", async () => {
            const getAttributesResponse = await services1.consumption.attributes.getAttributes({ query: {}, hideTechnical: false });
            expect(getAttributesResponse.isSuccess).toBe(true);
            const attributes = getAttributesResponse.value;
            expect(attributes.filter((a) => a.id === relationshipAttributeId)).toHaveLength(1);
            expect(attributes).toHaveLength(3);
            const attributeIds = attributes.map((attribute) => attribute.id);
            expect(attributeIds).toContain(relationshipAttributeId);
            expect(attributeIds).toStrictEqual(expect.arrayContaining(identityAttributeIds));
        });
    });
});

describe("attribute queries", () => {
    let repositoryAttribute: LocalAttributeDTO;
    let ownSharedRelationshipAttribute: LocalAttributeDTO;

    beforeAll(async function () {
        const createRepositoryAttributeRequest: CreateRepositoryAttributeRequest = {
            content: {
                value: {
                    "@type": "PhoneNumber",
                    value: "012345678910"
                }
            }
        };
        repositoryAttribute = (await services1.consumption.attributes.createRepositoryAttribute(createRepositoryAttributeRequest)).value;

        ownSharedRelationshipAttribute = await executeFullCreateAndShareRelationshipAttributeFlow(services1, services2, {
            content: {
                value: {
                    "@type": "ProprietaryString",
                    title: "ATitle",
                    value: "AProprietaryStringValue"
                },
                key: "website",
                confidentiality: RelationshipAttributeConfidentiality.Protected
            }
        });
    });

    afterAll(async function () {
        await cleanupAttributes();
    });

    describe(ExecuteIdentityAttributeQueryUseCase.name, () => {
        test("should allow to execute an identityAttributeQuery", async function () {
            const result = await services1.consumption.attributes.executeIdentityAttributeQuery({ query: { "@type": "IdentityAttributeQuery", valueType: "PhoneNumber" } });
            expect(result.isSuccess).toBe(true);
            const receivedAttributes = result.value;
            const receivedAttributeIds = receivedAttributes.map((attribute) => attribute.id);
            expect(receivedAttributeIds.sort()).toStrictEqual([repositoryAttribute.id]);
        });
    });

    describe(ExecuteRelationshipAttributeQueryUseCase.name, () => {
        test("should allow to execute a relationshipAttributeQuery", async function () {
            const result = await services1.consumption.attributes.executeRelationshipAttributeQuery({
                query: {
                    "@type": "RelationshipAttributeQuery",
                    key: "website",
                    owner: services1.address,
                    attributeCreationHints: { valueType: "ProprietaryString", title: "AnAttributeHint", confidentiality: RelationshipAttributeConfidentiality.Protected }
                }
            });
            expect(result.isSuccess).toBe(true);
            const receivedAttribute = result.value;
            expect(receivedAttribute.id).toStrictEqual(ownSharedRelationshipAttribute.id);
        });
    });

    describe(ExecuteThirdPartyRelationshipAttributeQueryUseCase.name, () => {
        test("should allow to execute a thirdPartyRelationshipAttributeQuery", async function () {
            const result = await services2.consumption.attributes.executeThirdPartyRelationshipAttributeQuery({
                query: {
                    "@type": "ThirdPartyRelationshipAttributeQuery",
                    key: "website",
                    owner: ThirdPartyRelationshipAttributeQueryOwner.ThirdParty,
                    thirdParty: [services1.address]
                }
            });
            expect(result).toBeSuccessful();
            const receivedAttribute = result.value;
            expect(receivedAttribute).toHaveLength(1);
            expect(receivedAttribute[0].id).toStrictEqual(ownSharedRelationshipAttribute.id);
        });
    });
});

describe("get repository, own shared and peer shared attributes", () => {
    // own = services1, peer = services 2
    let services1RepoSurnameV0: LocalAttributeDTO;
    let services1RepoSurnameV1: LocalAttributeDTO;

    let services1RepoGivenNameV0: LocalAttributeDTO;
    let services1RepoGivenNameV1: LocalAttributeDTO;
    let services1SharedGivenNameV0: LocalAttributeDTO;
    let services1SharedGivenNameV1: LocalAttributeDTO;

    let services1SharedRelationshipAttributeV0: LocalAttributeDTO;
    let services1SharedRelationshipAttributeV1: LocalAttributeDTO;

    let services1SharedTechnicalRelationshipAttribute: LocalAttributeDTO;

    beforeAll(async function () {
        // unshared succeeded repository attribute
        services1RepoSurnameV0 = (
            await services1.consumption.attributes.createRepositoryAttribute({
                content: {
                    value: {
                        "@type": "Surname",
                        value: "A surname"
                    }
                }
            })
        ).value;

        ({ predecessor: services1RepoSurnameV0, successor: services1RepoSurnameV1 } = (
            await services1.consumption.attributes.succeedRepositoryAttribute({
                predecessorId: services1RepoSurnameV0.id,
                successorContent: {
                    value: {
                        "@type": "Surname",
                        value: "Another surname"
                    }
                }
            })
        ).value);

        // own shared succeeded identity attribute
        services1SharedGivenNameV0 = await executeFullCreateAndShareRepositoryAttributeFlow(services1, services2, {
            content: {
                value: {
                    "@type": "GivenName",
                    value: "A given name"
                }
            }
        });
        services1RepoGivenNameV0 = (await services1.consumption.attributes.getAttribute({ id: services1SharedGivenNameV0.shareInfo!.sourceAttribute! })).value;

        ({ predecessor: services1SharedGivenNameV0, successor: services1SharedGivenNameV1 } = await executeFullSucceedRepositoryAttributeAndNotifyPeerFlow(services1, services2, {
            predecessorId: services1RepoGivenNameV0.id,
            successorContent: {
                value: {
                    "@type": "GivenName",
                    value: "Another given name"
                }
            }
        }));
        services1RepoGivenNameV0 = (await services1.consumption.attributes.getAttribute({ id: services1SharedGivenNameV0.shareInfo!.sourceAttribute! })).value;
        services1RepoGivenNameV1 = (await services1.consumption.attributes.getAttribute({ id: services1SharedGivenNameV1.shareInfo!.sourceAttribute! })).value;

        // peer shared identity attribute
        await executeFullCreateAndShareRepositoryAttributeFlow(services2, services1, {
            content: {
                value: {
                    "@type": "GivenName",
                    value: "A peer name"
                }
            }
        });

        // own shared succeeded relationship attribute
        services1SharedRelationshipAttributeV0 = await executeFullCreateAndShareRelationshipAttributeFlow(services1, services2, {
            content: {
                key: "a key",
                confidentiality: RelationshipAttributeConfidentiality.Public,
                value: {
                    "@type": "ProprietaryString",
                    value: "a String",
                    title: "a title"
                },
                isTechnical: false
            }
        });

        ({ predecessor: services1SharedRelationshipAttributeV0, successor: services1SharedRelationshipAttributeV1 } = (
            await services1.consumption.attributes.succeedRelationshipAttributeAndNotifyPeer({
                predecessorId: services1SharedRelationshipAttributeV0.id,
                successorContent: {
                    value: {
                        "@type": "ProprietaryString",
                        value: "another String",
                        title: "another title"
                    }
                }
            })
        ).value);

        // peer shared relationship attribute
        await executeFullCreateAndShareRelationshipAttributeFlow(services2, services1, {
            content: {
                key: "a peer key",
                confidentiality: RelationshipAttributeConfidentiality.Public,
                value: {
                    "@type": "ProprietaryString",
                    value: "a peer String",
                    title: "a peer title"
                },
                isTechnical: false
            }
        });

        // own shared technical relationship attribute
        services1SharedTechnicalRelationshipAttribute = await executeFullCreateAndShareRelationshipAttributeFlow(services1, services2, {
            content: {
                key: "a technical key",
                confidentiality: RelationshipAttributeConfidentiality.Public,
                value: {
                    "@type": "ProprietaryString",
                    value: "a technical String",
                    title: "a technical title"
                },
                isTechnical: true
            }
        });

        // peer shared tecnical relationship attribute
        await executeFullCreateAndShareRelationshipAttributeFlow(services2, services1, {
            content: {
                key: "a technical peer key",
                confidentiality: RelationshipAttributeConfidentiality.Public,
                value: {
                    "@type": "ProprietaryString",
                    value: "a technical peer String",
                    title: "a technical peer title"
                },
                isTechnical: true
            }
        });
    });

    afterAll(async function () {
        await cleanupAttributes();
    });

    describe(GetRepositoryAttributesUseCase.name, () => {
        test("get only latest version of repository attributes", async () => {
            const result = await services1.consumption.attributes.getRepositoryAttributes({});
            expect(result).toBeSuccessful();
            const repositoryAttributes = result.value;
            expect(repositoryAttributes).toStrictEqual([services1RepoSurnameV1, services1RepoGivenNameV1]);
        });

        test("get all versions of repository attributes", async () => {
            const result = await services1.consumption.attributes.getRepositoryAttributes({ onlyLatestVersions: false });
            expect(result).toBeSuccessful();
            const repositoryAttributes = result.value;
            expect(repositoryAttributes).toStrictEqual([services1RepoSurnameV0, services1RepoSurnameV1, services1RepoGivenNameV0, services1RepoGivenNameV1]);
        });
    });

    describe(GetOwnSharedAttributesUseCase.name, () => {
        test("should return only latest shared versions of own shared attributes", async function () {
            const requests = [{ peer: services2.address }, { peer: services2.address, onlyLatestVersions: true }, { peer: services2.address, hideTechnical: false }];
            for (const request of requests) {
                const result = await services1.consumption.attributes.getOwnSharedAttributes(request);
                expect(result).toBeSuccessful();
                const ownSharedAttributes = result.value;
                expect(ownSharedAttributes).toStrictEqual([services1SharedGivenNameV1, services1SharedRelationshipAttributeV1, services1SharedTechnicalRelationshipAttribute]);
            }
        });

        test("should return all shared version of own shared attributes", async function () {
            const result = await services1.consumption.attributes.getOwnSharedAttributes({ peer: services2.address, onlyLatestVersions: false });
            expect(result).toBeSuccessful();
            const ownSharedAttributes = result.value;
            expect(ownSharedAttributes).toStrictEqual([
                services1SharedGivenNameV0,
                services1SharedGivenNameV1,
                services1SharedRelationshipAttributeV0,
                services1SharedRelationshipAttributeV1,
                services1SharedTechnicalRelationshipAttribute
            ]);
        });

        test("should hide technical own shared attributes when hideTechnical=true", async () => {
            const result = await services1.consumption.attributes.getOwnSharedAttributes({ peer: services2.address, hideTechnical: true });
            expect(result).toBeSuccessful();
            const ownSharedAttributes = result.value;
            expect(ownSharedAttributes).toStrictEqual([services1SharedGivenNameV1, services1SharedRelationshipAttributeV1]);
        });
    });

    describe(GetPeerSharedAttributesUseCase.name, () => {
        // point of view of services 2 => own shared attributes are peer shared attributes
        let allReceivedAttributes: LocalAttributeDTO[];
        let onlyLatestReceivedAttributes: LocalAttributeDTO[];
        let notTechnicalReceivedAttributes: LocalAttributeDTO[];
        beforeAll(async function () {
            const services1SharedAttributeIds = [
                services1SharedGivenNameV0,
                services1SharedGivenNameV1,
                services1SharedRelationshipAttributeV0,
                services1SharedRelationshipAttributeV1,
                services1SharedTechnicalRelationshipAttribute
            ].map((attribute) => attribute.id);

            allReceivedAttributes = [];
            onlyLatestReceivedAttributes = [];
            notTechnicalReceivedAttributes = [];
            for (const attributeId of services1SharedAttributeIds) {
                const attribute = (await services2.consumption.attributes.getAttribute({ id: attributeId })).value;
                allReceivedAttributes.push(attribute);

                if (typeof attribute.succeededBy === "undefined") {
                    onlyLatestReceivedAttributes.push(attribute);
                }

                if (attribute.content["@type"] === "IdentityAttribute" || !attribute.content.isTechnical) {
                    notTechnicalReceivedAttributes.push(attribute);
                }
            }
        });

        test("should return only latest shared versions of peer shared attributes", async () => {
            const requests = [{ peer: services1.address }, { peer: services1.address, onlyLatestVersions: true }, { peer: services1.address, hideTechnical: false }];
            for (const request of requests) {
                const result = await services2.consumption.attributes.getPeerSharedAttributes(request);
                expect(result).toBeSuccessful();
                const peerSharedAttributes = result.value;
                expect(peerSharedAttributes).toStrictEqual(onlyLatestReceivedAttributes);
            }
        });

        test("should return all versions of peer shared attributes", async () => {
            const result = await services2.consumption.attributes.getPeerSharedAttributes({ peer: services1.address, onlyLatestVersions: false });
            expect(result).toBeSuccessful();
            const peerSharedAttributes = result.value;
            expect(peerSharedAttributes).toStrictEqual(allReceivedAttributes);
        });

        test("should hide technical peer shared attributes when hideTechnical=true", async () => {
            const result = await services2.consumption.attributes.getPeerSharedAttributes({ peer: services1.address, hideTechnical: true, onlyLatestVersions: false });
            expect(result).toBeSuccessful();
            const peerSharedAttributes = result.value;
            expect(peerSharedAttributes).toStrictEqual(notTechnicalReceivedAttributes);
        });
    });
});

describe(CreateRepositoryAttributeUseCase.name, () => {
    test("should create a repository attribute", async () => {
        const request: CreateRepositoryAttributeRequest = {
            content: {
                value: {
                    "@type": "GivenName",
                    value: "Petra Pan"
                },
                tags: ["tag1", "tag2"]
            }
        };
        const result = await services1.consumption.attributes.createRepositoryAttribute(request);
        expect(result.isError).toBe(false);
        const attribute = result.value;
        expect(attribute.content).toMatchObject(request.content);
        await services1.eventBus.waitForEvent(AttributeCreatedEvent, (e) => e.data.id === attribute.id);
    });

    test("should create LocalAttributes for each child of a complex repository attribute", async function () {
        const attributesBeforeCreate = await services1.consumption.attributes.getAttributes({});
        const nrAttributesBeforeCreate = attributesBeforeCreate.value.length;

        const createRepositoryAttributeParams: CreateRepositoryAttributeRequest = {
            content: {
                value: {
                    "@type": "StreetAddress",
                    recipient: "ARecipient",
                    street: "AStreet",
                    houseNo: "AHouseNo",
                    zipCode: "AZipCode",
                    city: "ACity",
                    country: "DE"
                }
            }
        };
        const createRepositoryAttributeResult = await services1.consumption.attributes.createRepositoryAttribute(createRepositoryAttributeParams);
        expect(createRepositoryAttributeResult).toBeSuccessful();
        const complexRepoAttribute = createRepositoryAttributeResult.value;

        const childAttributes = (
            await services1.consumption.attributes.getAttributes({
                query: {
                    parentId: complexRepoAttribute.id
                }
            })
        ).value;

        expect(childAttributes).toHaveLength(5);
        expect(childAttributes[0].content.value["@type"]).toBe("Street");
        expect((childAttributes[0].content.value as StreetJSON).value).toBe("AStreet");
        expect(childAttributes[1].content.value["@type"]).toBe("HouseNumber");
        expect((childAttributes[1].content.value as HouseNumberJSON).value).toBe("AHouseNo");
        expect(childAttributes[2].content.value["@type"]).toBe("ZipCode");
        expect((childAttributes[2].content.value as ZipCodeJSON).value).toBe("AZipCode");
        expect(childAttributes[3].content.value["@type"]).toBe("City");
        expect((childAttributes[3].content.value as CityJSON).value).toBe("ACity");
        expect(childAttributes[4].content.value["@type"]).toBe("Country");
        expect((childAttributes[4].content.value as CountryJSON).value).toBe("DE");

        const attributesAfterCreate = (await services1.consumption.attributes.getAttributes({})).value;
        const nrAttributesAfterCreate = attributesAfterCreate.length;
        expect(nrAttributesAfterCreate).toBe(nrAttributesBeforeCreate + 6);

        await expect(services1.eventBus).toHavePublished(AttributeCreatedEvent, (e) => e.data.content.value["@type"] === "StreetAddress");
        await expect(services1.eventBus).toHavePublished(AttributeCreatedEvent, (e) => e.data.content.value["@type"] === "Street");
        await expect(services1.eventBus).toHavePublished(AttributeCreatedEvent, (e) => e.data.content.value["@type"] === "HouseNumber");
        await expect(services1.eventBus).toHavePublished(AttributeCreatedEvent, (e) => e.data.content.value["@type"] === "ZipCode");
        await expect(services1.eventBus).toHavePublished(AttributeCreatedEvent, (e) => e.data.content.value["@type"] === "City");
        await expect(services1.eventBus).toHavePublished(AttributeCreatedEvent, (e) => e.data.content.value["@type"] === "Country");
    });
});

describe(ShareRepositoryAttributeUseCase.name, () => {
    let sRA: LocalAttributeDTO;
    let sOSIA: LocalAttributeDTO;
    let rPSIA: LocalAttributeDTO;
    beforeEach(async () => {
        sRA = (
            await services1.consumption.attributes.createRepositoryAttribute({
                content: {
                    value: {
                        "@type": "GivenName",
                        value: "Petra Pan"
                    },
                    tags: ["tag1", "tag2"]
                }
            })
        ).value;
    });

    test("should initialize the sharing of a repository attribute", async () => {
        const shareRequest: ShareRepositoryAttributeRequest = {
            attributeId: sRA.id,
            peer: services2.address
        };
        const shareRequestResult = await services1.consumption.attributes.shareRepositoryAttribute(shareRequest);
        expect(shareRequestResult.isSuccess).toBe(true);

        const shareRequestId = shareRequestResult.value.id;
        sOSIA = await acceptIncomingShareAttributeRequest(services1, services2, shareRequestId);

        const rPSIAResult = await services2.consumption.attributes.getAttribute({ id: sOSIA.id });
        expect(rPSIAResult.isSuccess).toBe(true);
        rPSIA = rPSIAResult.value;

        expect(sOSIA.content).toStrictEqual(rPSIA.content);
        expect(sOSIA.shareInfo?.sourceAttribute?.toString()).toBe(sRA.id);
    });

    test("should initialize the sharing of a repository attribute with metadata", async () => {
        const expiresAt = CoreDate.utc().add({ days: 1 }).toString();
        const shareRequest: ShareRepositoryAttributeRequest = {
            attributeId: sRA.id,
            peer: services2.address,
            requestMetadata: {
                title: "A request title",
                description: "A request description",
                metadata: { aKey: "aValue" },
                expiresAt
            },
            requestItemMetadata: {
                title: "An item title",
                description: "An item description",
                metadata: { aKey: "aValue" },
                requireManualDecision: true
            }
        };
        const shareRequestResult = await services1.consumption.attributes.shareRepositoryAttribute(shareRequest);
        expect(shareRequestResult.isSuccess).toBe(true);
        const request = shareRequestResult.value;

        expect(request.content.title).toBe("A request title");
        expect(request.content.description).toBe("A request description");
        expect(request.content.metadata).toStrictEqual({ aKey: "aValue" });
        expect(request.content.expiresAt).toBe(expiresAt);

        expect(request.content.items[0].title).toBe("An item title");
        expect(request.content.items[0].description).toBe("An item description");
        expect(request.content.items[0].metadata).toStrictEqual({ aKey: "aValue" });
        expect((request.content.items[0] as RequestItemJSONDerivations).requireManualDecision).toBe(true);
    });

    test("should reject attempts to share the same repository attribute more than once with the same peer", async () => {
        await executeFullShareRepositoryAttributeFlow(services1, services3, sRA.id);

        const repeatedShareRequestResult = await services1.consumption.attributes.shareRepositoryAttribute({
            attributeId: sRA.id,
            peer: services3.address
        });

        expect(repeatedShareRequestResult).toBeAnError(/.*/, "error.runtime.attributes.repositoryAttributeHasAlreadyBeenSharedWithPeer");
    });

    test("should reject sharing an attribute, of which a previous version has been shared", async () => {
        const predecesssorOSIA = await executeFullCreateAndShareRepositoryAttributeFlow(services1, services2, {
            content: {
                value: {
                    "@type": "Surname",
                    value: "Name 1"
                }
            }
        });

        const { successor: successorRA } = (
            await services1.consumption.attributes.succeedRepositoryAttribute({
                predecessorId: predecesssorOSIA.shareInfo!.sourceAttribute!,
                successorContent: {
                    value: {
                        "@type": "Surname",
                        value: "Name 2"
                    }
                }
            })
        ).value;

        const response = await services1.consumption.attributes.shareRepositoryAttribute({
            attributeId: successorRA.id,
            peer: services2.address
        });
        expect(response).toBeAnError(/.*/, "error.runtime.attributes.anotherVersionOfRepositoryAttributeHasAlreadyBeenSharedWithPeer");
    });

    test("should reject sharing an own shared identity attribute", async () => {
        const shareRequest: ShareRepositoryAttributeRequest = {
            attributeId: sOSIA.id,
            peer: services2.address
        };
        const shareRequestResult = await services1.consumption.attributes.shareRepositoryAttribute(shareRequest);
        expect(shareRequestResult).toBeAnError(/.*/, "error.runtime.attributes.isNotRepositoryAttribute");
    });

    test("should reject sharing a peer shared identity attribute", async () => {
        const shareRequest: ShareRepositoryAttributeRequest = {
            attributeId: rPSIA.id,
            peer: services1.address
        };
        const shareRequestResult = await services2.consumption.attributes.shareRepositoryAttribute(shareRequest);
        expect(shareRequestResult).toBeAnError(/.*/, "error.runtime.attributes.isNotRepositoryAttribute");
    });

    test("should reject sharing a relationship attribute", async () => {
        const createAndShareRelationshipAttributeRequest: CreateAndShareRelationshipAttributeRequest = {
            content: {
                key: "test",
                value: {
                    "@type": "ProprietaryString",
                    value: "a String",
                    title: "a title"
                },
                confidentiality: RelationshipAttributeConfidentiality.Public
            },
            peer: services2.address
        };
        const sOSRA = await executeFullCreateAndShareRelationshipAttributeFlow(services1, services2, createAndShareRelationshipAttributeRequest);

        const shareRequest: ShareRepositoryAttributeRequest = {
            attributeId: sOSRA.id,
            peer: services2.address
        };
        const shareRequestResult = await services1.consumption.attributes.shareRepositoryAttribute(shareRequest);
        expect(shareRequestResult).toBeAnError(/.*/, "error.runtime.attributes.isNotRepositoryAttribute");
    });

    test("should throw if repository attribute doesn't exist", async () => {
        const shareRequest: ShareRepositoryAttributeRequest = {
            attributeId: (await CoreId.generate("ATT")).toString(),
            peer: services1.address
        };
        const shareRequestResult = await services1.consumption.attributes.shareRepositoryAttribute(shareRequest);
        expect(shareRequestResult).toBeAnError(/.*/, "error.runtime.recordNotFound");
    });

    test("should throw if repository attribute id is invalid ", async () => {
        const shareRequest: ShareRepositoryAttributeRequest = {
            attributeId: CoreId.from("faulty").toString(),
            peer: services1.address
        };
        const shareRequestResult = await services1.consumption.attributes.shareRepositoryAttribute(shareRequest);
        expect(shareRequestResult).toBeAnError(/.*/, "error.runtime.validation.invalidPropertyValue");
    });
});

describe(SucceedRepositoryAttributeUseCase.name, () => {
    test("should succeed a repository attribute", async () => {
        const createAttributeRequest: CreateRepositoryAttributeRequest = {
            content: {
                value: {
                    "@type": "GivenName",
                    value: "Petra Pan"
                },
                tags: ["tag1", "tag2"]
            }
        };
        const predecessor = (await services1.consumption.attributes.createRepositoryAttribute(createAttributeRequest)).value;

        const succeedAttributeRequest: SucceedRepositoryAttributeRequest = {
            predecessorId: predecessor.id.toString(),
            successorContent: {
                value: {
                    "@type": "GivenName",
                    value: "Tina Turner"
                },
                tags: ["Bunsen", "Burner"]
            }
        };
        const result = await services1.consumption.attributes.succeedRepositoryAttribute(succeedAttributeRequest);
        expect(result.isError).toBe(false);
        const { predecessor: updatedPredecessor, successor } = result.value;
        expect(updatedPredecessor.succeededBy).toStrictEqual(successor.id);
        expect((successor as any).content.value.value).toBe("Tina Turner");
        await services1.eventBus.waitForEvent(RepositoryAttributeSucceededEvent, (e) => {
            return e.data.predecessor.id === updatedPredecessor.id && e.data.successor.id === successor.id;
        });
    });

    test("should throw if predecessor id is invalid", async () => {
        const succeedAttributeRequest: SucceedRepositoryAttributeRequest = {
            predecessorId: CoreId.from("faulty").toString(),
            successorContent: {
                value: {
                    "@type": "GivenName",
                    value: "Tina Turner"
                },
                tags: ["Bunsen", "Burner"]
            }
        };
        const result = await services1.consumption.attributes.succeedRepositoryAttribute(succeedAttributeRequest);
        expect(result).toBeAnError(/.*/, "error.consumption.attributes.predecessorDoesNotExist");
    });

    test("should throw if predecessor doesn't exist", async () => {
        const succeedAttributeRequest: SucceedRepositoryAttributeRequest = {
            predecessorId: (await CoreId.generate("ATT")).toString(),
            successorContent: {
                value: {
                    "@type": "GivenName",
                    value: "Tina Turner"
                },
                tags: ["Bunsen", "Burner"]
            }
        };
        const result = await services1.consumption.attributes.succeedRepositoryAttribute(succeedAttributeRequest);
        expect(result).toBeAnError(/.*/, "error.consumption.attributes.predecessorDoesNotExist");
    });

    test("validation should catch attempts of changing the value type", async () => {
        const createAttributeRequest: CreateRepositoryAttributeRequest = {
            content: {
                value: {
                    "@type": "GivenName",
                    value: "Petra Pan"
                },
                tags: ["tag1", "tag2"]
            }
        };
        const predecessor = (await services1.consumption.attributes.createRepositoryAttribute(createAttributeRequest)).value;

        const succeedAttributeRequest: SucceedRepositoryAttributeRequest = {
            predecessorId: predecessor.id.toString(),
            successorContent: {
                value: {
                    "@type": "PhoneNumber",
                    value: "+4915155253460"
                },
                tags: ["Bunsen", "Burner"]
            }
        };
        const result = await services1.consumption.attributes.succeedRepositoryAttribute(succeedAttributeRequest);
        expect(result).toBeAnError(/.*/, "error.consumption.attributes.successionMustNotChangeValueType");
    });
});

describe(NotifyPeerAboutRepositoryAttributeSuccessionUseCase.name, () => {
    let succeedRepositoryAttributeRequest1: SucceedRepositoryAttributeRequest;
    let succeedRepositoryAttributeRequest2: SucceedRepositoryAttributeRequest;
    let ownSharedIdentityAttributeVersion0: LocalAttributeDTO;
    let repositoryAttributeVersion1: LocalAttributeDTO;
    let repositoryAttributeVersion2: LocalAttributeDTO;
    beforeEach(async () => {
        ownSharedIdentityAttributeVersion0 = await executeFullCreateAndShareRepositoryAttributeFlow(services1, services2, {
            content: {
                value: {
                    "@type": "GivenName",
                    value: "Petra Pan"
                },
                tags: ["tag1", "tag2"]
            }
        });

        succeedRepositoryAttributeRequest1 = {
            predecessorId: ownSharedIdentityAttributeVersion0.shareInfo!.sourceAttribute!,
            successorContent: {
                value: {
                    "@type": "GivenName",
                    value: "Tina Turner"
                },
                tags: ["Bunsen", "Burner"]
            }
        };
        ({ successor: repositoryAttributeVersion1 } = (await services1.consumption.attributes.succeedRepositoryAttribute(succeedRepositoryAttributeRequest1)).value);

        succeedRepositoryAttributeRequest2 = {
            predecessorId: repositoryAttributeVersion1.id,
            successorContent: {
                value: {
                    "@type": "GivenName",
                    value: "Martina Mustermann"
                }
            }
        };
        ({ successor: repositoryAttributeVersion2 } = (await services1.consumption.attributes.succeedRepositoryAttribute(succeedRepositoryAttributeRequest2)).value);
    });

    test("should successfully notify peer about attribute succession", async () => {
        const notificationResult = await services1.consumption.attributes.notifyPeerAboutRepositoryAttributeSuccession({
            attributeId: repositoryAttributeVersion1.id,
            peer: services2.address
        });
        expect(notificationResult.isSuccess).toBe(true);
    });

    test("should create sender own shared identity attribute and recipient peer shared identity attribute", async () => {
        const { successor: ownSharedIdentityAttributeVersion1 } = await executeFullNotifyPeerAboutAttributeSuccessionFlow(services1, services2, repositoryAttributeVersion1.id);
        expect(ownSharedIdentityAttributeVersion1.succeeds).toStrictEqual(ownSharedIdentityAttributeVersion0.id);
        expect(ownSharedIdentityAttributeVersion1.content.value).toStrictEqual(succeedRepositoryAttributeRequest1.successorContent.value);
        expect((ownSharedIdentityAttributeVersion1 as any).content.tags).toStrictEqual(succeedRepositoryAttributeRequest1.successorContent.tags);

        const recipientPeerSharedIdentityAttributeVersion1 = (await services2.consumption.attributes.getAttribute({ id: ownSharedIdentityAttributeVersion1.id })).value;
        expect(recipientPeerSharedIdentityAttributeVersion1.content).toStrictEqual(ownSharedIdentityAttributeVersion1.content);
    });

    test("should allow to notify about successor having notified about predecessor", async () => {
        let { successor: ownSharedIdentityAttributeVersion1 } = await executeFullNotifyPeerAboutAttributeSuccessionFlow(services1, services2, repositoryAttributeVersion1.id);

        const successionResult = await executeFullNotifyPeerAboutAttributeSuccessionFlow(services1, services2, repositoryAttributeVersion2.id);
        ownSharedIdentityAttributeVersion1 = successionResult["predecessor"];
        const ownSharedIdentityAttributeVersion2 = successionResult["successor"];

        expect(ownSharedIdentityAttributeVersion1.succeededBy).toStrictEqual(ownSharedIdentityAttributeVersion2.id);
        expect(ownSharedIdentityAttributeVersion2.succeeds).toStrictEqual(ownSharedIdentityAttributeVersion1.id);
        expect(ownSharedIdentityAttributeVersion2.succeededBy).toBeUndefined();
    });

    test("should allow to notify about successor not having notified about predecessor", async () => {
        const { successor: ownSharedIdentityAttributeVersion2 } = await executeFullNotifyPeerAboutAttributeSuccessionFlow(services1, services2, repositoryAttributeVersion2.id);
        expect(ownSharedIdentityAttributeVersion2.succeeds).toStrictEqual(ownSharedIdentityAttributeVersion0.id);
    });

    test("should throw if the predecessor repository attribute was deleted", async () => {
        const repositoryAttributeVersion0 = (await services1.consumption.attributes.getAttribute({ id: ownSharedIdentityAttributeVersion0.shareInfo!.sourceAttribute! })).value;
        await services1.consumption.attributes.deleteRepositoryAttribute({ attributeId: repositoryAttributeVersion0.id });

        const notificationResult = await services1.consumption.attributes.notifyPeerAboutRepositoryAttributeSuccession({
            attributeId: repositoryAttributeVersion1.id,
            peer: services2.address
        });
        expect(notificationResult).toBeAnError(/.*/, "error.runtime.attributes.noPreviousVersionOfRepositoryAttributeHasBeenSharedWithPeerBefore");
    });

    test("should throw if the successor repository attribute was deleted", async () => {
        await services1.consumption.attributes.deleteRepositoryAttribute({ attributeId: repositoryAttributeVersion1.id });

        const notificationResult = await services1.consumption.attributes.notifyPeerAboutRepositoryAttributeSuccession({
            attributeId: repositoryAttributeVersion1.id,
            peer: services2.address
        });
        expect(notificationResult).toBeAnError(/.*/, "error.runtime.recordNotFound");
    });

    test("should throw if the same version of the attribute has been notified about already", async () => {
        await executeFullNotifyPeerAboutAttributeSuccessionFlow(services1, services2, repositoryAttributeVersion1.id);

        const result2 = await services1.consumption.attributes.notifyPeerAboutRepositoryAttributeSuccession({
            attributeId: repositoryAttributeVersion1.id,
            peer: services2.address
        });
        expect(result2).toBeAnError(/.*/, "error.runtime.attributes.repositoryAttributeHasAlreadyBeenSharedWithPeer");
    });

    test("should throw if a later version of the attribute has been notified about already", async () => {
        await executeFullNotifyPeerAboutAttributeSuccessionFlow(services1, services2, repositoryAttributeVersion2.id);

        const notificationResult = await services1.consumption.attributes.notifyPeerAboutRepositoryAttributeSuccession({
            attributeId: repositoryAttributeVersion1.id,
            peer: services2.address
        });
        expect(notificationResult).toBeAnError(/.*/, "error.consumption.attributes.successorSourceDoesNotSucceedPredecessorSource");
    });

    test("should throw if no other version of the attribute has been shared before", async () => {
        const newRepositoryAttribute = (
            await services1.consumption.attributes.createRepositoryAttribute({
                content: {
                    value: {
                        "@type": "GivenName",
                        value: "Petra Pan"
                    }
                }
            })
        ).value;

        const result = await services1.consumption.attributes.notifyPeerAboutRepositoryAttributeSuccession({ attributeId: newRepositoryAttribute.id, peer: services2.address });
        expect(result).toBeAnError(/.*/, "error.runtime.attributes.noPreviousVersionOfRepositoryAttributeHasBeenSharedWithPeerBefore");
    });
});

describe(CreateAndShareRelationshipAttributeUseCase.name, () => {
    test("should create and share a relationship attribute", async () => {
        const createAndShareRelationshipAttributeRequest: CreateAndShareRelationshipAttributeRequest = {
            content: {
                key: "test",
                value: {
                    "@type": "ProprietaryString",
                    value: "a String",
                    title: "a title"
                },
                confidentiality: RelationshipAttributeConfidentiality.Public
            },
            peer: services2.address
        };
        const requestResult = await services1.consumption.attributes.createAndShareRelationshipAttribute(createAndShareRelationshipAttributeRequest);
        expect(requestResult.isSuccess).toBe(true);

        const requestId = requestResult.value.id;
        const sOSRA = await acceptIncomingShareAttributeRequest(services1, services2, requestId);
        const rPSRA = (await services2.consumption.attributes.getAttribute({ id: sOSRA.id })).value;

        expect(sOSRA.content.value).toStrictEqual(createAndShareRelationshipAttributeRequest.content.value);
        expect(sOSRA.content).toStrictEqual(rPSRA.content);
    });

    test("should create and share a relationship attribute with metadata", async () => {
        const expiresAt = CoreDate.utc().add({ days: 1 }).toString();
        const createAndShareRelationshipAttributeRequest: CreateAndShareRelationshipAttributeRequest = {
            content: {
                key: "test",
                value: {
                    "@type": "ProprietaryString",
                    value: "a String",
                    title: "a title"
                },
                confidentiality: RelationshipAttributeConfidentiality.Public
            },
            peer: services2.address,
            requestMetadata: {
                title: "A request Title",
                description: "A request Description",
                metadata: { aKey: "aValue" },
                expiresAt
            },
            requestItemMetadata: {
                title: "An item Title",
                description: "An item Description",
                metadata: { aKey: "aValue" },
                requireManualDecision: true
            }
        };
        const requestResult = await services1.consumption.attributes.createAndShareRelationshipAttribute(createAndShareRelationshipAttributeRequest);
        expect(requestResult.isSuccess).toBe(true);

        const request = requestResult.value;

        expect(request.content.title).toBe("A request Title");
        expect(request.content.description).toBe("A request Description");
        expect(request.content.metadata).toStrictEqual({ aKey: "aValue" });
        expect(request.content.expiresAt).toBe(expiresAt);

        expect(request.content.items[0].title).toBe("An item Title");
        expect(request.content.items[0].description).toBe("An item Description");
        expect(request.content.items[0].metadata).toStrictEqual({ aKey: "aValue" });
        expect((request.content.items[0] as RequestItemJSONDerivations).requireManualDecision).toBe(true);
    });
});

describe(SucceedRelationshipAttributeAndNotifyPeerUseCase.name, () => {
    let sOSRA: LocalAttributeDTO;
    beforeEach(async () => {
        sOSRA = await executeFullCreateAndShareRelationshipAttributeFlow(services1, services2, {
            content: {
                key: "test",
                value: {
                    "@type": "ProprietaryString",
                    value: "a String",
                    title: "a title"
                },
                confidentiality: RelationshipAttributeConfidentiality.Public
            }
        });
    });

    test("should succeed a relationship attribute and notify peer", async () => {
        const result = await services1.consumption.attributes.succeedRelationshipAttributeAndNotifyPeer({
            predecessorId: sOSRA.id,
            successorContent: {
                value: {
                    "@type": "ProprietaryString",
                    value: "another String",
                    title: "another title"
                }
            }
        });
        expect(result.isSuccess).toBe(true);

        await waitForRecipientToReceiveNotification(services1, services2, result.value);

        const senderPredecessor = result.value.predecessor;
        const senderSuccessor = result.value.successor;
        const recipientPredecessor = (await services2.consumption.attributes.getAttribute({ id: senderPredecessor.id })).value;
        const recipientSuccessor = (await services2.consumption.attributes.getAttribute({ id: senderSuccessor.id })).value;

        expect(senderSuccessor.content).toStrictEqual(recipientSuccessor.content);
        expect(senderSuccessor.shareInfo!.notificationReference).toStrictEqual(recipientSuccessor.shareInfo!.notificationReference);
        expect(senderSuccessor.shareInfo!.requestReference).toBeUndefined();
        expect(recipientSuccessor.shareInfo!.requestReference).toBeUndefined();
        expect(senderSuccessor.shareInfo!.peer).toBe(services2.address);
        expect(recipientSuccessor.shareInfo!.peer).toBe(services1.address);
        expect(senderSuccessor.succeeds).toBe(senderPredecessor.id);
        expect(recipientSuccessor.succeeds).toBe(recipientPredecessor.id);
        expect(senderPredecessor.succeededBy).toBe(senderSuccessor.id);
        expect(recipientPredecessor.succeededBy).toBe(recipientSuccessor.id);
    });

    test("should throw changing the value type succeeding a relationship attribute", async () => {
        const result = await services1.consumption.attributes.succeedRelationshipAttributeAndNotifyPeer({
            predecessorId: sOSRA.id,
            successorContent: {
                value: {
                    "@type": "ProprietaryBoolean",
                    value: true,
                    title: "another title"
                }
            }
        });

        expect(result).toBeAnError(/.*/, "error.consumption.attributes.successionMustNotChangeValueType");
    });
});

describe("Get (shared) versions of attribute", () => {
    let sRAVersion0: LocalAttributeDTO;
    let sRAVersion1: LocalAttributeDTO;
    let sRAVersion2: LocalAttributeDTO;
    let sRAVersions: LocalAttributeDTO[];

    let sOSIAVersion0: LocalAttributeDTO;
    let sOSIAVersion2: LocalAttributeDTO;
    let sOSIAVersion2FurtherPeer: LocalAttributeDTO;

    let sOSRAVersion0: LocalAttributeDTO;
    let sOSRAVersion1: LocalAttributeDTO;
    let sOSRAVersion2: LocalAttributeDTO;
    async function succeedVersion0(): Promise<void> {
        const succeedRARequest1: SucceedRepositoryAttributeRequest = {
            predecessorId: sRAVersion0.id.toString(),
            successorContent: {
                value: {
                    "@type": "GivenName",
                    value: "Second Name"
                },
                tags: ["tag2"]
            }
        };
        const sRASuccessionResult1 = await services1.consumption.attributes.succeedRepositoryAttribute(succeedRARequest1);
        ({ predecessor: sRAVersion0, successor: sRAVersion1 } = sRASuccessionResult1.value);
    }

    async function succeedVersion1(): Promise<void> {
        const succeedRARequest2: SucceedRepositoryAttributeRequest = {
            predecessorId: sRAVersion1.id.toString(),
            successorContent: {
                value: {
                    "@type": "GivenName",
                    value: "Third Name"
                },
                tags: ["tag3"]
            }
        };
        const sRASuccessionResult2 = await services1.consumption.attributes.succeedRepositoryAttribute(succeedRARequest2);
        ({ predecessor: sRAVersion1, successor: sRAVersion2 } = sRASuccessionResult2.value);
    }

    async function setUpRepositoryAttributeVersions() {
        sRAVersion0 = (
            await services1.consumption.attributes.createRepositoryAttribute({
                content: {
                    value: {
                        "@type": "GivenName",
                        value: "First Name"
                    },
                    tags: ["tag1"]
                }
            })
        ).value;
        await succeedVersion0();
        await succeedVersion1();
        sRAVersions = [sRAVersion2, sRAVersion1, sRAVersion0];
    }

    async function setUpIdentityAttributeVersions() {
        await createAndShareVersion0();
        await succeedVersion0();
        await succeedVersion1();
        sRAVersions = [sRAVersion2, sRAVersion1, sRAVersion0];

        await notifyPeerAboutVersion2();
        await shareVersion2WithFurtherPeer();

        async function createAndShareVersion0(): Promise<void> {
            sOSIAVersion0 = await executeFullCreateAndShareRepositoryAttributeFlow(services1, services2, {
                content: {
                    value: {
                        "@type": "GivenName",
                        value: "First Name"
                    },
                    tags: ["tag1"]
                }
            });

            sRAVersion0 = (await services1.consumption.attributes.getAttribute({ id: sOSIAVersion0.shareInfo!.sourceAttribute! })).value;
        }

        async function notifyPeerAboutVersion2(): Promise<void> {
            const notifyRequestResult = (
                await services1.consumption.attributes.notifyPeerAboutRepositoryAttributeSuccession({
                    attributeId: sRAVersion2.id,
                    peer: services2.address
                })
            ).value;
            await waitForRecipientToReceiveNotification(services1, services2, notifyRequestResult);

            ({ predecessor: sOSIAVersion0, successor: sOSIAVersion2 } = notifyRequestResult);
        }

        async function shareVersion2WithFurtherPeer(): Promise<void> {
            const shareRequestResult = await services1.consumption.attributes.shareRepositoryAttribute({
                attributeId: sRAVersion2.id,
                peer: services3.address
            });
            const shareRequestId = shareRequestResult.value.id;
            sOSIAVersion2FurtherPeer = await acceptIncomingShareAttributeRequest(services1, services3, shareRequestId);
        }
    }

    async function createAndShareRelationshipAttributeVersion0(): Promise<void> {
        sOSRAVersion0 = await executeFullCreateAndShareRelationshipAttributeFlow(services1, services2, {
            content: {
                key: "Some key",
                value: {
                    "@type": "ProprietaryInteger",
                    title: "Version",
                    value: 1
                },
                confidentiality: RelationshipAttributeConfidentiality.Public
            }
        });
    }

    async function setUpRelationshipAttributeVersions() {
        await createAndShareRelationshipAttributeVersion0();
        await succeedVersion0();
        await succeedVersion1();

        async function succeedVersion0(): Promise<void> {
            const sRASuccessionResult1 = await services1.consumption.attributes.succeedRelationshipAttributeAndNotifyPeer({
                predecessorId: sOSRAVersion0.id.toString(),
                successorContent: {
                    value: {
                        "@type": "ProprietaryInteger",
                        title: "Version",
                        value: 2
                    }
                }
            });
            await waitForRecipientToReceiveNotification(services1, services2, sRASuccessionResult1.value);

            ({ predecessor: sOSRAVersion0, successor: sOSRAVersion1 } = sRASuccessionResult1.value);
        }

        async function succeedVersion1(): Promise<void> {
            const sRASuccessionResult2 = await services1.consumption.attributes.succeedRelationshipAttributeAndNotifyPeer({
                predecessorId: sOSRAVersion1.id.toString(),
                successorContent: {
                    value: {
                        "@type": "ProprietaryInteger",
                        title: "Version",
                        value: 3
                    }
                }
            });
            await waitForRecipientToReceiveNotification(services1, services2, sRASuccessionResult2.value);

            ({ predecessor: sOSRAVersion1, successor: sOSRAVersion2 } = sRASuccessionResult2.value);
        }
    }

    describe(GetVersionsOfAttributeUseCase.name, () => {
        test("should get all versions of a repository attribute", async () => {
            await setUpRepositoryAttributeVersions();
            for (const version of sRAVersions) {
                const result = await services1.consumption.attributes.getVersionsOfAttribute({ attributeId: version.id });
                expect(result.isSuccess).toBe(true);

                const returnedVersions = result.value;
                expect(returnedVersions).toStrictEqual(sRAVersions);
            }
        });

        test("should get all versions of an own shared identity attribute shared with the same peer", async () => {
            await setUpIdentityAttributeVersions();
            const sOSIAVersions = [sOSIAVersion2, sOSIAVersion0];
            for (const version of sOSIAVersions) {
                const result1 = await services1.consumption.attributes.getVersionsOfAttribute({ attributeId: version.id });
                expect(result1.isSuccess).toBe(true);

                const returnedVersions1 = result1.value;
                expect(returnedVersions1).toStrictEqual(sOSIAVersions);
            }
        });

        test("should get all versions of a peer shared identity attribute", async () => {
            await setUpIdentityAttributeVersions();
            const rPSIAVersion2 = (await services2.consumption.attributes.getAttribute({ id: sOSIAVersion2.id })).value;
            const rPSIAVersion0 = (await services2.consumption.attributes.getAttribute({ id: sOSIAVersion0.id })).value;
            const rPSIAVersions = [rPSIAVersion2, rPSIAVersion0];

            for (const version of rPSIAVersions) {
                const result = await services2.consumption.attributes.getVersionsOfAttribute({ attributeId: version.id });
                expect(result.isSuccess).toBe(true);

                const returnedVersions = result.value;
                expect(returnedVersions).toStrictEqual(rPSIAVersions);
            }
        });

        test("should get all versions of an own shared relationship attribute", async () => {
            await setUpRelationshipAttributeVersions();
            const sOSRAVersions = [sOSRAVersion2, sOSRAVersion1, sOSRAVersion0];
            for (const version of sOSRAVersions) {
                const result = await services1.consumption.attributes.getVersionsOfAttribute({ attributeId: version.id });
                expect(result.isSuccess).toBe(true);

                const returnedVersions = result.value;
                expect(returnedVersions).toStrictEqual(sOSRAVersions);
            }
        });

        test("should get all versions of a peer shared relationship attribute", async () => {
            await setUpRelationshipAttributeVersions();
            const rPSRAVersion2 = (await services2.consumption.attributes.getAttribute({ id: sOSRAVersion2.id })).value;
            const rPSRAVersion1 = (await services2.consumption.attributes.getAttribute({ id: sOSRAVersion1.id })).value;
            const rPSRAVersion0 = (await services2.consumption.attributes.getAttribute({ id: sOSRAVersion0.id })).value;
            const rPSRAVersions = [rPSRAVersion2, rPSRAVersion1, rPSRAVersion0];

            for (const version of rPSRAVersions) {
                const result = await services2.consumption.attributes.getVersionsOfAttribute({ attributeId: version.id });
                expect(result.isSuccess).toBe(true);

                const returnedVersions = result.value;
                expect(returnedVersions).toStrictEqual(rPSRAVersions);
            }
        });

        test("should throw trying to call getVersionsOfAttribute with a nonexistent attributeId", async () => {
            const result = await services1.consumption.attributes.getVersionsOfAttribute({ attributeId: "ATTxxxxxxxxxxxxxxxxx" });
            expect(result).toBeAnError(/.*/, "error.runtime.recordNotFound");
        });
    });

    describe(GetSharedVersionsOfRepositoryAttributeUseCase.name, () => {
        beforeAll(async () => {
            await setUpIdentityAttributeVersions();
        });
        test("should get only latest shared version per peer of a repository attribute", async () => {
            for (const version of sRAVersions) {
                const result1 = await services1.consumption.attributes.getSharedVersionsOfRepositoryAttribute({ attributeId: version.id });
                expect(result1.isSuccess).toBe(true);
                const returnedVersions1 = result1.value;
                expect(returnedVersions1).toStrictEqual(expect.arrayContaining([sOSIAVersion2, sOSIAVersion2FurtherPeer]));

                const result2 = await services1.consumption.attributes.getSharedVersionsOfRepositoryAttribute({ attributeId: version.id, onlyLatestVersions: true });
                expect(result2.isSuccess).toBe(true);
                const returnedVersions2 = result2.value;
                expect(returnedVersions2).toStrictEqual(expect.arrayContaining([sOSIAVersion2, sOSIAVersion2FurtherPeer]));
            }
        });

        test("should get all shared versions of a repository attribute", async () => {
            for (const version of sRAVersions) {
                const result = await services1.consumption.attributes.getSharedVersionsOfRepositoryAttribute({ attributeId: version.id, onlyLatestVersions: false });
                expect(result.isSuccess).toBe(true);

                const returnedVersions = result.value;
                expect(returnedVersions).toStrictEqual(expect.arrayContaining([sOSIAVersion2, sOSIAVersion2FurtherPeer, sOSIAVersion0]));
            }
        });

        test("should get only latest shared version of a repository attribute for a specific peer", async () => {
            for (const version of sRAVersions) {
                const result1 = await services1.consumption.attributes.getSharedVersionsOfRepositoryAttribute({ attributeId: version.id, peers: [services2.address] });
                expect(result1.isSuccess).toBe(true);
                const returnedVersions1 = result1.value;
                expect(returnedVersions1).toStrictEqual([sOSIAVersion2]);

                const result2 = await services1.consumption.attributes.getSharedVersionsOfRepositoryAttribute({ attributeId: version.id, peers: [services3.address] });
                expect(result2.isSuccess).toBe(true);
                const returnedVersions2 = result2.value;
                expect(returnedVersions2).toStrictEqual([sOSIAVersion2FurtherPeer]);
            }
        });

        test("should get all shared versions of a repository attribute for a specific peer", async () => {
            for (const version of sRAVersions) {
                const result1 = await services1.consumption.attributes.getSharedVersionsOfRepositoryAttribute({
                    attributeId: version.id,
                    peers: [services2.address],
                    onlyLatestVersions: false
                });
                expect(result1.isSuccess).toBe(true);
                const returnedVersions1 = result1.value;
                expect(returnedVersions1).toStrictEqual([sOSIAVersion2, sOSIAVersion0]);

                const result2 = await services1.consumption.attributes.getSharedVersionsOfRepositoryAttribute({
                    attributeId: version.id,
                    peers: [services3.address],
                    onlyLatestVersions: false
                });
                expect(result2.isSuccess).toBe(true);
                const returnedVersions2 = result2.value;
                expect(returnedVersions2).toStrictEqual([sOSIAVersion2FurtherPeer]);
            }
        });

        test("should return an empty list calling getSharedVersionsOfRepositoryAttribute with a nonexistent peer", async () => {
            const result = await services1.consumption.attributes.getSharedVersionsOfRepositoryAttribute({
                attributeId: sRAVersion2.id,
                peers: ["did:e:a:dids:00000000000000000000000"]
            });
            expect(result.isSuccess).toBe(true);
            const returnedVersions = result.value;
            expect(returnedVersions).toStrictEqual([]);
        });

        test("should throw trying to call getSharedVersionsOfRepositoryAttribute with a nonexistent attributeId", async () => {
            const result2 = await services1.consumption.attributes.getSharedVersionsOfRepositoryAttribute({ attributeId: "ATTxxxxxxxxxxxxxxxxx" });
            expect(result2).toBeAnError(/.*/, "error.runtime.recordNotFound");
        });

        test("should throw trying to call getSharedVersionsOfRepositoryAttribute with a relationship attribute", async () => {
            await createAndShareRelationshipAttributeVersion0();
            const result = await services1.consumption.attributes.getSharedVersionsOfRepositoryAttribute({ attributeId: sOSRAVersion0.id });
            expect(result).toBeAnError(/.*/, "error.runtime.attributes.isNotRepositoryAttribute");
        });
    });
});

describe("DeleteAttributeUseCases", () => {
    let repositoryAttributeVersion0: LocalAttributeDTO;
    let repositoryAttributeVersion1: LocalAttributeDTO;
    let ownSharedIdentityAttributeVersion0: LocalAttributeDTO;
    let ownSharedIdentityAttributeVersion1: LocalAttributeDTO;
    beforeEach(async () => {
        ownSharedIdentityAttributeVersion0 = await executeFullCreateAndShareRepositoryAttributeFlow(services1, services2, {
            content: {
                value: {
                    "@type": "GivenName",
                    value: "Petra Pan"
                },
                tags: ["tag1", "tag2"]
            }
        });
        repositoryAttributeVersion0 = (await services1.consumption.attributes.getAttribute({ id: ownSharedIdentityAttributeVersion0.shareInfo!.sourceAttribute! })).value;

        ({ predecessor: ownSharedIdentityAttributeVersion0, successor: ownSharedIdentityAttributeVersion1 } = await executeFullSucceedRepositoryAttributeAndNotifyPeerFlow(
            services1,
            services2,
            {
                predecessorId: ownSharedIdentityAttributeVersion0.shareInfo!.sourceAttribute!,
                successorContent: {
                    value: {
                        "@type": "GivenName",
                        value: "Tina Turner"
                    }
                }
            }
        ));
        repositoryAttributeVersion1 = (await services1.consumption.attributes.getAttribute({ id: ownSharedIdentityAttributeVersion1.shareInfo!.sourceAttribute! })).value;
    });

    describe(DeleteRepositoryAttributeUseCase.name, () => {
        test("should delete a repository attribute", async () => {
            const deletionResult = await services1.consumption.attributes.deleteRepositoryAttribute({ attributeId: repositoryAttributeVersion0.id });
            expect(deletionResult.isSuccess).toBe(true);

            const getDeletedAttributeResult = await services1.consumption.attributes.getAttribute({ id: repositoryAttributeVersion0.id });
            expect(getDeletedAttributeResult).toBeAnError(/.*/, "error.runtime.recordNotFound");
        });

        test("should delete a succeeded repository attribute and its predecessors", async () => {
            const deletionResult = await services1.consumption.attributes.deleteRepositoryAttribute({ attributeId: repositoryAttributeVersion1.id });
            expect(deletionResult.isSuccess).toBe(true);

            const getDeletedAttributeResult = await services1.consumption.attributes.getAttribute({ id: repositoryAttributeVersion0.id });
            expect(getDeletedAttributeResult).toBeAnError(/.*/, "error.runtime.recordNotFound");
        });

        test("should remove 'shareInfo.sourceAttribute' from own shared identity attribute copies of a deleted repository attribute", async () => {
            await services1.consumption.attributes.deleteRepositoryAttribute({ attributeId: repositoryAttributeVersion0.id });

            const updatedOwnSharedIdentityAttributeVersion0Result = await services1.consumption.attributes.getAttribute({ id: ownSharedIdentityAttributeVersion0.id });
            expect(updatedOwnSharedIdentityAttributeVersion0Result.isSuccess).toBe(true);
            const updatedOwnSharedIdentityAttributeVersion0 = updatedOwnSharedIdentityAttributeVersion0Result.value;
            expect(updatedOwnSharedIdentityAttributeVersion0.shareInfo).toBeDefined();
            expect(updatedOwnSharedIdentityAttributeVersion0.shareInfo!.sourceAttribute).toBeUndefined();
        });

        test("should remove 'shareInfo.sourceAttribute' from own shared identity attribute predecessors of a deleted repository attribute", async () => {
            await services1.consumption.attributes.deleteRepositoryAttribute({ attributeId: repositoryAttributeVersion1.id });

            const updatedOwnSharedIdentityAttributeVersion0Result = await services1.consumption.attributes.getAttribute({ id: ownSharedIdentityAttributeVersion0.id });
            expect(updatedOwnSharedIdentityAttributeVersion0Result.isSuccess).toBe(true);
            const updatedOwnSharedIdentityAttributeVersion0 = updatedOwnSharedIdentityAttributeVersion0Result.value;
            expect(updatedOwnSharedIdentityAttributeVersion0.shareInfo).toBeDefined();
            expect(updatedOwnSharedIdentityAttributeVersion0.shareInfo!.sourceAttribute).toBeUndefined();
        });

        test("should not change type of own shared identity attribute if 'shareInfo.sourceAttribute' is undefined", async () => {
            await services1.consumption.attributes.deleteRepositoryAttribute({ attributeId: repositoryAttributeVersion0.id });

            const updatedOwnSharedIdentityAttributeVersion0 = (await services1.consumption.attributes.getAttribute({ id: ownSharedIdentityAttributeVersion0.id })).value;
            expect(updatedOwnSharedIdentityAttributeVersion0.shareInfo!.sourceAttribute).toBeUndefined();

            const localOwnSharedIdentityAttributeVersion0 = LocalAttribute.from(updatedOwnSharedIdentityAttributeVersion0);
            expect(localOwnSharedIdentityAttributeVersion0.isOwnSharedIdentityAttribute(CoreAddress.from(services1.address))).toBe(true);
        });

        test("should set 'succeeds' of successor repository attribute to undefined if predecessor repository attribute is deleted", async () => {
            expect(repositoryAttributeVersion1.succeeds).toBeDefined();
            await services1.consumption.attributes.deleteRepositoryAttribute({ attributeId: repositoryAttributeVersion0.id });
            const updatedRepositoryAttributeVersion1 = (await services1.consumption.attributes.getAttribute({ id: repositoryAttributeVersion1.id })).value;
            expect(updatedRepositoryAttributeVersion1.succeeds).toBeUndefined();
        });

        test("should throw trying to call with an attribute that is not a repository attribute", async () => {
            const result = await services1.consumption.attributes.deleteRepositoryAttribute({ attributeId: ownSharedIdentityAttributeVersion1.id });
            expect(result).toBeAnError(/.*/, "error.runtime.attributes.isNotRepositoryAttribute");
        });

        test("should throw trying to call with an unknown attribute ID", async () => {
            const unknownAttributeId = "ATTxxxxxxxxxxxxxxxxx";
            const result = await services1.consumption.attributes.deleteRepositoryAttribute({ attributeId: unknownAttributeId });
            expect(result).toBeAnError(/.*/, "error.runtime.recordNotFound");
        });
    });

    describe(DeleteOwnSharedAttributeAndNotifyPeerUseCase.name, () => {
        test("should delete an own shared identity attribute", async () => {
            expect(ownSharedIdentityAttributeVersion0).toBeDefined();

            const deletionResult = await services1.consumption.attributes.deleteOwnSharedAttributeAndNotifyPeer({ attributeId: ownSharedIdentityAttributeVersion0.id });
            expect(deletionResult.isSuccess).toBe(true);

            const getDeletedAttributeResult = await services1.consumption.attributes.getAttribute({ id: ownSharedIdentityAttributeVersion0.id });
            expect(getDeletedAttributeResult).toBeAnError(/.*/, "error.runtime.recordNotFound");
        });

        test("should delete a succeeded own shared identity attribute and its predecessors", async () => {
            expect(ownSharedIdentityAttributeVersion1).toBeDefined();

            const deletionResult = await services1.consumption.attributes.deleteOwnSharedAttributeAndNotifyPeer({ attributeId: ownSharedIdentityAttributeVersion1.id });
            expect(deletionResult.isSuccess).toBe(true);

            const getDeletedPredecessorResult = await services1.consumption.attributes.getAttribute({ id: ownSharedIdentityAttributeVersion0.id });
            expect(getDeletedPredecessorResult).toBeAnError(/.*/, "error.runtime.recordNotFound");
        });

        test("should remove 'shareInfo.sourceAttribute' from own shared third party relationship attribute copies of a deleted repository attribute", async () => {
            const ownSharedRelationshipAttribute = await executeFullCreateAndShareRelationshipAttributeFlow(services1, services3, {
                content: {
                    value: {
                        "@type": "ProprietaryString",
                        value: "AStringValue",
                        title: "ATitle"
                    },
                    key: "AKey",
                    confidentiality: RelationshipAttributeConfidentiality.Public
                }
            });

            const requestParams = {
                peer: services1.address,
                content: {
                    items: [
                        ReadAttributeRequestItem.from({
                            query: ThirdPartyRelationshipAttributeQuery.from({
                                key: "AKey",
                                owner: ThirdPartyRelationshipAttributeQueryOwner.Recipient,
                                thirdParty: [services3.address]
                            }),
                            mustBeAccepted: true
                        }).toJSON()
                    ]
                }
            };

            const ownSharedThirdPartyRelationshipAttribute = await executeFullRequestAndShareThirdPartyRelationshipAttributeFlow(
                services1,
                services2,
                requestParams,
                ownSharedRelationshipAttribute.id
            );

            await services1.consumption.attributes.deleteOwnSharedAttributeAndNotifyPeer({ attributeId: ownSharedRelationshipAttribute.id });

            const updatedOwnSharedThirdPartyRelationshipAttributeResult = await services1.consumption.attributes.getAttribute({ id: ownSharedThirdPartyRelationshipAttribute.id });
            expect(updatedOwnSharedThirdPartyRelationshipAttributeResult.isSuccess).toBe(true);
            const updatedOwnSharedThirdPartyRelationshipAttribute = updatedOwnSharedThirdPartyRelationshipAttributeResult.value;
            expect(updatedOwnSharedThirdPartyRelationshipAttribute.shareInfo).toBeDefined();
            expect(updatedOwnSharedThirdPartyRelationshipAttribute.shareInfo!.sourceAttribute).toBeUndefined();
        });

        test("should set the 'succeeds' property of the own shared identity attribute successor to undefined", async () => {
            expect(ownSharedIdentityAttributeVersion1.succeeds).toBeDefined();
            await services1.consumption.attributes.deleteOwnSharedAttributeAndNotifyPeer({ attributeId: ownSharedIdentityAttributeVersion0.id });
            const updatedOwnSharedIdentityAttributeVersion1 = (await services1.consumption.attributes.getAttribute({ id: ownSharedIdentityAttributeVersion1.id })).value;
            expect(updatedOwnSharedIdentityAttributeVersion1.succeeds).toBeUndefined();
        });

        test("should notify about identity attribute deletion by owner", async () => {
            const notificationId = (await services1.consumption.attributes.deleteOwnSharedAttributeAndNotifyPeer({ attributeId: ownSharedIdentityAttributeVersion0.id })).value
                .notificationId;
            const timeBeforeUpdate = CoreDate.utc();
            await syncUntilHasMessageWithNotification(services2.transport, notificationId);
            await services2.eventBus.waitForEvent(OwnSharedAttributeDeletedByOwnerEvent, (e) => {
                return e.data.id.toString() === ownSharedIdentityAttributeVersion0.id;
            });
            const timeAfterUpdate = CoreDate.utc();

            const result = await services2.consumption.attributes.getAttribute({ id: ownSharedIdentityAttributeVersion0.id });
            expect(result.isSuccess).toBe(true);
            const updatedAttribute = result.value;
            expect(updatedAttribute.deletionInfo?.deletionStatus).toStrictEqual(DeletionStatus.DeletedByOwner);
            expect(CoreDate.from(updatedAttribute.deletionInfo!.deletionDate).isBetween(timeBeforeUpdate, timeAfterUpdate.add(1))).toBe(true);
        });

        test("should notify about identity attribute deletion of succeeded attribute by owner", async () => {
            const notificationId = (await services1.consumption.attributes.deleteOwnSharedAttributeAndNotifyPeer({ attributeId: ownSharedIdentityAttributeVersion1.id })).value
                .notificationId;
            const timeBeforeUpdate = CoreDate.utc();
            await syncUntilHasMessageWithNotification(services2.transport, notificationId);
            await services2.eventBus.waitForEvent(OwnSharedAttributeDeletedByOwnerEvent, (e) => {
                return e.data.id.toString() === ownSharedIdentityAttributeVersion1.id;
            });
            const timeAfterUpdate = CoreDate.utc();

            const updatedPredecessor = (await services2.consumption.attributes.getAttribute({ id: ownSharedIdentityAttributeVersion0.id })).value;
            expect(updatedPredecessor.deletionInfo?.deletionStatus).toStrictEqual(DeletionStatus.DeletedByOwner);
            expect(CoreDate.from(updatedPredecessor.deletionInfo!.deletionDate).isBetween(timeBeforeUpdate, timeAfterUpdate.add(1))).toBe(true);
        });
    });

    describe(DeletePeerSharedAttributeAndNotifyOwnerUseCase.name, () => {
        test("should delete a peer shared identity attribute", async () => {
            const recipientPeerSharedIdentityAttributeVersion0 = (await services2.consumption.attributes.getAttribute({ id: ownSharedIdentityAttributeVersion0.id })).value;
            expect(recipientPeerSharedIdentityAttributeVersion0).toBeDefined();

            const deletionResult = await services2.consumption.attributes.deletePeerSharedAttributeAndNotifyOwner({ attributeId: ownSharedIdentityAttributeVersion0.id });
            expect(deletionResult.isSuccess).toBe(true);

            const getDeletedAttributeResult = await services2.consumption.attributes.getAttribute({ id: ownSharedIdentityAttributeVersion0.id });
            expect(getDeletedAttributeResult).toBeAnError(/.*/, "error.runtime.recordNotFound");
        });

        test("should delete the predecessor of a peer shared identity attribute", async () => {
            const recipientPeerSharedIdentityAttributeVersion1 = (await services2.consumption.attributes.getAttribute({ id: ownSharedIdentityAttributeVersion1.id })).value;
            expect(recipientPeerSharedIdentityAttributeVersion1).toBeDefined();

            const deletionResult = await services2.consumption.attributes.deletePeerSharedAttributeAndNotifyOwner({ attributeId: ownSharedIdentityAttributeVersion1.id });
            expect(deletionResult.isSuccess).toBe(true);

            const getDeletedPredecessorResult = await services2.consumption.attributes.getAttribute({ id: ownSharedIdentityAttributeVersion0.id });
            expect(getDeletedPredecessorResult).toBeAnError(/.*/, "error.runtime.recordNotFound");
        });

        test("should remove 'shareInfo.sourceAttribute' from third party relationship attribute copies of a deleted relationship attribute", async () => {
            const peerSharedRelationshipAttribute = await executeFullCreateAndShareRelationshipAttributeFlow(services3, services1, {
                content: {
                    value: {
                        "@type": "ProprietaryString",
                        value: "AStringValue",
                        title: "ATitle"
                    },
                    key: "AKey",
                    confidentiality: RelationshipAttributeConfidentiality.Public
                }
            });

            const requestParams = {
                peer: services1.address,
                content: {
                    items: [
                        ReadAttributeRequestItem.from({
                            query: ThirdPartyRelationshipAttributeQuery.from({
                                key: "AKey",
                                owner: ThirdPartyRelationshipAttributeQueryOwner.ThirdParty,
                                thirdParty: [services3.address]
                            }),
                            mustBeAccepted: true
                        }).toJSON()
                    ]
                }
            };

            const thirdPartyOwnedRelationshipAttribute = await executeFullRequestAndShareThirdPartyRelationshipAttributeFlow(
                services1,
                services2,
                requestParams,
                peerSharedRelationshipAttribute.id
            );

            await services1.consumption.attributes.deletePeerSharedAttributeAndNotifyOwner({ attributeId: peerSharedRelationshipAttribute.id });

            const updatedThirdPartyOwnedRelationshipAttributeResult = await services1.consumption.attributes.getAttribute({
                id: thirdPartyOwnedRelationshipAttribute.id
            });
            expect(updatedThirdPartyOwnedRelationshipAttributeResult.isSuccess).toBe(true);
            const updatedThirdPartyOwnedRelationshipAttribute = updatedThirdPartyOwnedRelationshipAttributeResult.value;
            expect(updatedThirdPartyOwnedRelationshipAttribute.shareInfo).toBeDefined();
            expect(updatedThirdPartyOwnedRelationshipAttribute.shareInfo!.sourceAttribute).toBeUndefined();
        });

        test("should set the 'succeeds' property of the peer shared identity attribute successor to undefined", async () => {
            const recipientPeerSharedIdentityAttributeVersion1 = (await services2.consumption.attributes.getAttribute({ id: ownSharedIdentityAttributeVersion1.id })).value;
            expect(recipientPeerSharedIdentityAttributeVersion1.succeeds).toBeDefined();
            await services2.consumption.attributes.deletePeerSharedAttributeAndNotifyOwner({ attributeId: ownSharedIdentityAttributeVersion0.id });
            const updatedRecipientPeerSharedIdentityAttributeVersion1 = (
                await services2.consumption.attributes.getAttribute({ id: recipientPeerSharedIdentityAttributeVersion1.id })
            ).value;
            expect(updatedRecipientPeerSharedIdentityAttributeVersion1.succeeds).toBeUndefined();
        });

        test("should notify about identity attribute deletion by peer", async () => {
            const notificationId = (await services2.consumption.attributes.deletePeerSharedAttributeAndNotifyOwner({ attributeId: ownSharedIdentityAttributeVersion0.id })).value
                .notificationId;
            const timeBeforeUpdate = CoreDate.utc();
            await syncUntilHasMessageWithNotification(services1.transport, notificationId);
            await services1.eventBus.waitForEvent(PeerSharedAttributeDeletedByPeerEvent, (e) => {
                return e.data.id.toString() === ownSharedIdentityAttributeVersion0.id;
            });

            const timeAfterUpdate = CoreDate.utc();

            const result = await services1.consumption.attributes.getAttribute({ id: ownSharedIdentityAttributeVersion0.id });
            expect(result.isSuccess).toBe(true);
            const updatedAttribute = result.value;
            expect(updatedAttribute.deletionInfo?.deletionStatus).toStrictEqual(DeletionStatus.DeletedByPeer);
            expect(CoreDate.from(updatedAttribute.deletionInfo!.deletionDate).isBetween(timeBeforeUpdate, timeAfterUpdate.add(1))).toBe(true);
        });

        test("should notify about identity attribute deletion of succeeded attribute by peer", async () => {
            const notificationId = (await services2.consumption.attributes.deletePeerSharedAttributeAndNotifyOwner({ attributeId: ownSharedIdentityAttributeVersion1.id })).value
                .notificationId;
            const timeBeforeUpdate = CoreDate.utc();
            await syncUntilHasMessageWithNotification(services1.transport, notificationId);
            await services1.eventBus.waitForEvent(PeerSharedAttributeDeletedByPeerEvent, (e) => {
                return e.data.id.toString() === ownSharedIdentityAttributeVersion1.id;
            });

            const timeAfterUpdate = CoreDate.utc();

            const updatedPredecessor = (await services1.consumption.attributes.getAttribute({ id: ownSharedIdentityAttributeVersion0.id })).value;
            expect(updatedPredecessor.deletionInfo?.deletionStatus).toStrictEqual(DeletionStatus.DeletedByPeer);
            expect(CoreDate.from(updatedPredecessor.deletionInfo!.deletionDate).isBetween(timeBeforeUpdate, timeAfterUpdate.add(1))).toBe(true);
        });
    });

    describe(DeleteThirdPartyOwnedRelationshipAttributeAndNotifyPeerUseCase.name, () => {
        let peerSharedRelationshipAttribute: LocalAttributeDTO;
        let thirdPartyOwnedRelationshipAttribute: LocalAttributeDTO;
        beforeEach(async () => {
            peerSharedRelationshipAttribute = await executeFullCreateAndShareRelationshipAttributeFlow(services3, services1, {
                content: {
                    value: {
                        "@type": "ProprietaryString",
                        value: "A proprietary string",
                        title: "A title"
                    },
                    key: "A key",
                    confidentiality: RelationshipAttributeConfidentiality.Public
                }
            });

            const requestParams = {
                peer: services1.address,
                content: {
                    items: [
                        ReadAttributeRequestItem.from({
                            query: ThirdPartyRelationshipAttributeQuery.from({
                                key: "A key",
                                owner: ThirdPartyRelationshipAttributeQueryOwner.ThirdParty,
                                thirdParty: [services3.address]
                            }),
                            mustBeAccepted: true
                        }).toJSON()
                    ]
                }
            };

            thirdPartyOwnedRelationshipAttribute = await executeFullRequestAndShareThirdPartyRelationshipAttributeFlow(
                services1,
                services2,
                requestParams,
                peerSharedRelationshipAttribute.id
            );
        });

        test("should delete a third party owned RelationshipAttribute as the sender of it", async () => {
            const senderThirdPartyOwnedRelationshipAttribute = (await services1.consumption.attributes.getAttribute({ id: thirdPartyOwnedRelationshipAttribute.id })).value;
            expect(senderThirdPartyOwnedRelationshipAttribute).toBeDefined();

            const deletionResult = await services1.consumption.attributes.deleteThirdPartyOwnedRelationshipAttributeAndNotifyPeer({
                attributeId: senderThirdPartyOwnedRelationshipAttribute.id
            });
            expect(deletionResult.isSuccess).toBe(true);

            const getDeletedAttributeResult = await services1.consumption.attributes.getAttribute({ id: senderThirdPartyOwnedRelationshipAttribute.id });
            expect(getDeletedAttributeResult).toBeAnError(/.*/, "error.runtime.recordNotFound");
        });

        test("should delete a third party owned RelationshipAttribute as the recipient of it", async () => {
            const recipientThirdPartyOwnedRelationshipAttribute = (await services2.consumption.attributes.getAttribute({ id: thirdPartyOwnedRelationshipAttribute.id })).value;
            expect(recipientThirdPartyOwnedRelationshipAttribute).toBeDefined();

            const deletionResult = await services2.consumption.attributes.deleteThirdPartyOwnedRelationshipAttributeAndNotifyPeer({
                attributeId: recipientThirdPartyOwnedRelationshipAttribute.id
            });
            expect(deletionResult.isSuccess).toBe(true);

            const getDeletedAttributeResult = await services2.consumption.attributes.getAttribute({ id: recipientThirdPartyOwnedRelationshipAttribute.id });
            expect(getDeletedAttributeResult).toBeAnError(/.*/, "error.runtime.recordNotFound");
        });

        test("should notify about third party owned RelationshipAttribute as the sender of it", async () => {
            const notificationId = (
                await services1.consumption.attributes.deleteThirdPartyOwnedRelationshipAttributeAndNotifyPeer({ attributeId: thirdPartyOwnedRelationshipAttribute.id })
            ).value.notificationId;
            const timeBeforeUpdate = CoreDate.utc();
            await syncUntilHasMessageWithNotification(services2.transport, notificationId);
            await services2.eventBus.waitForEvent(ThirdPartyOwnedRelationshipAttributeDeletedByPeerEvent, (e) => {
                return e.data.id.toString() === thirdPartyOwnedRelationshipAttribute.id;
            });

            const timeAfterUpdate = CoreDate.utc();

            const result = await services2.consumption.attributes.getAttribute({ id: thirdPartyOwnedRelationshipAttribute.id });
            expect(result.isSuccess).toBe(true);
            const updatedAttribute = result.value;
            expect(updatedAttribute.deletionInfo?.deletionStatus).toStrictEqual(DeletionStatus.DeletedByPeer);
            expect(CoreDate.from(updatedAttribute.deletionInfo!.deletionDate).isBetween(timeBeforeUpdate, timeAfterUpdate.add(1))).toBe(true);
        });

        test("should notify about third party owned RelationshipAttribute as the recipient of it", async () => {
            const notificationId = (
                await services2.consumption.attributes.deleteThirdPartyOwnedRelationshipAttributeAndNotifyPeer({ attributeId: thirdPartyOwnedRelationshipAttribute.id })
            ).value.notificationId;
            const timeBeforeUpdate = CoreDate.utc();
            await syncUntilHasMessageWithNotification(services1.transport, notificationId);
            await services1.eventBus.waitForEvent(ThirdPartyOwnedRelationshipAttributeDeletedByPeerEvent, (e) => {
                return e.data.id.toString() === thirdPartyOwnedRelationshipAttribute.id;
            });

            const timeAfterUpdate = CoreDate.utc();

            const result = await services1.consumption.attributes.getAttribute({ id: thirdPartyOwnedRelationshipAttribute.id });
            expect(result.isSuccess).toBe(true);
            const updatedAttribute = result.value;
            expect(updatedAttribute.deletionInfo?.deletionStatus).toStrictEqual(DeletionStatus.DeletedByPeer);
            expect(CoreDate.from(updatedAttribute.deletionInfo!.deletionDate).isBetween(timeBeforeUpdate, timeAfterUpdate.add(1))).toBe(true);
        });
    });
});<|MERGE_RESOLUTION|>--- conflicted
+++ resolved
@@ -24,11 +24,7 @@
     DeleteThirdPartyOwnedRelationshipAttributeAndNotifyPeerUseCase,
     ExecuteIdentityAttributeQueryUseCase,
     ExecuteRelationshipAttributeQueryUseCase,
-<<<<<<< HEAD
     ExecuteThirdPartyRelationshipAttributeQueryUseCase,
-    GetAttributesUseCase,
-=======
->>>>>>> 36257c33
     GetAttributeUseCase,
     GetAttributesUseCase,
     GetOwnSharedAttributesUseCase,
