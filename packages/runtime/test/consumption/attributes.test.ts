import { AcceptReadAttributeRequestItemParametersWithExistingAttributeJSON, AcceptRequestItemParametersJSON } from "@nmshd/consumption";
import {
    DeleteAttributeRequestItem,
    GivenNameJSON,
    ReadAttributeRequestItem,
    ReadAttributeRequestItemJSON,
    RelationshipAttributeConfidentiality,
    RelationshipTemplateContentJSON,
    RequestItemJSONDerivations,
    ShareAttributeRequestItem,
    ShareAttributeRequestItemJSON,
<<<<<<< HEAD
    StreetAddressJSON,
=======
>>>>>>> 4981dd98
    ThirdPartyRelationshipAttributeQuery,
    ThirdPartyRelationshipAttributeQueryOwner
} from "@nmshd/content";
import { CoreDate, CoreId, CoreIdHelper } from "@nmshd/core-types";
import assert from "assert";
import {
    AttributeCreatedEvent,
    AttributeWasViewedAtChangedEvent,
    CanCreateRepositoryAttributeRequest,
    CanCreateRepositoryAttributeUseCase,
    ChangeDefaultRepositoryAttributeUseCase,
    CreateAndShareRelationshipAttributeRequest,
    CreateAndShareRelationshipAttributeUseCase,
    CreateOwnRelationshipTemplateRequest,
    CreateRepositoryAttributeRequest,
    CreateRepositoryAttributeUseCase,
    DeleteOwnSharedAttributeAndNotifyPeerUseCase,
    DeletePeerSharedAttributeAndNotifyOwnerUseCase,
    DeleteRepositoryAttributeUseCase,
    DeleteThirdPartyRelationshipAttributeAndNotifyPeerUseCase,
    ExecuteIdentityAttributeQueryUseCase,
    ExecuteRelationshipAttributeQueryUseCase,
    ExecuteThirdPartyRelationshipAttributeQueryUseCase,
    GetAttributeUseCase,
    GetAttributesUseCase,
    GetOwnSharedAttributesUseCase,
    GetPeerSharedAttributesUseCase,
    GetRepositoryAttributesUseCase,
    GetSharedVersionsOfAttributeUseCase,
    GetVersionsOfAttributeUseCase,
    LocalAttributeDTO,
    LocalAttributeDeletionStatus,
    MarkAttributeAsViewedUseCase,
    NotifyPeerAboutRepositoryAttributeSuccessionUseCase,
    OwnSharedAttributeDeletedByOwnerEvent,
    PeerSharedAttributeDeletedByPeerEvent,
    RelationshipChangedEvent,
    RelationshipStatus,
    RepositoryAttributeSucceededEvent,
    SetAttributeDeletionInfoOfDeletionProposedRelationshipUseCase,
    ShareRepositoryAttributeRequest,
    ShareRepositoryAttributeUseCase,
    SucceedRelationshipAttributeAndNotifyPeerUseCase,
    SucceedRepositoryAttributeRequest,
    SucceedRepositoryAttributeUseCase,
    ThirdPartyRelationshipAttributeDeletedByPeerEvent
} from "../../src";
import {
    RuntimeServiceProvider,
    TestRuntimeServices,
    acceptIncomingShareAttributeRequest,
    cleanupAttributes,
    createRelationshipWithStatusPending,
    ensureActiveRelationship,
    establishRelationship,
    exchangeAndAcceptRequestByMessage,
    executeFullCreateAndShareRelationshipAttributeFlow,
    executeFullCreateAndShareRepositoryAttributeFlow,
    executeFullNotifyPeerAboutAttributeSuccessionFlow,
    executeFullRequestAndAcceptExistingAttributeFlow,
    executeFullShareAndAcceptAttributeRequestFlow,
    executeFullShareRepositoryAttributeFlow,
    executeFullSucceedRepositoryAttributeAndNotifyPeerFlow,
    syncUntilHasMessageWithNotification,
    syncUntilHasRelationships,
    waitForRecipientToReceiveNotification
} from "../lib";

const runtimeServiceProvider = new RuntimeServiceProvider();

let services1: TestRuntimeServices;
let services2: TestRuntimeServices;
let services3: TestRuntimeServices;

let appService: TestRuntimeServices;

beforeAll(async () => {
    const numberOfServices = 3;
    [services1, services2, services3] = await runtimeServiceProvider.launch(numberOfServices, {
        enableRequestModule: true,
        enableDeciderModule: true,
        enableNotificationModule: true
    });

    await establishRelationship(services1.transport, services2.transport);
    await establishRelationship(services1.transport, services3.transport);
    await establishRelationship(services2.transport, services3.transport);

    appService = (
        await runtimeServiceProvider.launch(1, {
            enableDefaultRepositoryAttributes: true,
            enableRequestModule: true
        })
    )[0];

    await establishRelationship(appService.transport, services2.transport);
}, 30000);

afterAll(async () => await runtimeServiceProvider.stop());

beforeEach(async () => {
    services1.eventBus.reset();
    services2.eventBus.reset();
    services3.eventBus.reset();
    await cleanupAttributes([services1, services2, services3, appService]);
});

describe("get attribute(s)", () => {
    let relationshipAttributeId: string;
    let identityAttributeIds: string[];
    let appAttributeIds: string[];
    beforeEach(async function () {
        const senderRequests: CreateRepositoryAttributeRequest[] = [
            {
                content: {
                    value: {
                        "@type": "GivenName",
                        value: "aGivenName"
                    }
                }
            },
            {
                content: {
                    value: {
                        "@type": "Surname",
                        value: "aSurname"
                    }
                }
            },
            {
                content: {
                    value: {
                        "@type": "Surname",
                        value: "Another Surname"
                    }
                }
            }
        ];

        identityAttributeIds = [];
        for (const request of senderRequests) {
            const identityAttribute = (await services1.consumption.attributes.createRepositoryAttribute(request)).value;
            identityAttributeIds.push(identityAttribute.id);
        }

        const relationshipAttribute = await executeFullCreateAndShareRelationshipAttributeFlow(services1, services2, {
            content: {
                key: "aKey",
                confidentiality: RelationshipAttributeConfidentiality.Public,
                value: {
                    "@type": "ProprietaryString",
                    value: "aString",
                    title: "aTitle"
                },
                isTechnical: true
            }
        });
        relationshipAttributeId = relationshipAttribute.id;

        appAttributeIds = [];
        for (const request of senderRequests) {
            const appAttribute = (await appService.consumption.attributes.createRepositoryAttribute(request)).value;
            appAttributeIds.push(appAttribute.id);
        }
    });

    describe(GetAttributeUseCase.name, () => {
        test("should allow to get an attribute by id", async function () {
            const result = await services1.consumption.attributes.getAttribute({ id: relationshipAttributeId });
            expect(result).toBeSuccessful();
            const receivedAttributeId = result.value.id;
            expect(receivedAttributeId).toStrictEqual(relationshipAttributeId);
        });
    });

    describe(GetAttributesUseCase.name, () => {
        test("should list all attributes with empty query", async () => {
            const result = await services1.consumption.attributes.getAttributes({ query: {} });
            expect(result).toBeSuccessful();
            const attributes = result.value;
            expect(attributes).toHaveLength(4);
            const attributeIds = attributes.map((attribute) => attribute.id);
            expect(attributeIds).toContain(relationshipAttributeId);
            expect(attributeIds).toStrictEqual(expect.arrayContaining(identityAttributeIds));
        });

        test("should allow to get an attribute by type", async function () {
            const result = await services1.consumption.attributes.getAttributes({
                query: { "content.value.@type": "GivenName" }
            });

            expect(result).toBeSuccessful();

            const attributes = result.value;
            expect(attributes).toHaveLength(1);
            expect(attributes[0].id).toStrictEqual(identityAttributeIds[0]);
        });

        test("should allow to get an attribute by multiple types", async function () {
            const result = await services1.consumption.attributes.getAttributes({
                query: { "content.value.@type": ["Surname", "GivenName"] }
            });

            expect(result).toBeSuccessful();

            const attributes = result.value;
            expect(attributes).toHaveLength(3);

            const attributeIds = attributes.map((attribute) => attribute.id);
            expect(attributeIds).toStrictEqual(expect.arrayContaining(identityAttributeIds));
        });

        test("should hide technical attributes when hideTechnical=true", async () => {
            const result = await services1.consumption.attributes.getAttributes({ query: {}, hideTechnical: true });
            expect(result).toBeSuccessful();
            const attributes = result.value;
            expect(attributes.filter((a) => a.id === relationshipAttributeId)).toHaveLength(0);
            expect(attributes).toHaveLength(3);
            const attributeIds = attributes.map((attribute) => attribute.id);
            expect(attributeIds).toStrictEqual(identityAttributeIds);
        });

        test("should return technical attributes when hideTechnical=false", async () => {
            const getAttributesResponse = await services1.consumption.attributes.getAttributes({ query: {}, hideTechnical: false });
            expect(getAttributesResponse.isSuccess).toBe(true);
            const attributes = getAttributesResponse.value;
            expect(attributes.filter((a) => a.id === relationshipAttributeId)).toHaveLength(1);
            expect(attributes).toHaveLength(4);
            const attributeIds = attributes.map((attribute) => attribute.id);
            expect(attributeIds).toContain(relationshipAttributeId);
            expect(attributeIds).toStrictEqual(expect.arrayContaining(identityAttributeIds));
        });

        test("should allow to get only default attributes", async function () {
            const result = await appService.consumption.attributes.getAttributes({
                query: { isDefault: "true" }
            });
            expect(result).toBeSuccessful();

            const attributes = result.value;
            expect(attributes).toHaveLength(2);

            const attributeIds = attributes.map((attr) => attr.id);
            expect(attributeIds).toContain(appAttributeIds[0]);
            expect(attributeIds).toContain(appAttributeIds[1]);
            expect(attributeIds).not.toContain(appAttributeIds[2]);
        });

        test("should allow not to get default attributes", async function () {
            const result = await appService.consumption.attributes.getAttributes({
                query: { isDefault: "!true" }
            });
            expect(result).toBeSuccessful();

            const attributes = result.value;
            expect(attributes).toHaveLength(1);

            expect(attributes[0].id).toBe(appAttributeIds[2]);
        });
    });
});

describe("attribute queries", () => {
    let repositoryAttribute: LocalAttributeDTO;
    let ownSharedRelationshipAttribute: LocalAttributeDTO;

    beforeEach(async function () {
        const createRepositoryAttributeRequest: CreateRepositoryAttributeRequest = {
            content: {
                value: {
                    "@type": "PhoneNumber",
                    value: "012345678910"
                }
            }
        };
        repositoryAttribute = (await services1.consumption.attributes.createRepositoryAttribute(createRepositoryAttributeRequest)).value;

        ownSharedRelationshipAttribute = await executeFullCreateAndShareRelationshipAttributeFlow(services1, services2, {
            content: {
                value: {
                    "@type": "ProprietaryString",
                    title: "aTitle",
                    value: "aProprietaryStringValue"
                },
                key: "website",
                confidentiality: RelationshipAttributeConfidentiality.Protected
            }
        });
    });

    describe(ExecuteIdentityAttributeQueryUseCase.name, () => {
        test("should allow to execute an identityAttributeQuery", async function () {
            const result = await services1.consumption.attributes.executeIdentityAttributeQuery({ query: { "@type": "IdentityAttributeQuery", valueType: "PhoneNumber" } });
            expect(result).toBeSuccessful();
            const receivedAttributes = result.value;
            const receivedAttributeIds = receivedAttributes.map((attribute) => attribute.id);
            expect(receivedAttributeIds.sort()).toStrictEqual([repositoryAttribute.id]);
        });
    });

    describe(ExecuteRelationshipAttributeQueryUseCase.name, () => {
        test("should allow to execute a relationshipAttributeQuery", async function () {
            const result = await services1.consumption.attributes.executeRelationshipAttributeQuery({
                query: {
                    "@type": "RelationshipAttributeQuery",
                    key: "website",
                    owner: services1.address,
                    attributeCreationHints: { valueType: "ProprietaryString", title: "AnAttributeHint", confidentiality: RelationshipAttributeConfidentiality.Protected }
                }
            });
            expect(result).toBeSuccessful();
            const receivedAttribute = result.value;
            expect(receivedAttribute.id).toStrictEqual(ownSharedRelationshipAttribute.id);
        });
    });

    describe(ExecuteThirdPartyRelationshipAttributeQueryUseCase.name, () => {
        test("should allow to execute a thirdPartyRelationshipAttributeQuery", async function () {
            const result = await services2.consumption.attributes.executeThirdPartyRelationshipAttributeQuery({
                query: {
                    "@type": "ThirdPartyRelationshipAttributeQuery",
                    key: "website",
                    owner: ThirdPartyRelationshipAttributeQueryOwner.ThirdParty,
                    thirdParty: [services1.address]
                }
            });
            expect(result).toBeSuccessful();
            const receivedAttribute = result.value;
            expect(receivedAttribute).toHaveLength(1);
            expect(receivedAttribute[0].id).toStrictEqual(ownSharedRelationshipAttribute.id);
        });
    });
});

describe("get repository, own shared and peer shared attributes", () => {
    // own = services1, peer = services 2
    let services1RepoSurnameV0: LocalAttributeDTO;
    let services1RepoSurnameV1: LocalAttributeDTO;

    let services1RepoGivenNameV0: LocalAttributeDTO;
    let services1RepoGivenNameV1: LocalAttributeDTO;
    let services1SharedGivenNameV0: LocalAttributeDTO;
    let services1SharedGivenNameV1: LocalAttributeDTO;

    let services1SharedRelationshipAttributeV0: LocalAttributeDTO;
    let services1SharedRelationshipAttributeV1: LocalAttributeDTO;

    let services1SharedTechnicalRelationshipAttribute: LocalAttributeDTO;

    beforeEach(async function () {
        // unshared succeeded repository attribute
        services1RepoSurnameV0 = (
            await services1.consumption.attributes.createRepositoryAttribute({
                content: {
                    value: {
                        "@type": "Surname",
                        value: "A surname"
                    }
                }
            })
        ).value;

        ({ predecessor: services1RepoSurnameV0, successor: services1RepoSurnameV1 } = (
            await services1.consumption.attributes.succeedRepositoryAttribute({
                predecessorId: services1RepoSurnameV0.id,
                successorContent: {
                    value: {
                        "@type": "Surname",
                        value: "Another surname"
                    }
                }
            })
        ).value);

        // own shared succeeded identity attribute
        services1SharedGivenNameV0 = await executeFullCreateAndShareRepositoryAttributeFlow(services1, services2, {
            content: {
                value: {
                    "@type": "GivenName",
                    value: "A given name"
                }
            }
        });
        services1RepoGivenNameV0 = (await services1.consumption.attributes.getAttribute({ id: services1SharedGivenNameV0.shareInfo!.sourceAttribute! })).value;

        ({ predecessor: services1SharedGivenNameV0, successor: services1SharedGivenNameV1 } = await executeFullSucceedRepositoryAttributeAndNotifyPeerFlow(services1, services2, {
            predecessorId: services1RepoGivenNameV0.id,
            successorContent: {
                value: {
                    "@type": "GivenName",
                    value: "Another given name"
                }
            }
        }));
        services1RepoGivenNameV0 = (await services1.consumption.attributes.getAttribute({ id: services1SharedGivenNameV0.shareInfo!.sourceAttribute! })).value;
        services1RepoGivenNameV1 = (await services1.consumption.attributes.getAttribute({ id: services1SharedGivenNameV1.shareInfo!.sourceAttribute! })).value;

        // peer shared identity attribute
        await executeFullCreateAndShareRepositoryAttributeFlow(services2, services1, {
            content: {
                value: {
                    "@type": "GivenName",
                    value: "A peer name"
                }
            }
        });

        // own shared succeeded relationship attribute
        services1SharedRelationshipAttributeV0 = await executeFullCreateAndShareRelationshipAttributeFlow(services1, services2, {
            content: {
                key: "aKey",
                confidentiality: RelationshipAttributeConfidentiality.Public,
                value: {
                    "@type": "ProprietaryString",
                    value: "aString",
                    title: "aTitle"
                },
                isTechnical: false
            }
        });

        ({ predecessor: services1SharedRelationshipAttributeV0, successor: services1SharedRelationshipAttributeV1 } = (
            await services1.consumption.attributes.succeedRelationshipAttributeAndNotifyPeer({
                predecessorId: services1SharedRelationshipAttributeV0.id,
                successorContent: {
                    value: {
                        "@type": "ProprietaryString",
                        value: "another String",
                        title: "another title"
                    }
                }
            })
        ).value);

        // peer shared relationship attribute
        await executeFullCreateAndShareRelationshipAttributeFlow(services2, services1, {
            content: {
                key: "a peer key",
                confidentiality: RelationshipAttributeConfidentiality.Public,
                value: {
                    "@type": "ProprietaryString",
                    value: "a peer String",
                    title: "a peer title"
                },
                isTechnical: false
            }
        });

        // own shared technical relationship attribute
        services1SharedTechnicalRelationshipAttribute = await executeFullCreateAndShareRelationshipAttributeFlow(services1, services2, {
            content: {
                key: "a technical key",
                confidentiality: RelationshipAttributeConfidentiality.Public,
                value: {
                    "@type": "ProprietaryString",
                    value: "a technical String",
                    title: "a technical title"
                },
                isTechnical: true
            }
        });

        // peer shared tecnical relationship attribute
        await executeFullCreateAndShareRelationshipAttributeFlow(services2, services1, {
            content: {
                key: "a technical peer key",
                confidentiality: RelationshipAttributeConfidentiality.Public,
                value: {
                    "@type": "ProprietaryString",
                    value: "a technical peer String",
                    title: "a technical peer title"
                },
                isTechnical: true
            }
        });
    });

    describe(GetRepositoryAttributesUseCase.name, () => {
        test("get only latest version of repository attributes", async () => {
            const result = await services1.consumption.attributes.getRepositoryAttributes({});
            expect(result).toBeSuccessful();
            const repositoryAttributes = result.value;
            expect(repositoryAttributes).toStrictEqual([services1RepoSurnameV1, services1RepoGivenNameV1]);
        });

        test("get all versions of repository attributes", async () => {
            const result = await services1.consumption.attributes.getRepositoryAttributes({ onlyLatestVersions: false });
            expect(result).toBeSuccessful();
            const repositoryAttributes = result.value;
            expect(repositoryAttributes).toStrictEqual([services1RepoSurnameV0, services1RepoSurnameV1, services1RepoGivenNameV0, services1RepoGivenNameV1]);
        });

        test("should allow to get only default attributes", async function () {
            const defaultGivenName = (
                await appService.consumption.attributes.createRepositoryAttribute({
                    content: {
                        value: {
                            "@type": "GivenName",
                            value: "aGivenName"
                        }
                    }
                })
            ).value;

            const defaultSurname = (
                await appService.consumption.attributes.createRepositoryAttribute({
                    content: {
                        value: {
                            "@type": "Surname",
                            value: "aSurname"
                        }
                    }
                })
            ).value;

            const otherSurname = (
                await appService.consumption.attributes.createRepositoryAttribute({
                    content: {
                        value: {
                            "@type": "Surname",
                            value: "AnotherSurname"
                        }
                    }
                })
            ).value;

            const result = await appService.consumption.attributes.getRepositoryAttributes({
                query: {
                    isDefault: "true"
                }
            });
            expect(result).toBeSuccessful();

            const attributes = result.value;
            expect(attributes).toHaveLength(2);

            const attributeIds = attributes.map((attr) => attr.id);
            expect(attributeIds).toContain(defaultGivenName.id);
            expect(attributeIds).toContain(defaultSurname.id);
            expect(attributeIds).not.toContain(otherSurname.id);
        });
    });

    describe(GetOwnSharedAttributesUseCase.name, () => {
        test("should return only latest shared versions of own shared attributes", async function () {
            const requests = [{ peer: services2.address }, { peer: services2.address, onlyLatestVersions: true }, { peer: services2.address, hideTechnical: false }];
            for (const request of requests) {
                const result = await services1.consumption.attributes.getOwnSharedAttributes(request);
                expect(result).toBeSuccessful();
                const ownSharedAttributes = result.value;
                expect(ownSharedAttributes).toStrictEqual([services1SharedGivenNameV1, services1SharedRelationshipAttributeV1, services1SharedTechnicalRelationshipAttribute]);
            }
        });

        test("should return all shared version of own shared attributes", async function () {
            const result = await services1.consumption.attributes.getOwnSharedAttributes({ peer: services2.address, onlyLatestVersions: false });
            expect(result).toBeSuccessful();
            const ownSharedAttributes = result.value;
            expect(ownSharedAttributes).toStrictEqual([
                services1SharedGivenNameV0,
                services1SharedGivenNameV1,
                services1SharedRelationshipAttributeV0,
                services1SharedRelationshipAttributeV1,
                services1SharedTechnicalRelationshipAttribute
            ]);
        });

        test("should hide technical own shared attributes when hideTechnical=true", async () => {
            const result = await services1.consumption.attributes.getOwnSharedAttributes({ peer: services2.address, hideTechnical: true });
            expect(result).toBeSuccessful();
            const ownSharedAttributes = result.value;
            expect(ownSharedAttributes).toStrictEqual([services1SharedGivenNameV1, services1SharedRelationshipAttributeV1]);
        });
    });

    describe(GetPeerSharedAttributesUseCase.name, () => {
        // point of view of services 2 => own shared attributes are peer shared attributes
        let allReceivedAttributes: LocalAttributeDTO[];
        let onlyLatestReceivedAttributes: LocalAttributeDTO[];
        let notTechnicalReceivedAttributes: LocalAttributeDTO[];
        beforeEach(async function () {
            const services1SharedAttributeIds = [
                services1SharedGivenNameV0,
                services1SharedGivenNameV1,
                services1SharedRelationshipAttributeV0,
                services1SharedRelationshipAttributeV1,
                services1SharedTechnicalRelationshipAttribute
            ].map((attribute) => attribute.id);

            allReceivedAttributes = [];
            onlyLatestReceivedAttributes = [];
            notTechnicalReceivedAttributes = [];
            for (const attributeId of services1SharedAttributeIds) {
                const attribute = (await services2.consumption.attributes.getAttribute({ id: attributeId })).value;
                allReceivedAttributes.push(attribute);

                if (!attribute.succeededBy) onlyLatestReceivedAttributes.push(attribute);

                if (attribute.content["@type"] === "IdentityAttribute" || !attribute.content.isTechnical) {
                    notTechnicalReceivedAttributes.push(attribute);
                }
            }
        });

        test("should return only latest shared versions of peer shared attributes", async () => {
            const requests = [{ peer: services1.address }, { peer: services1.address, onlyLatestVersions: true }, { peer: services1.address, hideTechnical: false }];
            for (const request of requests) {
                const result = await services2.consumption.attributes.getPeerSharedAttributes(request);
                expect(result).toBeSuccessful();
                const peerSharedAttributes = result.value;
                expect(peerSharedAttributes).toStrictEqual(onlyLatestReceivedAttributes);
            }
        });

        test("should return all versions of peer shared attributes", async () => {
            const result = await services2.consumption.attributes.getPeerSharedAttributes({ peer: services1.address, onlyLatestVersions: false });
            expect(result).toBeSuccessful();
            const peerSharedAttributes = result.value;
            expect(peerSharedAttributes).toStrictEqual(allReceivedAttributes);
        });

        test("should hide technical peer shared attributes when hideTechnical=true", async () => {
            const result = await services2.consumption.attributes.getPeerSharedAttributes({ peer: services1.address, hideTechnical: true, onlyLatestVersions: false });
            expect(result).toBeSuccessful();
            const peerSharedAttributes = result.value;
            expect(peerSharedAttributes).toStrictEqual(notTechnicalReceivedAttributes);
        });
    });
});

describe(CanCreateRepositoryAttributeUseCase.name, () => {
    const canCreateRepositoryAttributeRequest: CanCreateRepositoryAttributeRequest = {
        content: {
            value: {
                "@type": "GivenName",
                value: "aGivenName"
            },
            tags: ["x:tag1", "x:tag2"]
        }
    };

    describe("validation errors for the attribute content", () => {
        test("should not allow to create a number as GivenName", async () => {
            const request: CanCreateRepositoryAttributeRequest = {
                content: {
                    value: {
                        "@type": "GivenName",
                        value: 5
                    },
                    tags: ["x:tag1", "x:tag2"]
                } as any
            };
            const result = await services1.consumption.attributes.canCreateRepositoryAttribute(request);

            assert(!result.value.isSuccess);

            expect(result.value.isSuccess).toBe(false);
            expect(result.value.message).toBe("GivenName :: value must be string");
            expect(result.value.code).toBe("error.runtime.validation.invalidPropertyValue");
        });

        test("should not allow to create a string as year of BirthDate", async () => {
            const request: CanCreateRepositoryAttributeRequest = {
                content: {
                    value: {
                        "@type": "BirthDate",
                        day: 5,
                        month: 5,
                        year: "a-string"
                    },
                    tags: ["x:tag1", "x:tag2"]
                } as any
            };
            const result = await services1.consumption.attributes.canCreateRepositoryAttribute(request);

            assert(!result.value.isSuccess);

            expect(result.value.isSuccess).toBe(false);
            expect(result.value.message).toBe("BirthDate :: year must be number");
            expect(result.value.code).toBe("error.runtime.validation.invalidPropertyValue");
        });

        test("should not allow to create a BirthDate with a missing year", async () => {
            const request: CanCreateRepositoryAttributeRequest = {
                content: {
                    value: {
                        "@type": "BirthDate",
                        day: 5,
                        month: 5
                    },
                    tags: ["x:tag1", "x:tag2"]
                } as any
            };
            const result = await services1.consumption.attributes.canCreateRepositoryAttribute(request);

            assert(!result.value.isSuccess);

            expect(result.value.isSuccess).toBe(false);
            expect(result.value.message).toBe("BirthDate :: must have required property 'year'");
            expect(result.value.code).toBe("error.runtime.validation.invalidPropertyValue");
        });

        test("should not allow to create 14 as BirthMonth", async () => {
            const request: CanCreateRepositoryAttributeRequest = {
                content: {
                    value: {
                        "@type": "BirthMonth",
                        value: 14
                    },
                    tags: ["x:tag1", "x:tag2"]
                } as any
            };
            const result = await services1.consumption.attributes.canCreateRepositoryAttribute(request);

            assert(!result.value.isSuccess);

            expect(result.value.isSuccess).toBe(false);
            expect(result.value.message).toBe("BirthMonth :: value must be equal to one of the allowed values");
            expect(result.value.code).toBe("error.runtime.validation.invalidPropertyValue");
        });

        test("should not allow to accept an additional property", async () => {
            const request: CanCreateRepositoryAttributeRequest = {
                content: {
                    value: {
                        "@type": "GivenName",
                        value: "aGivenName",
                        additionalProperty: 1
                    },
                    tags: ["x:tag1", "x:tag2"]
                } as any
            };
            const result = await services1.consumption.attributes.canCreateRepositoryAttribute(request);

            assert(!result.value.isSuccess);

            expect(result.value.isSuccess).toBe(false);
            expect(result.value.message).toBe("GivenName :: must NOT have additional properties");
            expect(result.value.code).toBe("error.runtime.validation.invalidPropertyValue");
        });

        test("should not allow to accept an invalid @type", async () => {
            const request: CanCreateRepositoryAttributeRequest = {
                content: {
                    value: {
                        "@type": "invalid-type"
                    }
                }
            } as any;
            const result = await services1.consumption.attributes.canCreateRepositoryAttribute(request);

            assert(!result.value.isSuccess);

            expect(result.value.isSuccess).toBe(false);
            expect(result.value.message).toBe("content.value.@type must match one of the allowed Attribute value types for IdentityAttributes");
            expect(result.value.code).toBe("error.runtime.validation.invalidPropertyValue");
        });
    });

    test("should allow to create a RepositoryAttribute", async () => {
        const result = await services1.consumption.attributes.canCreateRepositoryAttribute(canCreateRepositoryAttributeRequest);
        expect(result.value.isSuccess).toBe(true);
    });

    test("should not allow to create a RepositoryAttribute duplicate", async () => {
        const repositoryAttribute = (await services1.consumption.attributes.createRepositoryAttribute(canCreateRepositoryAttributeRequest)).value;

        const result = await services1.consumption.attributes.canCreateRepositoryAttribute(canCreateRepositoryAttributeRequest);

        assert(!result.value.isSuccess);

        expect(result.value.isSuccess).toBe(false);
        expect(result.value.message).toBe(
            `The RepositoryAttribute cannot be created because it has the same content.value as the already existing RepositoryAttribute with id '${repositoryAttribute.id.toString()}'.`
        );
        expect(result.value.code).toBe("error.runtime.attributes.cannotCreateDuplicateRepositoryAttribute");
    });

    test("should not allow to create a RepositoryAttribute if there exists a duplicate after trimming", async () => {
        const canCreateUntrimmedRepositoryAttributeRequest: CanCreateRepositoryAttributeRequest = {
            content: {
                value: {
                    "@type": "GivenName",
                    value: "    aGivenName  "
                },
                tags: ["x:tag1", "x:tag2"]
            }
        };
        const repositoryAttribute = (await services1.consumption.attributes.createRepositoryAttribute(canCreateRepositoryAttributeRequest)).value;

        const result = await services1.consumption.attributes.canCreateRepositoryAttribute(canCreateUntrimmedRepositoryAttributeRequest);

        assert(!result.value.isSuccess);

        expect(result.value.isSuccess).toBe(false);
        expect(result.value.message).toBe(
            `The RepositoryAttribute cannot be created because it has the same content.value as the already existing RepositoryAttribute with id '${repositoryAttribute.id.toString()}'.`
        );
        expect(result.value.code).toBe("error.runtime.attributes.cannotCreateDuplicateRepositoryAttribute");
    });

    test("should not allow to create a duplicate RepositoryAttribute even if the tags are different", async () => {
        const createAttributeRequest: CreateRepositoryAttributeRequest = {
            content: {
                value: {
                    "@type": "GivenName",
                    value: "aGivenName"
                },
                tags: ["x:tag1", "x:tag2"]
            }
        };
        const repositoryAttribute = (await services1.consumption.attributes.createRepositoryAttribute(createAttributeRequest)).value;

        const canCreateAttributeRequest: CanCreateRepositoryAttributeRequest = {
            content: {
                value: {
                    "@type": "GivenName",
                    value: "aGivenName"
                },
                tags: ["x:tag3"]
            }
        };

        const result = await services1.consumption.attributes.canCreateRepositoryAttribute(canCreateAttributeRequest);

        assert(!result.value.isSuccess);

        expect(result.value.isSuccess).toBe(false);
        expect(result.value.message).toBe(
            `The RepositoryAttribute cannot be created because it has the same content.value as the already existing RepositoryAttribute with id '${repositoryAttribute.id.toString()}'.`
        );
        expect(result.value.code).toBe("error.runtime.attributes.cannotCreateDuplicateRepositoryAttribute");
    });

    test("should allow to create another RepositoryAttribute even if the tags are duplicates", async () => {
        const request: CreateRepositoryAttributeRequest = {
            content: {
                value: {
                    "@type": "GivenName",
                    value: "aGivenName"
                },
                tags: ["x:tag1", "x:tag2"]
            }
        };
        await services1.consumption.attributes.createRepositoryAttribute(request);

        const request2: CanCreateRepositoryAttributeRequest = {
            content: {
                value: {
                    "@type": "GivenName",
                    value: "anotherGivenName"
                },
                tags: ["x:tag1", "x:tag2"]
            }
        };

        const result = await services1.consumption.attributes.canCreateRepositoryAttribute(request2);
        expect(result.value.isSuccess).toBe(true);
    });

    test("should allow to create a RepositoryAttribute duplicate of a predecessor", async () => {
        const predecessor = await services1.consumption.attributes.createRepositoryAttribute(canCreateRepositoryAttributeRequest);
        await services1.consumption.attributes.succeedRepositoryAttribute({
            predecessorId: predecessor.value.id,
            successorContent: {
                value: {
                    "@type": "GivenName",
                    value: "anotherGivenName"
                }
            }
        });

        const result = await services1.consumption.attributes.canCreateRepositoryAttribute(canCreateRepositoryAttributeRequest);
        expect(result.value.isSuccess).toBe(true);
    });

    test("should allow to create a RepositoryAttribute that is the same as an existing RepositoryAttribute without an optional property", async () => {
        const createAttributeWithOptionalPropertyRequest: CreateRepositoryAttributeRequest = {
            content: {
                value: {
                    "@type": "StreetAddress",
                    street: "aStreet",
                    houseNo: "aHouseNo",
                    zipCode: "aZipCode",
                    city: "aCity",
                    country: "aCountry",
                    state: "aState",
                    recipient: "aRecipient"
                },
                tags: ["x:tag1", "x:tag2"]
            }
        };

        const canCreateAttributeWithoutOptionalPropertyRequest: CanCreateRepositoryAttributeRequest = {
            content: {
                value: {
                    "@type": "StreetAddress",
                    street: "aStreet",
                    houseNo: "aHouseNo",
                    zipCode: "aZipCode",
                    city: "aCity",
                    country: "aCountry",
                    recipient: "aRecipient"
                },
                tags: ["x:tag1", "x:tag2"]
            }
        };

        await services1.consumption.attributes.createRepositoryAttribute(createAttributeWithOptionalPropertyRequest);

        const result = await services1.consumption.attributes.canCreateRepositoryAttribute(canCreateAttributeWithoutOptionalPropertyRequest);
        expect(result.value.isSuccess).toBe(true);
    });

    test("should not allow to create a RepositoryAttribute with invalid tags", async () => {
        const canCreateAttributeRequest: CanCreateRepositoryAttributeRequest = {
            content: {
                value: {
                    "@type": "GivenName",
                    value: "aGivenName"
                },
                tags: ["x:valid-tag", "invalid-tag"]
            }
        };

        const result = await services1.consumption.attributes.canCreateRepositoryAttribute(canCreateAttributeRequest);

        assert(!result.value.isSuccess);

        expect(result.value.isSuccess).toBe(false);
        expect(result.value.message).toBe("Detected invalidity of the following tags: 'invalid-tag'.");
        expect(result.value.code).toBe("error.consumption.attributes.invalidTags");
    });
});

describe(CreateRepositoryAttributeUseCase.name, () => {
    test("should create a repository attribute", async () => {
        const request: CreateRepositoryAttributeRequest = {
            content: {
                value: {
                    "@type": "GivenName",
                    value: "aGivenName"
                },
                tags: ["x:tag1", "x:tag2"]
            }
        };

        const result = await services1.consumption.attributes.createRepositoryAttribute(request);
        expect(result).toBeSuccessful();
        const attribute = result.value;
        expect(attribute.content).toMatchObject(request.content);
        await services1.eventBus.waitForEvent(AttributeCreatedEvent, (e) => e.data.id === attribute.id);
    });

    test("should trim a repository attribute before creation", async () => {
        const request: CreateRepositoryAttributeRequest = {
            content: {
                value: {
                    "@type": "GivenName",
                    value: "    aGivenName  "
                },
                tags: ["x:tag1", "x:tag2"]
            }
        };

        const result = await services1.consumption.attributes.createRepositoryAttribute(request);
        expect(result).toBeSuccessful();
        const attribute = result.value;
        expect((attribute.content.value as GivenNameJSON).value).toBe("aGivenName");
        await services1.eventBus.waitForEvent(AttributeCreatedEvent, (e) => e.data.id === attribute.id);
    });

<<<<<<< HEAD
    test("should trim LocalAttributes for a complex repository attribute and for each child during creation", async function () {
        const createRepositoryAttributeParams: CreateRepositoryAttributeRequest = {
            content: {
                value: {
                    "@type": "StreetAddress",
                    recipient: "    aRecipient  ",
                    street: "   aStreet ",
                    houseNo: "  aHouseNo    ",
                    zipCode: "  aZipCode    ",
                    city: " aCity   ",
                    country: "DE"
                }
            }
        };
        const createRepositoryAttributeResult = await services1.consumption.attributes.createRepositoryAttribute(createRepositoryAttributeParams);
        expect(createRepositoryAttributeResult).toBeSuccessful();
        const complexRepoAttribute = createRepositoryAttributeResult.value;

        expect((complexRepoAttribute.content.value as StreetAddressJSON).recipient).toBe("aRecipient");
        expect((complexRepoAttribute.content.value as StreetAddressJSON).street).toBe("aStreet");
        expect((complexRepoAttribute.content.value as StreetAddressJSON).houseNo).toBe("aHouseNo");
        expect((complexRepoAttribute.content.value as StreetAddressJSON).zipCode).toBe("aZipCode");
        expect((complexRepoAttribute.content.value as StreetAddressJSON).city).toBe("aCity");
    });

=======
>>>>>>> 4981dd98
    test("should create a RepositoryAttribute that is the default if it is the first of its value type", async () => {
        const request: CreateRepositoryAttributeRequest = {
            content: {
                value: {
                    "@type": "Pseudonym",
                    value: "A pseudonym"
                }
            }
        };
        const result = await appService.consumption.attributes.createRepositoryAttribute(request);
        const attribute = result.value;
        expect(attribute.isDefault).toBe(true);
    });

    test("should create a RepositoryAttribute that is not the default if it is not the first of its value type", async () => {
        const request: CreateRepositoryAttributeRequest = {
            content: {
                value: {
                    "@type": "JobTitle",
                    value: "First job title"
                }
            }
        };
        const request2: CreateRepositoryAttributeRequest = {
            content: {
                value: {
                    "@type": "JobTitle",
                    value: "Second job title"
                }
            }
        };
        await appService.consumption.attributes.createRepositoryAttribute(request);
        const result = await appService.consumption.attributes.createRepositoryAttribute(request2);
        const attribute = result.value;
        expect(attribute.isDefault).toBeUndefined();
    });

    describe("validation errors for the attribute content", () => {
        test("should not create a number as GivenName", async () => {
            const request: CreateRepositoryAttributeRequest = {
                content: {
                    value: {
                        "@type": "GivenName",
                        value: 5
                    },
                    tags: ["x:tag1", "x:tag2"]
                } as any
            };
            const result = await services1.consumption.attributes.createRepositoryAttribute(request);
            expect(result.error.message).toBe("GivenName :: value must be string");
            expect(result.error.code).toBe("error.runtime.validation.invalidPropertyValue");
        });

        test("should not create a string as year of BirthDate", async () => {
            const request: CreateRepositoryAttributeRequest = {
                content: {
                    value: {
                        "@type": "BirthDate",
                        day: 5,
                        month: 5,
                        year: "a-string"
                    },
                    tags: ["x:tag1", "x:tag2"]
                } as any
            };
            const result = await services1.consumption.attributes.createRepositoryAttribute(request);
            expect(result.error.message).toBe("BirthDate :: year must be number");
            expect(result.error.code).toBe("error.runtime.validation.invalidPropertyValue");
        });

        test("should not create a BirthDate with a missing year", async () => {
            const request: CreateRepositoryAttributeRequest = {
                content: {
                    value: {
                        "@type": "BirthDate",
                        day: 5,
                        month: 5
                    },
                    tags: ["x:tag1", "x:tag2"]
                } as any
            };
            const result = await services1.consumption.attributes.createRepositoryAttribute(request);
            expect(result.error.message).toBe("BirthDate :: must have required property 'year'");
            expect(result.error.code).toBe("error.runtime.validation.invalidPropertyValue");
        });

        test("should not create 14 as BirthMonth", async () => {
            const request: CreateRepositoryAttributeRequest = {
                content: {
                    value: {
                        "@type": "BirthMonth",
                        value: 14
                    },
                    tags: ["x:tag1", "x:tag2"]
                } as any
            };
            const result = await services1.consumption.attributes.createRepositoryAttribute(request);
            expect(result.error.message).toBe("BirthMonth :: value must be equal to one of the allowed values");
            expect(result.error.code).toBe("error.runtime.validation.invalidPropertyValue");
        });

        test("should not accept an additional property", async () => {
            const request: CreateRepositoryAttributeRequest = {
                content: {
                    value: {
                        "@type": "GivenName",
                        value: "aGivenName",
                        additionalProperty: 1
                    },
                    tags: ["x:tag1", "x:tag2"]
                } as any
            };
            const result = await services1.consumption.attributes.createRepositoryAttribute(request);
            expect(result.error.message).toBe("GivenName :: must NOT have additional properties");
            expect(result.error.code).toBe("error.runtime.validation.invalidPropertyValue");
        });

        test("should not accept an invalid @type", async () => {
            const request: CreateRepositoryAttributeRequest = {
                content: {
                    value: {
                        "@type": "invalid-type"
                    }
                }
            } as any;
            const result = await services1.consumption.attributes.createRepositoryAttribute(request);
            expect(result.error.message).toBe("content.value.@type must match one of the allowed Attribute value types for IdentityAttributes");
            expect(result.error.code).toBe("error.runtime.validation.invalidPropertyValue");
        });
    });

    test("should not create a duplicate RepositoryAttribute", async () => {
        const request: CreateRepositoryAttributeRequest = {
            content: {
                value: {
                    "@type": "GivenName",
                    value: "aGivenName"
                },
                tags: ["x:tag1", "x:tag2"]
            }
        };

        const result = await services1.consumption.attributes.createRepositoryAttribute(request);
        expect(result).toBeSuccessful();

        const result2 = await services1.consumption.attributes.createRepositoryAttribute(request);
        expect(result2).toBeAnError(
            `The RepositoryAttribute cannot be created because it has the same content.value as the already existing RepositoryAttribute with id '${result.value.id.toString()}'.`,
            "error.runtime.attributes.cannotCreateDuplicateRepositoryAttribute"
        );
    });

    test("should not create a RepositoryAttribute if there would be a duplicate after trimming", async () => {
        const request: CreateRepositoryAttributeRequest = {
            content: {
                value: {
                    "@type": "GivenName",
                    value: "aGivenName"
                },
                tags: ["x:tag1", "x:tag2"]
            }
        };

        const untrimmedRequest: CreateRepositoryAttributeRequest = {
            content: {
                value: {
                    "@type": "GivenName",
                    value: "    aGivenName  "
                },
                tags: ["x:tag1", "x:tag2"]
            }
        };

        const result = await services1.consumption.attributes.createRepositoryAttribute(request);
        expect(result).toBeSuccessful();

        const result2 = await services1.consumption.attributes.createRepositoryAttribute(untrimmedRequest);
        expect(result2).toBeAnError(
            `The RepositoryAttribute cannot be created because it has the same content.value as the already existing RepositoryAttribute with id '${result.value.id.toString()}'.`,
            "error.runtime.attributes.cannotCreateDuplicateRepositoryAttribute"
        );
    });

    test("should not prevent the creation when the RepositoryAttribute duplicate got succeeded", async () => {
        const request: CreateRepositoryAttributeRequest = {
            content: {
                value: {
                    "@type": "GivenName",
                    value: "aGivenName"
                },
                tags: ["x:tag1", "x:tag2"]
            }
        };

        const result = await services1.consumption.attributes.createRepositoryAttribute(request);
        expect(result).toBeSuccessful();

        const successionResult = await services1.consumption.attributes.succeedRepositoryAttribute({
            predecessorId: result.value.id,
            successorContent: {
                value: {
                    "@type": "GivenName",
                    value: "AnotherGivenName"
                }
            }
        });
        expect(successionResult).toBeSuccessful();

        const result2 = await services1.consumption.attributes.createRepositoryAttribute(request);
        expect(result2).toBeSuccessful();
    });

    test("should create a RepositoryAttribute that is the same as an existing RepositoryAttribute without an optional property", async () => {
        const request: CreateRepositoryAttributeRequest = {
            content: {
                value: {
                    "@type": "StreetAddress",
                    street: "aStreet",
                    houseNo: "aHouseNo",
                    zipCode: "aZipCode",
                    city: "aCity",
                    country: "aCountry",
                    state: "aState",
                    recipient: "aRecipient"
                },
                tags: ["x:tag1", "x:tag2"]
            }
        };

        const request2: CreateRepositoryAttributeRequest = {
            content: {
                value: {
                    "@type": "StreetAddress",
                    street: "aStreet",
                    houseNo: "aHouseNo",
                    zipCode: "aZipCode",
                    city: "aCity",
                    country: "aCountry",
                    recipient: "aRecipient"
                },
                tags: ["x:tag1", "x:tag2"]
            }
        };

        const result = await services1.consumption.attributes.createRepositoryAttribute(request);
        expect(result).toBeSuccessful();

        const result2 = await services1.consumption.attributes.createRepositoryAttribute(request2);
        expect(result2).toBeSuccessful();
    });

    test("should not create a duplicate RepositoryAttribute even if the tags are different", async () => {
        const request: CreateRepositoryAttributeRequest = {
            content: {
                value: {
                    "@type": "GivenName",
                    value: "aGivenName"
                },
                tags: ["x:tag1", "x:tag2"]
            }
        };

        const result = await services1.consumption.attributes.createRepositoryAttribute(request);
        expect(result).toBeSuccessful();

        const request2: CreateRepositoryAttributeRequest = {
            content: {
                value: {
                    "@type": "GivenName",
                    value: "aGivenName"
                },
                tags: ["x:tag1", "x:tag2"]
            }
        };

        const result2 = await services1.consumption.attributes.createRepositoryAttribute(request2);
        expect(result2).toBeAnError(
            `The RepositoryAttribute cannot be created because it has the same content.value as the already existing RepositoryAttribute with id '${result.value.id.toString()}'.`,
            "error.runtime.attributes.cannotCreateDuplicateRepositoryAttribute"
        );

        const request3: CreateRepositoryAttributeRequest = {
            content: {
                value: {
                    "@type": "GivenName",
                    value: "aGivenName"
                },
                tags: ["x:tag1", "x:tag2"]
            }
        };

        const result3 = await services1.consumption.attributes.createRepositoryAttribute(request3);
        expect(result3).toBeAnError(
            `The RepositoryAttribute cannot be created because it has the same content.value as the already existing RepositoryAttribute with id '${result.value.id.toString()}'.`,
            "error.runtime.attributes.cannotCreateDuplicateRepositoryAttribute"
        );

        const request4: CreateRepositoryAttributeRequest = {
            content: {
                value: {
                    "@type": "GivenName",
                    value: "aGivenName"
                }
            }
        };

        const result4 = await services1.consumption.attributes.createRepositoryAttribute(request4);
        expect(result4).toBeAnError(
            `The RepositoryAttribute cannot be created because it has the same content.value as the already existing RepositoryAttribute with id '${result.value.id.toString()}'.`,
            "error.runtime.attributes.cannotCreateDuplicateRepositoryAttribute"
        );
    });

    test("should create a RepositoryAttribute even if the tags are duplicates", async () => {
        const request: CreateRepositoryAttributeRequest = {
            content: {
                value: {
                    "@type": "GivenName",
                    value: "aGivenName"
                },
                tags: ["x:tag1", "x:tag2"]
            }
        };

        const result = await services1.consumption.attributes.createRepositoryAttribute(request);
        expect(result).toBeSuccessful();

        const request2: CreateRepositoryAttributeRequest = {
            content: {
                value: {
                    "@type": "GivenName",
                    value: "aGivenName2"
                },
                tags: ["x:tag1", "x:tag2"]
            }
        };

        const result2 = await services1.consumption.attributes.createRepositoryAttribute(request2);
        expect(result2).toBeSuccessful();
    });
});

describe(ShareRepositoryAttributeUseCase.name, () => {
    let sRepositoryAttribute: LocalAttributeDTO;
    beforeEach(async () => {
        sRepositoryAttribute = (
            await services1.consumption.attributes.createRepositoryAttribute({
                content: {
                    value: {
                        "@type": "GivenName",
                        value: "aGivenName"
                    },
                    tags: ["x:tag1", "x:tag2"]
                }
            })
        ).value;
    });

    test("should send a sharing request containing a repository attribute", async () => {
        const shareRequest: ShareRepositoryAttributeRequest = {
            attributeId: sRepositoryAttribute.id,
            peer: services2.address
        };
        const shareRequestResult = await services1.consumption.attributes.shareRepositoryAttribute(shareRequest);
        expect(shareRequestResult).toBeSuccessful();

        const shareRequestId = shareRequestResult.value.id;
        const sOwnSharedIdentityAttribute = await acceptIncomingShareAttributeRequest(services1, services2, shareRequestId);

        const rPeerSharedIdentityAttributeResult = await services2.consumption.attributes.getAttribute({ id: sOwnSharedIdentityAttribute.id });
        expect(rPeerSharedIdentityAttributeResult).toBeSuccessful();
        const rPeerSharedIdentityAttribute = rPeerSharedIdentityAttributeResult.value;

        expect(sOwnSharedIdentityAttribute.content).toStrictEqual(rPeerSharedIdentityAttribute.content);
        expect(sOwnSharedIdentityAttribute.shareInfo?.sourceAttribute?.toString()).toBe(sRepositoryAttribute.id);
    });

    test("should send a sharing request containing a repository attribute with metadata", async () => {
        const expiresAt = CoreDate.utc().add({ days: 1 }).toString();
        const shareRequest: ShareRepositoryAttributeRequest = {
            attributeId: sRepositoryAttribute.id,
            peer: services2.address,
            requestMetadata: {
                title: "A request title",
                description: "A request description",
                metadata: { aKey: "aValue" },
                expiresAt
            },
            requestItemMetadata: {
                description: "An item description",
                metadata: { aKey: "aValue" },
                requireManualDecision: true
            }
        };
        const shareRequestResult = await services1.consumption.attributes.shareRepositoryAttribute(shareRequest);
        expect(shareRequestResult).toBeSuccessful();
        const request = shareRequestResult.value;

        expect(request.content.title).toBe("A request title");
        expect(request.content.description).toBe("A request description");
        expect(request.content.metadata).toStrictEqual({ aKey: "aValue" });
        expect(request.content.expiresAt).toBe(expiresAt);

        expect(request.content.items[0].description).toBe("An item description");
        expect(request.content.items[0].metadata).toStrictEqual({ aKey: "aValue" });
        expect((request.content.items[0] as RequestItemJSONDerivations).requireManualDecision).toBe(true);
    });

    test("should send a sharing request containing a repository attribute that was already shared but deleted by the peer", async () => {
        const shareRequest: ShareRepositoryAttributeRequest = {
            attributeId: sRepositoryAttribute.id,
            peer: services2.address
        };
        const shareRequestResult = await services1.consumption.attributes.shareRepositoryAttribute(shareRequest);

        const shareRequestId = shareRequestResult.value.id;
        const sOwnSharedIdentityAttribute = await acceptIncomingShareAttributeRequest(services1, services2, shareRequestId);

        const rPeerSharedIdentityAttribute = (await services2.consumption.attributes.getAttribute({ id: sOwnSharedIdentityAttribute.id })).value;
        const deleteResult = await services2.consumption.attributes.deletePeerSharedAttributeAndNotifyOwner({ attributeId: rPeerSharedIdentityAttribute.id });
        const notificationId = deleteResult.value.notificationId!;

        await syncUntilHasMessageWithNotification(services1.transport, notificationId);
        await services1.eventBus.waitForEvent(PeerSharedAttributeDeletedByPeerEvent, (e) => {
            return e.data.id === sOwnSharedIdentityAttribute.id;
        });
        const sUpdatedOwnSharedIdentityAttribute = (await services1.consumption.attributes.getAttribute({ id: sOwnSharedIdentityAttribute.id })).value;
        expect(sUpdatedOwnSharedIdentityAttribute.deletionInfo?.deletionStatus).toStrictEqual(LocalAttributeDeletionStatus.DeletedByPeer);

        const shareRequestResult2 = await services1.consumption.attributes.shareRepositoryAttribute(shareRequest);
        expect(shareRequestResult2).toBeSuccessful();
    });

    test("should send a sharing request containing a repository attribute that was already shared but is to be deleted by the peer", async () => {
        const shareRequest: ShareRepositoryAttributeRequest = {
            attributeId: sRepositoryAttribute.id,
            peer: services2.address
        };
        const shareRequestResult = await services1.consumption.attributes.shareRepositoryAttribute(shareRequest);

        const shareRequestId = shareRequestResult.value.id;
        const sOwnSharedIdentityAttribute = await acceptIncomingShareAttributeRequest(services1, services2, shareRequestId);

        const requestParams = {
            content: {
                items: [
                    DeleteAttributeRequestItem.from({
                        attributeId: sOwnSharedIdentityAttribute.id,
                        mustBeAccepted: true
                    }).toJSON()
                ]
            },
            peer: services2.address
        };

        const responseItems = [
            {
                accept: true,
                deletionDate: CoreDate.utc().add({ days: 1 }).toString()
            }
        ];

        await exchangeAndAcceptRequestByMessage(services1, services2, requestParams, responseItems);

        const sUpdatedOwnSharedIdentityAttribute = (await services1.consumption.attributes.getAttribute({ id: sOwnSharedIdentityAttribute.id })).value;
        expect(sUpdatedOwnSharedIdentityAttribute.deletionInfo?.deletionStatus).toStrictEqual(LocalAttributeDeletionStatus.ToBeDeletedByPeer);

        const shareRequestResult2 = await services1.consumption.attributes.shareRepositoryAttribute(shareRequest);
        expect(shareRequestResult2).toBeSuccessful();
    });

    test("should reject attempts to share the same repository attribute more than once with the same peer", async () => {
        await executeFullShareRepositoryAttributeFlow(services1, services3, sRepositoryAttribute.id);

        const repeatedShareRequestResult = await services1.consumption.attributes.shareRepositoryAttribute({
            attributeId: sRepositoryAttribute.id,
            peer: services3.address
        });

        expect(repeatedShareRequestResult).toBeAnError(
            `The IdentityAttribute with the given sourceAttributeId '${sRepositoryAttribute.id}' is already shared with the peer.`,
            "error.consumption.requests.invalidRequestItem"
        );
    });

    test("should reject sharing an attribute, of which a previous version has been shared", async () => {
        const predecesssorOwnSharedIdentityAttribute = await executeFullCreateAndShareRepositoryAttributeFlow(services1, services2, {
            content: {
                value: {
                    "@type": "Surname",
                    value: "Name 1"
                }
            }
        });

        const { successor: successorRepositoryAttribute } = (
            await services1.consumption.attributes.succeedRepositoryAttribute({
                predecessorId: predecesssorOwnSharedIdentityAttribute.shareInfo!.sourceAttribute!,
                successorContent: {
                    value: {
                        "@type": "Surname",
                        value: "Name 2"
                    }
                }
            })
        ).value;

        const response = await services1.consumption.attributes.shareRepositoryAttribute({
            attributeId: successorRepositoryAttribute.id,
            peer: services2.address
        });
        expect(response).toBeAnError(
            `The predecessor '${predecesssorOwnSharedIdentityAttribute.shareInfo!.sourceAttribute}' of the IdentityAttribute is already shared with the peer. Instead of sharing it, you should notify the peer about the Attribute succession.`,
            "error.consumption.requests.invalidRequestItem"
        );
    });

    test("should reject sharing an own shared identity attribute", async () => {
        const sOwnSharedIdentityAttribute = await executeFullShareRepositoryAttributeFlow(services1, services2, sRepositoryAttribute.id);

        const shareRequest: ShareRepositoryAttributeRequest = {
            attributeId: sOwnSharedIdentityAttribute.id,
            peer: services2.address
        };
        const shareRequestResult = await services1.consumption.attributes.shareRepositoryAttribute(shareRequest);
        expect(shareRequestResult).toBeAnError(/.*/, "error.runtime.attributes.isNotRepositoryAttribute");
    });

    test("should reject sharing a peer shared identity attribute", async () => {
        const sOwnSharedIdentityAttribute = await executeFullShareRepositoryAttributeFlow(services1, services2, sRepositoryAttribute.id);
        const rPeerSharedIdentityAttribute = (await services2.consumption.attributes.getAttribute({ id: sOwnSharedIdentityAttribute.id })).value;

        const shareRequest: ShareRepositoryAttributeRequest = {
            attributeId: rPeerSharedIdentityAttribute.id,
            peer: services1.address
        };
        const shareRequestResult = await services2.consumption.attributes.shareRepositoryAttribute(shareRequest);
        expect(shareRequestResult).toBeAnError(/.*/, "error.runtime.attributes.isNotRepositoryAttribute");
    });

    test("should reject sharing a relationship attribute", async () => {
        const createAndShareRelationshipAttributeRequest: CreateAndShareRelationshipAttributeRequest = {
            content: {
                key: "test",
                value: {
                    "@type": "ProprietaryString",
                    value: "aString",
                    title: "aTitle"
                },
                confidentiality: RelationshipAttributeConfidentiality.Public
            },
            peer: services2.address
        };
        const sOwnSharedRelationshipAttribute = await executeFullCreateAndShareRelationshipAttributeFlow(services1, services2, createAndShareRelationshipAttributeRequest);

        const shareRequest: ShareRepositoryAttributeRequest = {
            attributeId: sOwnSharedRelationshipAttribute.id,
            peer: services2.address
        };
        const shareRequestResult = await services1.consumption.attributes.shareRepositoryAttribute(shareRequest);
        expect(shareRequestResult).toBeAnError(/.*/, "error.runtime.attributes.isNotRepositoryAttribute");
    });

    test("should throw if repository attribute doesn't exist", async () => {
        const shareRequest: ShareRepositoryAttributeRequest = {
            attributeId: (await new CoreIdHelper("ATT").generate()).toString(),
            peer: services1.address
        };
        const shareRequestResult = await services1.consumption.attributes.shareRepositoryAttribute(shareRequest);
        expect(shareRequestResult).toBeAnError(/.*/, "error.runtime.recordNotFound");
    });

    test("should throw if repository attribute id is invalid ", async () => {
        const shareRequest: ShareRepositoryAttributeRequest = {
            attributeId: CoreId.from("faulty").toString(),
            peer: services1.address
        };
        const shareRequestResult = await services1.consumption.attributes.shareRepositoryAttribute(shareRequest);
        expect(shareRequestResult).toBeAnError(/.*/, "error.runtime.validation.invalidPropertyValue");
    });
});

describe(SucceedRepositoryAttributeUseCase.name, () => {
    test("should succeed a repository attribute", async () => {
        const createAttributeRequest: CreateRepositoryAttributeRequest = {
            content: {
                value: {
                    "@type": "GivenName",
                    value: "aGivenName"
                },
                tags: ["x:tag1", "x:tag2"]
            }
        };
        const predecessor = (await services1.consumption.attributes.createRepositoryAttribute(createAttributeRequest)).value;

        const succeedAttributeRequest: SucceedRepositoryAttributeRequest = {
            predecessorId: predecessor.id.toString(),
            successorContent: {
                value: {
                    "@type": "GivenName",
                    value: "anotherGivenName"
                },
                tags: ["x:tag3", "x:tag4"]
            }
        };
        const result = await services1.consumption.attributes.succeedRepositoryAttribute(succeedAttributeRequest);
        expect(result.isError).toBe(false);
        const { predecessor: updatedPredecessor, successor } = result.value;
        expect(updatedPredecessor.succeededBy).toStrictEqual(successor.id);
        expect((successor as any).content.value.value).toBe("anotherGivenName");
        await services1.eventBus.waitForEvent(RepositoryAttributeSucceededEvent, (e) => {
            return e.data.predecessor.id === updatedPredecessor.id && e.data.successor.id === successor.id;
        });
    });

    test("should trim the successor of a repository attribute", async () => {
        const createAttributeRequest: CreateRepositoryAttributeRequest = {
            content: {
                value: {
                    "@type": "GivenName",
                    value: "aGivenName"
                },
                tags: ["x:tag1", "x:tag2"]
            }
        };
        const predecessor = (await services1.consumption.attributes.createRepositoryAttribute(createAttributeRequest)).value;

        const succeedAttributeRequest: SucceedRepositoryAttributeRequest = {
            predecessorId: predecessor.id.toString(),
            successorContent: {
                value: {
                    "@type": "GivenName",
                    value: "    anotherGivenName    "
                },
                tags: ["x:tag1", "x:tag2"]
            }
        };
        const result = await services1.consumption.attributes.succeedRepositoryAttribute(succeedAttributeRequest);
        expect(result.isError).toBe(false);
        const { predecessor: updatedPredecessor, successor } = result.value;
        expect((successor as any).content.value.value).toBe("anotherGivenName");
        await services1.eventBus.waitForEvent(RepositoryAttributeSucceededEvent, (e) => {
            return e.data.predecessor.id === updatedPredecessor.id && e.data.successor.id === successor.id;
        });
    });

    test("should throw if predecessor id is invalid", async () => {
        const succeedAttributeRequest: SucceedRepositoryAttributeRequest = {
            predecessorId: CoreId.from("faulty").toString(),
            successorContent: {
                value: {
                    "@type": "GivenName",
                    value: "aGivenName"
                },
                tags: ["x:tag1", "x:tag2"]
            }
        };
        const result = await services1.consumption.attributes.succeedRepositoryAttribute(succeedAttributeRequest);
        expect(result).toBeAnError(/.*/, "error.consumption.attributes.predecessorDoesNotExist");
    });

    test("should throw if predecessor doesn't exist", async () => {
        const succeedAttributeRequest: SucceedRepositoryAttributeRequest = {
            predecessorId: (await new CoreIdHelper("ATT").generate()).toString(),
            successorContent: {
                value: {
                    "@type": "GivenName",
                    value: "aGivenName"
                },
                tags: ["x:tag1", "x:tag2"]
            }
        };
        const result = await services1.consumption.attributes.succeedRepositoryAttribute(succeedAttributeRequest);
        expect(result).toBeAnError(/.*/, "error.consumption.attributes.predecessorDoesNotExist");
    });

    test("should throw if successor doesn't meet validation criteria", async () => {
        const createAttributeRequest: CreateRepositoryAttributeRequest = {
            content: {
                value: {
                    "@type": "PhoneNumber",
                    value: "0123456789"
                }
            }
        };
        const predecessor = (await services1.consumption.attributes.createRepositoryAttribute(createAttributeRequest)).value;

        const succeedAttributeRequest: SucceedRepositoryAttributeRequest = {
            predecessorId: predecessor.id.toString(),
            successorContent: {
                value: {
                    "@type": "PhoneNumber",
                    value: ""
                }
            }
        };
        const result = await services1.consumption.attributes.succeedRepositoryAttribute(succeedAttributeRequest);
        expect(result).toBeAnError("Value is shorter than 3 characters", "error.consumption.attributes.successorIsNotAValidAttribute");
    });

    test("validation should catch attempts of changing the value type", async () => {
        const createAttributeRequest: CreateRepositoryAttributeRequest = {
            content: {
                value: {
                    "@type": "GivenName",
                    value: "aGivenName"
                },
                tags: ["x:tag1", "x:tag2"]
            }
        };
        const predecessor = (await services1.consumption.attributes.createRepositoryAttribute(createAttributeRequest)).value;

        const succeedAttributeRequest: SucceedRepositoryAttributeRequest = {
            predecessorId: predecessor.id.toString(),
            successorContent: {
                value: {
                    "@type": "PhoneNumber",
                    value: "+4915155253460"
                },
                tags: ["x:tag3", "x:tag4"]
            }
        };
        const result = await services1.consumption.attributes.succeedRepositoryAttribute(succeedAttributeRequest);
        expect(result).toBeAnError(/.*/, "error.consumption.attributes.successionMustNotChangeValueType");
    });
});

describe(NotifyPeerAboutRepositoryAttributeSuccessionUseCase.name, () => {
    let succeedRepositoryAttributeRequest1: SucceedRepositoryAttributeRequest;
    let succeedRepositoryAttributeRequest2: SucceedRepositoryAttributeRequest;
    let ownSharedIdentityAttributeVersion0: LocalAttributeDTO;
    let repositoryAttributeVersion1: LocalAttributeDTO;
    let repositoryAttributeVersion2: LocalAttributeDTO;
    beforeEach(async () => {
        ownSharedIdentityAttributeVersion0 = await executeFullCreateAndShareRepositoryAttributeFlow(services1, services2, {
            content: {
                value: {
                    "@type": "GivenName",
                    value: "aGivenName"
                },
                tags: ["x:tag1", "x:tag2"]
            }
        });

        succeedRepositoryAttributeRequest1 = {
            predecessorId: ownSharedIdentityAttributeVersion0.shareInfo!.sourceAttribute!,
            successorContent: {
                value: {
                    "@type": "GivenName",
                    value: "anotherGivenName"
                },
                tags: ["x:tag3", "x:tag4"]
            }
        };
        ({ successor: repositoryAttributeVersion1 } = (await services1.consumption.attributes.succeedRepositoryAttribute(succeedRepositoryAttributeRequest1)).value);

        succeedRepositoryAttributeRequest2 = {
            predecessorId: repositoryAttributeVersion1.id,
            successorContent: {
                value: {
                    "@type": "GivenName",
                    value: "aFurtherGivenName"
                }
            }
        };
        ({ successor: repositoryAttributeVersion2 } = (await services1.consumption.attributes.succeedRepositoryAttribute(succeedRepositoryAttributeRequest2)).value);
    });

    test("should successfully notify peer about attribute succession", async () => {
        const notificationResult = await services1.consumption.attributes.notifyPeerAboutRepositoryAttributeSuccession({
            attributeId: repositoryAttributeVersion1.id,
            peer: services2.address
        });
        expect(notificationResult).toBeSuccessful();
    });

    test("should create sender own shared identity attribute and recipient peer shared identity attribute", async () => {
        const { successor: ownSharedIdentityAttributeVersion1 } = await executeFullNotifyPeerAboutAttributeSuccessionFlow(services1, services2, repositoryAttributeVersion1.id);
        expect(ownSharedIdentityAttributeVersion1.succeeds).toStrictEqual(ownSharedIdentityAttributeVersion0.id);
        expect(ownSharedIdentityAttributeVersion1.content.value).toStrictEqual(succeedRepositoryAttributeRequest1.successorContent.value);
        expect((ownSharedIdentityAttributeVersion1 as any).content.tags).toStrictEqual(succeedRepositoryAttributeRequest1.successorContent.tags);

        const recipientPeerSharedIdentityAttributeVersion1 = (await services2.consumption.attributes.getAttribute({ id: ownSharedIdentityAttributeVersion1.id })).value;
        expect(recipientPeerSharedIdentityAttributeVersion1.content).toStrictEqual(ownSharedIdentityAttributeVersion1.content);
    });

    test("should allow to notify about successor having notified about predecessor", async () => {
        let { successor: ownSharedIdentityAttributeVersion1 } = await executeFullNotifyPeerAboutAttributeSuccessionFlow(services1, services2, repositoryAttributeVersion1.id);

        const successionResult = await executeFullNotifyPeerAboutAttributeSuccessionFlow(services1, services2, repositoryAttributeVersion2.id);
        ownSharedIdentityAttributeVersion1 = successionResult["predecessor"];
        const ownSharedIdentityAttributeVersion2 = successionResult["successor"];

        expect(ownSharedIdentityAttributeVersion1.succeededBy).toStrictEqual(ownSharedIdentityAttributeVersion2.id);
        expect(ownSharedIdentityAttributeVersion2.succeeds).toStrictEqual(ownSharedIdentityAttributeVersion1.id);
        expect(ownSharedIdentityAttributeVersion2.succeededBy).toBeUndefined();
    });

    test("should allow to notify about successor not having notified about predecessor", async () => {
        const { successor: ownSharedIdentityAttributeVersion2 } = await executeFullNotifyPeerAboutAttributeSuccessionFlow(services1, services2, repositoryAttributeVersion2.id);
        expect(ownSharedIdentityAttributeVersion2.succeeds).toStrictEqual(ownSharedIdentityAttributeVersion0.id);
    });

    test("should allow to notify about successor if the predecessor was deleted by peer but additional predecessor exists", async () => {
        const deleteResult = await services2.consumption.attributes.deletePeerSharedAttributeAndNotifyOwner({ attributeId: ownSharedIdentityAttributeVersion0.id });
        const notificationId = deleteResult.value.notificationId!;

        await syncUntilHasMessageWithNotification(services1.transport, notificationId);
        await services1.eventBus.waitForEvent(PeerSharedAttributeDeletedByPeerEvent, (e) => {
            return e.data.id === ownSharedIdentityAttributeVersion0.id;
        });
        const updatedOwnSharedIdentityAttribute = (await services1.consumption.attributes.getAttribute({ id: ownSharedIdentityAttributeVersion0.id })).value;
        expect(updatedOwnSharedIdentityAttribute.deletionInfo?.deletionStatus).toStrictEqual(LocalAttributeDeletionStatus.DeletedByPeer);

        const ownSharedIdentityAttributeVersion0WithoutDeletionInfo = await executeFullShareRepositoryAttributeFlow(
            services1,
            services2,
            ownSharedIdentityAttributeVersion0.shareInfo!.sourceAttribute!
        );

        const result = await services1.consumption.attributes.notifyPeerAboutRepositoryAttributeSuccession({
            attributeId: repositoryAttributeVersion2.id,
            peer: services2.address
        });
        expect(result).toBeSuccessful();
        expect(result.value.predecessor.id).toBe(ownSharedIdentityAttributeVersion0WithoutDeletionInfo.id);
    });

    test("should throw if the predecessor repository attribute was deleted", async () => {
        const repositoryAttributeVersion0 = (await services1.consumption.attributes.getAttribute({ id: ownSharedIdentityAttributeVersion0.shareInfo!.sourceAttribute! })).value;
        await services1.consumption.attributes.deleteRepositoryAttribute({ attributeId: repositoryAttributeVersion0.id });

        const notificationResult = await services1.consumption.attributes.notifyPeerAboutRepositoryAttributeSuccession({
            attributeId: repositoryAttributeVersion1.id,
            peer: services2.address
        });
        expect(notificationResult).toBeAnError(/.*/, "error.runtime.attributes.noPreviousVersionOfRepositoryAttributeHasBeenSharedWithPeerBefore");
    });

    test("should throw if the successor repository attribute was deleted", async () => {
        await services1.consumption.attributes.deleteRepositoryAttribute({ attributeId: repositoryAttributeVersion1.id });

        const notificationResult = await services1.consumption.attributes.notifyPeerAboutRepositoryAttributeSuccession({
            attributeId: repositoryAttributeVersion1.id,
            peer: services2.address
        });
        expect(notificationResult).toBeAnError(/.*/, "error.runtime.recordNotFound");
    });

    test("should throw if the predecessor was deleted by peer", async () => {
        const { successor: ownSharedIdentityAttributeVersion1 } = await executeFullNotifyPeerAboutAttributeSuccessionFlow(services1, services2, repositoryAttributeVersion1.id);
        const rPeerSharedIdentityAttributeVersion1 = (await services2.consumption.attributes.getAttribute({ id: ownSharedIdentityAttributeVersion1.id })).value;

        const deleteResult = await services2.consumption.attributes.deletePeerSharedAttributeAndNotifyOwner({ attributeId: rPeerSharedIdentityAttributeVersion1.id });
        const notificationId = deleteResult.value.notificationId!;

        await syncUntilHasMessageWithNotification(services1.transport, notificationId);
        await services1.eventBus.waitForEvent(PeerSharedAttributeDeletedByPeerEvent, (e) => {
            return e.data.id === ownSharedIdentityAttributeVersion1.id;
        });
        const updatedOwnSharedIdentityAttribute = (await services1.consumption.attributes.getAttribute({ id: ownSharedIdentityAttributeVersion1.id })).value;
        expect(updatedOwnSharedIdentityAttribute.deletionInfo?.deletionStatus).toStrictEqual(LocalAttributeDeletionStatus.DeletedByPeer);

        const notificationResult = await services1.consumption.attributes.notifyPeerAboutRepositoryAttributeSuccession({
            attributeId: repositoryAttributeVersion2.id,
            peer: services2.address
        });
        expect(notificationResult).toBeAnError(/.*/, "error.runtime.attributes.cannotSucceedAttributesWithDeletionInfo");
    });

    test("should throw if the same version of the attribute has been notified about already", async () => {
        await executeFullNotifyPeerAboutAttributeSuccessionFlow(services1, services2, repositoryAttributeVersion1.id);

        const result2 = await services1.consumption.attributes.notifyPeerAboutRepositoryAttributeSuccession({
            attributeId: repositoryAttributeVersion1.id,
            peer: services2.address
        });
        expect(result2).toBeAnError(/.*/, "error.runtime.attributes.repositoryAttributeHasAlreadyBeenSharedWithPeer");
    });

    test("should throw if a later version of the attribute has been notified about already", async () => {
        await executeFullNotifyPeerAboutAttributeSuccessionFlow(services1, services2, repositoryAttributeVersion2.id);

        const notificationResult = await services1.consumption.attributes.notifyPeerAboutRepositoryAttributeSuccession({
            attributeId: repositoryAttributeVersion1.id,
            peer: services2.address
        });
        expect(notificationResult).toBeAnError(/.*/, "error.consumption.attributes.successorSourceDoesNotSucceedPredecessorSource");
    });

    test("should throw if no other version of the attribute has been shared before", async () => {
        const newRepositoryAttribute = (
            await services1.consumption.attributes.createRepositoryAttribute({
                content: {
                    value: {
                        "@type": "GivenName",
                        value: "aGivenName"
                    }
                }
            })
        ).value;

        const result = await services1.consumption.attributes.notifyPeerAboutRepositoryAttributeSuccession({ attributeId: newRepositoryAttribute.id, peer: services2.address });
        expect(result).toBeAnError(/.*/, "error.runtime.attributes.noPreviousVersionOfRepositoryAttributeHasBeenSharedWithPeerBefore");
    });
});

describe(CreateAndShareRelationshipAttributeUseCase.name, () => {
    test("should create and share a relationship attribute", async () => {
        const createAndShareRelationshipAttributeRequest: CreateAndShareRelationshipAttributeRequest = {
            content: {
                key: "test key",
                value: {
                    "@type": "ProprietaryString",
                    value: "aString",
                    title: "aTitle"
                },
                confidentiality: RelationshipAttributeConfidentiality.Public
            },
            peer: services2.address
        };
        const requestResult = await services1.consumption.attributes.createAndShareRelationshipAttribute(createAndShareRelationshipAttributeRequest);
        expect(requestResult).toBeSuccessful();

        const requestId = requestResult.value.id;
        const sOwnSharedRelationshipAttribute = await acceptIncomingShareAttributeRequest(services1, services2, requestId);
        const rPeerSharedRelationshipAttribute = (await services2.consumption.attributes.getAttribute({ id: sOwnSharedRelationshipAttribute.id })).value;

        expect(sOwnSharedRelationshipAttribute.content.value).toStrictEqual(createAndShareRelationshipAttributeRequest.content.value);
        expect(sOwnSharedRelationshipAttribute.content).toStrictEqual(rPeerSharedRelationshipAttribute.content);
    });

    test("should create and share a relationship attribute with metadata", async () => {
        const expiresAt = CoreDate.utc().add({ days: 1 }).toString();
        const createAndShareRelationshipAttributeRequest: CreateAndShareRelationshipAttributeRequest = {
            content: {
                key: "test key for metadata",
                value: {
                    "@type": "ProprietaryString",
                    value: "aString",
                    title: "aTitle"
                },
                confidentiality: RelationshipAttributeConfidentiality.Public
            },
            peer: services2.address,
            requestMetadata: {
                title: "A request Title",
                description: "A request Description",
                metadata: { aKey: "aValue" },
                expiresAt
            },
            requestItemMetadata: {
                description: "An item Description",
                metadata: { aKey: "aValue" },
                requireManualDecision: true
            }
        };
        const requestResult = await services1.consumption.attributes.createAndShareRelationshipAttribute(createAndShareRelationshipAttributeRequest);
        expect(requestResult).toBeSuccessful();

        const request = requestResult.value;

        expect(request.content.title).toBe("A request Title");
        expect(request.content.description).toBe("A request Description");
        expect(request.content.metadata).toStrictEqual({ aKey: "aValue" });
        expect(request.content.expiresAt).toBe(expiresAt);

        expect(request.content.items[0].description).toBe("An item Description");
        expect(request.content.items[0].metadata).toStrictEqual({ aKey: "aValue" });
        expect((request.content.items[0] as RequestItemJSONDerivations).requireManualDecision).toBe(true);
    });
});

describe(SucceedRelationshipAttributeAndNotifyPeerUseCase.name, () => {
    let sOwnSharedRelationshipAttribute: LocalAttributeDTO;
    beforeEach(async () => {
        sOwnSharedRelationshipAttribute = await executeFullCreateAndShareRelationshipAttributeFlow(services1, services2, {
            content: {
                key: "test key for succession",
                value: {
                    "@type": "ProprietaryString",
                    value: "aString",
                    title: "aTitle"
                },
                confidentiality: RelationshipAttributeConfidentiality.Public
            }
        });
    });

    test("should succeed a relationship attribute and notify peer", async () => {
        const result = await services1.consumption.attributes.succeedRelationshipAttributeAndNotifyPeer({
            predecessorId: sOwnSharedRelationshipAttribute.id,
            successorContent: {
                value: {
                    "@type": "ProprietaryString",
                    value: "another String",
                    title: "another title"
                }
            }
        });
        expect(result).toBeSuccessful();

        await waitForRecipientToReceiveNotification(services1, services2, result.value);

        const senderPredecessor = result.value.predecessor;
        const senderSuccessor = result.value.successor;
        const recipientPredecessor = (await services2.consumption.attributes.getAttribute({ id: senderPredecessor.id })).value;
        const recipientSuccessor = (await services2.consumption.attributes.getAttribute({ id: senderSuccessor.id })).value;

        expect(senderSuccessor.content).toStrictEqual(recipientSuccessor.content);
        expect(senderSuccessor.shareInfo!.notificationReference).toStrictEqual(recipientSuccessor.shareInfo!.notificationReference);
        expect(senderSuccessor.shareInfo!.requestReference).toBeUndefined();
        expect(recipientSuccessor.shareInfo!.requestReference).toBeUndefined();
        expect(senderSuccessor.shareInfo!.peer).toBe(services2.address);
        expect(recipientSuccessor.shareInfo!.peer).toBe(services1.address);
        expect(senderSuccessor.succeeds).toBe(senderPredecessor.id);
        expect(recipientSuccessor.succeeds).toBe(recipientPredecessor.id);
        expect(senderPredecessor.succeededBy).toBe(senderSuccessor.id);
        expect(recipientPredecessor.succeededBy).toBe(recipientSuccessor.id);
    });

    test("should throw changing the value type succeeding a relationship attribute", async () => {
        const result = await services1.consumption.attributes.succeedRelationshipAttributeAndNotifyPeer({
            predecessorId: sOwnSharedRelationshipAttribute.id,
            successorContent: {
                value: {
                    "@type": "ProprietaryBoolean",
                    value: true,
                    title: "another title"
                }
            }
        });

        expect(result).toBeAnError(/.*/, "error.consumption.attributes.successionMustNotChangeValueType");
    });

    test("should throw if the predecessor was deleted by peer", async () => {
        const rPeerSharedRelationshipAttribute = (await services2.consumption.attributes.getAttribute({ id: sOwnSharedRelationshipAttribute.id })).value;

        const deleteResult = await services2.consumption.attributes.deletePeerSharedAttributeAndNotifyOwner({ attributeId: rPeerSharedRelationshipAttribute.id });
        const notificationId = deleteResult.value.notificationId!;

        await syncUntilHasMessageWithNotification(services1.transport, notificationId);
        await services1.eventBus.waitForEvent(PeerSharedAttributeDeletedByPeerEvent, (e) => {
            return e.data.id === sOwnSharedRelationshipAttribute.id;
        });
        const updatedOwnSharedRelationshipAttribute = (await services1.consumption.attributes.getAttribute({ id: sOwnSharedRelationshipAttribute.id })).value;
        expect(updatedOwnSharedRelationshipAttribute.deletionInfo?.deletionStatus).toStrictEqual(LocalAttributeDeletionStatus.DeletedByPeer);

        const result = await services1.consumption.attributes.succeedRelationshipAttributeAndNotifyPeer({
            predecessorId: sOwnSharedRelationshipAttribute.id,
            successorContent: {
                value: {
                    "@type": "ProprietaryString",
                    value: "another String",
                    title: "another title"
                }
            }
        });
        expect(result).toBeAnError(/.*/, "error.consumption.attributes.cannotSucceedAttributesWithDeletionInfo");
    });
});

describe(ChangeDefaultRepositoryAttributeUseCase.name, () => {
    test("should change default RepositoryAttribute", async () => {
        const defaultAttribute = (
            await appService.consumption.attributes.createRepositoryAttribute({
                content: {
                    value: {
                        "@type": "GivenName",
                        value: "My default name"
                    }
                }
            })
        ).value;
        expect(defaultAttribute.isDefault).toBe(true);

        const desiredDefaultAttribute = (
            await appService.consumption.attributes.createRepositoryAttribute({
                content: {
                    value: {
                        "@type": "GivenName",
                        value: "My new default name"
                    }
                }
            })
        ).value;
        expect(desiredDefaultAttribute.isDefault).toBeUndefined();

        const result = await appService.consumption.attributes.changeDefaultRepositoryAttribute({ attributeId: desiredDefaultAttribute.id });
        expect(result).toBeSuccessful();
        const newDefaultAttribute = result.value;
        expect(newDefaultAttribute.isDefault).toBe(true);

        const updatedFormerDesiredDefaultAttribute = (await appService.consumption.attributes.getAttribute({ id: desiredDefaultAttribute.id })).value;
        expect(updatedFormerDesiredDefaultAttribute.isDefault).toBe(true);

        const updatedFormerDefaultAttribute = (await appService.consumption.attributes.getAttribute({ id: defaultAttribute.id })).value;
        expect(updatedFormerDefaultAttribute.isDefault).toBeUndefined();
    });

    test("should return an error if the new default attribute is not a RepositoryAttribute", async () => {
        await appService.consumption.attributes.createRepositoryAttribute({
            content: {
                value: {
                    "@type": "GivenName",
                    value: "My default name"
                }
            }
        });

        const desiredSharedDefaultAttribute = await executeFullCreateAndShareRepositoryAttributeFlow(appService, services2, {
            content: {
                value: {
                    "@type": "GivenName",
                    value: "My new shared name"
                }
            }
        });
        const result = await appService.consumption.attributes.changeDefaultRepositoryAttribute({ attributeId: desiredSharedDefaultAttribute.id });
        expect(result).toBeAnError(`Attribute '${desiredSharedDefaultAttribute.id.toString()}' is not a RepositoryAttribute.`, "error.runtime.attributes.isNotRepositoryAttribute");
    });

    test("should return an error if the new default attribute has a successor", async () => {
        await appService.consumption.attributes.createRepositoryAttribute({
            content: {
                value: {
                    "@type": "GivenName",
                    value: "My default name"
                }
            }
        });

        const desiredDefaultAttribute = (
            await appService.consumption.attributes.createRepositoryAttribute({
                content: {
                    value: {
                        "@type": "GivenName",
                        value: "My new default name"
                    }
                }
            })
        ).value;

        const successionResult = (
            await appService.consumption.attributes.succeedRepositoryAttribute({
                predecessorId: desiredDefaultAttribute.id,
                successorContent: {
                    value: {
                        "@type": "GivenName",
                        value: "My new successor default name"
                    }
                }
            })
        ).value;

        const updatedDesiredDefaultAttribute = successionResult.predecessor;
        const desiredDefaultAttributeSuccessor = successionResult.successor;

        const result = await appService.consumption.attributes.changeDefaultRepositoryAttribute({ attributeId: updatedDesiredDefaultAttribute.id });
        expect(result).toBeAnError(
            `Attribute '${updatedDesiredDefaultAttribute.id.toString()}' already has a successor ${desiredDefaultAttributeSuccessor.id.toString()}.`,
            "error.runtime.attributes.hasSuccessor"
        );
    });

    test("should return an error trying to set a default attribute if setDefaultRepositoryAttributes is false", async () => {
        const attribute = (
            await services1.consumption.attributes.createRepositoryAttribute({
                content: {
                    value: {
                        "@type": "GivenName",
                        value: "My default name"
                    }
                }
            })
        ).value;
        expect(attribute.isDefault).toBeUndefined();

        const result = await services1.consumption.attributes.changeDefaultRepositoryAttribute({ attributeId: attribute.id });
        expect(result).toBeAnError("Setting default RepositoryAttributes is disabled for this Account.", "error.runtime.attributes.setDefaultRepositoryAttributesIsDisabled");
    });
});

describe("Get (shared) versions of attribute", () => {
    let sRepositoryAttributeVersion0: LocalAttributeDTO;
    let sRepositoryAttributeVersion1: LocalAttributeDTO;
    let sRepositoryAttributeVersion2: LocalAttributeDTO;
    let sRepositoryAttributeVersions: LocalAttributeDTO[];

    let sOwnSharedIdentityAttributeVersion0: LocalAttributeDTO;
    let sOwnSharedIdentityAttributeVersion2: LocalAttributeDTO;
    let sOwnSharedIdentityAttributeVersion2FurtherPeer: LocalAttributeDTO;

    let sOwnSharedRelationshipAttributeVersion0: LocalAttributeDTO;
    let sOwnSharedRelationshipAttributeVersion1: LocalAttributeDTO;
    let sOwnSharedRelationshipAttributeVersion2: LocalAttributeDTO;
    async function succeedVersion0(): Promise<void> {
        const succeedRepositoryAttributeRequest1: SucceedRepositoryAttributeRequest = {
            predecessorId: sRepositoryAttributeVersion0.id.toString(),
            successorContent: {
                value: {
                    "@type": "GivenName",
                    value: "Second Name"
                },
                tags: ["x:tag2"]
            }
        };
        const sRepositoryAttributeSuccessionResult1 = await services1.consumption.attributes.succeedRepositoryAttribute(succeedRepositoryAttributeRequest1);
        ({ predecessor: sRepositoryAttributeVersion0, successor: sRepositoryAttributeVersion1 } = sRepositoryAttributeSuccessionResult1.value);
    }

    async function succeedVersion1(): Promise<void> {
        const succeedRepositoryAttributeRequest2: SucceedRepositoryAttributeRequest = {
            predecessorId: sRepositoryAttributeVersion1.id.toString(),
            successorContent: {
                value: {
                    "@type": "GivenName",
                    value: "Third Name"
                },
                tags: ["x:tag3"]
            }
        };
        const sRepositoryAttributeSuccessionResult2 = await services1.consumption.attributes.succeedRepositoryAttribute(succeedRepositoryAttributeRequest2);
        ({ predecessor: sRepositoryAttributeVersion1, successor: sRepositoryAttributeVersion2 } = sRepositoryAttributeSuccessionResult2.value);
    }

    async function setUpRepositoryAttributeVersions() {
        sRepositoryAttributeVersion0 = (
            await services1.consumption.attributes.createRepositoryAttribute({
                content: {
                    value: {
                        "@type": "GivenName",
                        value: "First Name"
                    },
                    tags: ["x:tag1"]
                }
            })
        ).value;
        await succeedVersion0();
        await succeedVersion1();
        sRepositoryAttributeVersions = [sRepositoryAttributeVersion2, sRepositoryAttributeVersion1, sRepositoryAttributeVersion0];
    }

    async function setUpIdentityAttributeVersions() {
        await createAndShareVersion0();
        await succeedVersion0();
        await succeedVersion1();
        sRepositoryAttributeVersions = [sRepositoryAttributeVersion2, sRepositoryAttributeVersion1, sRepositoryAttributeVersion0];

        await notifyPeerAboutVersion2();
        await shareVersion2WithFurtherPeer();

        async function createAndShareVersion0(): Promise<void> {
            sOwnSharedIdentityAttributeVersion0 = await executeFullCreateAndShareRepositoryAttributeFlow(services1, services2, {
                content: {
                    value: {
                        "@type": "GivenName",
                        value: "First Name"
                    },
                    tags: ["x:tag1"]
                }
            });

            sRepositoryAttributeVersion0 = (await services1.consumption.attributes.getAttribute({ id: sOwnSharedIdentityAttributeVersion0.shareInfo!.sourceAttribute! })).value;
        }

        async function notifyPeerAboutVersion2(): Promise<void> {
            const notifyRequestResult = (
                await services1.consumption.attributes.notifyPeerAboutRepositoryAttributeSuccession({
                    attributeId: sRepositoryAttributeVersion2.id,
                    peer: services2.address
                })
            ).value;
            await waitForRecipientToReceiveNotification(services1, services2, notifyRequestResult);

            ({ predecessor: sOwnSharedIdentityAttributeVersion0, successor: sOwnSharedIdentityAttributeVersion2 } = notifyRequestResult);
        }

        async function shareVersion2WithFurtherPeer(): Promise<void> {
            const shareRequestResult = await services1.consumption.attributes.shareRepositoryAttribute({
                attributeId: sRepositoryAttributeVersion2.id,
                peer: services3.address
            });
            const shareRequestId = shareRequestResult.value.id;
            sOwnSharedIdentityAttributeVersion2FurtherPeer = await acceptIncomingShareAttributeRequest(services1, services3, shareRequestId);
        }
    }

    async function createAndShareRelationshipAttributeVersion0(): Promise<void> {
        sOwnSharedRelationshipAttributeVersion0 = await executeFullCreateAndShareRelationshipAttributeFlow(services1, services2, {
            content: {
                key: "aKey",
                value: {
                    "@type": "ProprietaryInteger",
                    title: "Version",
                    value: 1
                },
                confidentiality: RelationshipAttributeConfidentiality.Public
            }
        });
    }

    async function setUpRelationshipAttributeVersions() {
        await createAndShareRelationshipAttributeVersion0();
        await succeedVersion0();
        await succeedVersion1();

        async function succeedVersion0(): Promise<void> {
            const sRepositoryAttributeSuccessionResult1 = await services1.consumption.attributes.succeedRelationshipAttributeAndNotifyPeer({
                predecessorId: sOwnSharedRelationshipAttributeVersion0.id.toString(),
                successorContent: {
                    value: {
                        "@type": "ProprietaryInteger",
                        title: "Version",
                        value: 2
                    }
                }
            });
            await waitForRecipientToReceiveNotification(services1, services2, sRepositoryAttributeSuccessionResult1.value);

            ({ predecessor: sOwnSharedRelationshipAttributeVersion0, successor: sOwnSharedRelationshipAttributeVersion1 } = sRepositoryAttributeSuccessionResult1.value);
        }

        async function succeedVersion1(): Promise<void> {
            const sRepositoryAttributeSuccessionResult2 = await services1.consumption.attributes.succeedRelationshipAttributeAndNotifyPeer({
                predecessorId: sOwnSharedRelationshipAttributeVersion1.id.toString(),
                successorContent: {
                    value: {
                        "@type": "ProprietaryInteger",
                        title: "Version",
                        value: 3
                    }
                }
            });
            await waitForRecipientToReceiveNotification(services1, services2, sRepositoryAttributeSuccessionResult2.value);

            ({ predecessor: sOwnSharedRelationshipAttributeVersion1, successor: sOwnSharedRelationshipAttributeVersion2 } = sRepositoryAttributeSuccessionResult2.value);
        }
    }

    describe(GetVersionsOfAttributeUseCase.name, () => {
        test("should get all versions of a repository attribute", async () => {
            await setUpRepositoryAttributeVersions();
            for (const version of sRepositoryAttributeVersions) {
                const result = await services1.consumption.attributes.getVersionsOfAttribute({ attributeId: version.id });
                expect(result).toBeSuccessful();

                const returnedVersions = result.value;
                expect(returnedVersions).toStrictEqual(sRepositoryAttributeVersions);
            }
        });

        test("should get all versions of an own shared identity attribute shared with the same peer", async () => {
            await setUpIdentityAttributeVersions();
            const sOwnSharedIdentityAttributeVersions = [sOwnSharedIdentityAttributeVersion2, sOwnSharedIdentityAttributeVersion0];
            for (const version of sOwnSharedIdentityAttributeVersions) {
                const result1 = await services1.consumption.attributes.getVersionsOfAttribute({ attributeId: version.id });
                expect(result1.isSuccess).toBe(true);

                const returnedVersions1 = result1.value;
                expect(returnedVersions1).toStrictEqual(sOwnSharedIdentityAttributeVersions);
            }
        });

        test("should get all versions of a peer shared identity attribute", async () => {
            await setUpIdentityAttributeVersions();
            const rPeerSharedIdentityAttributeVersion2 = (await services2.consumption.attributes.getAttribute({ id: sOwnSharedIdentityAttributeVersion2.id })).value;
            const rPeerSharedIdentityAttributeVersion0 = (await services2.consumption.attributes.getAttribute({ id: sOwnSharedIdentityAttributeVersion0.id })).value;
            const rPeerSharedIdentityAttributeVersions = [rPeerSharedIdentityAttributeVersion2, rPeerSharedIdentityAttributeVersion0];

            for (const version of rPeerSharedIdentityAttributeVersions) {
                const result = await services2.consumption.attributes.getVersionsOfAttribute({ attributeId: version.id });
                expect(result).toBeSuccessful();

                const returnedVersions = result.value;
                expect(returnedVersions).toStrictEqual(rPeerSharedIdentityAttributeVersions);
            }
        });

        test("should get all versions of an own shared relationship attribute", async () => {
            await setUpRelationshipAttributeVersions();
            const sOwnSharedRelationshipAttributeVersions = [
                sOwnSharedRelationshipAttributeVersion2,
                sOwnSharedRelationshipAttributeVersion1,
                sOwnSharedRelationshipAttributeVersion0
            ];
            for (const version of sOwnSharedRelationshipAttributeVersions) {
                const result = await services1.consumption.attributes.getVersionsOfAttribute({ attributeId: version.id });
                expect(result).toBeSuccessful();

                const returnedVersions = result.value;
                expect(returnedVersions).toStrictEqual(sOwnSharedRelationshipAttributeVersions);
            }
        });

        test("should get all versions of a peer shared relationship attribute", async () => {
            await setUpRelationshipAttributeVersions();
            const rPeerSharedRelationshipAttributeVersion2 = (await services2.consumption.attributes.getAttribute({ id: sOwnSharedRelationshipAttributeVersion2.id })).value;
            const rPeerSharedRelationshipAttributeVersion1 = (await services2.consumption.attributes.getAttribute({ id: sOwnSharedRelationshipAttributeVersion1.id })).value;
            const rPeerSharedRelationshipAttributeVersion0 = (await services2.consumption.attributes.getAttribute({ id: sOwnSharedRelationshipAttributeVersion0.id })).value;
            const rPeerSharedRelationshipAttributeVersions = [
                rPeerSharedRelationshipAttributeVersion2,
                rPeerSharedRelationshipAttributeVersion1,
                rPeerSharedRelationshipAttributeVersion0
            ];

            for (const version of rPeerSharedRelationshipAttributeVersions) {
                const result = await services2.consumption.attributes.getVersionsOfAttribute({ attributeId: version.id });
                expect(result).toBeSuccessful();

                const returnedVersions = result.value;
                expect(returnedVersions).toStrictEqual(rPeerSharedRelationshipAttributeVersions);
            }
        });

        test("should throw trying to call getVersionsOfAttribute with a nonexistent attributeId", async () => {
            const result = await services1.consumption.attributes.getVersionsOfAttribute({ attributeId: "ATTxxxxxxxxxxxxxxxxx" });
            expect(result).toBeAnError(/.*/, "error.runtime.recordNotFound");
        });
    });

    describe(GetSharedVersionsOfAttributeUseCase.name, () => {
        beforeEach(async () => {
            await setUpIdentityAttributeVersions();
        });

        test("should get only latest shared version per peer of a repository attribute", async () => {
            for (const version of sRepositoryAttributeVersions) {
                const result1 = await services1.consumption.attributes.getSharedVersionsOfAttribute({ attributeId: version.id });
                expect(result1.isSuccess).toBe(true);
                const returnedVersions1 = result1.value;
                expect(returnedVersions1).toStrictEqual(expect.arrayContaining([sOwnSharedIdentityAttributeVersion2, sOwnSharedIdentityAttributeVersion2FurtherPeer]));

                const result2 = await services1.consumption.attributes.getSharedVersionsOfAttribute({ attributeId: version.id, onlyLatestVersions: true });
                expect(result2.isSuccess).toBe(true);
                const returnedVersions2 = result2.value;
                expect(returnedVersions2).toStrictEqual(expect.arrayContaining([sOwnSharedIdentityAttributeVersion2, sOwnSharedIdentityAttributeVersion2FurtherPeer]));
            }
        });

        test("should get all shared versions of a repository attribute", async () => {
            for (const version of sRepositoryAttributeVersions) {
                const result = await services1.consumption.attributes.getSharedVersionsOfAttribute({ attributeId: version.id, onlyLatestVersions: false });
                expect(result).toBeSuccessful();

                const returnedVersions = result.value;
                expect(returnedVersions).toStrictEqual(
                    expect.arrayContaining([sOwnSharedIdentityAttributeVersion2, sOwnSharedIdentityAttributeVersion2FurtherPeer, sOwnSharedIdentityAttributeVersion0])
                );
            }
        });

        test("should get only latest shared version of a repository attribute for a specific peer", async () => {
            for (const version of sRepositoryAttributeVersions) {
                const result1 = await services1.consumption.attributes.getSharedVersionsOfAttribute({ attributeId: version.id, peers: [services2.address] });
                expect(result1.isSuccess).toBe(true);
                const returnedVersions1 = result1.value;
                expect(returnedVersions1).toStrictEqual([sOwnSharedIdentityAttributeVersion2]);

                const result2 = await services1.consumption.attributes.getSharedVersionsOfAttribute({ attributeId: version.id, peers: [services3.address] });
                expect(result2.isSuccess).toBe(true);
                const returnedVersions2 = result2.value;
                expect(returnedVersions2).toStrictEqual([sOwnSharedIdentityAttributeVersion2FurtherPeer]);
            }
        });

        test("should get all shared versions of a repository attribute for a specific peer", async () => {
            for (const version of sRepositoryAttributeVersions) {
                const result1 = await services1.consumption.attributes.getSharedVersionsOfAttribute({
                    attributeId: version.id,
                    peers: [services2.address],
                    onlyLatestVersions: false
                });
                expect(result1.isSuccess).toBe(true);
                const returnedVersions1 = result1.value;
                expect(returnedVersions1).toStrictEqual([sOwnSharedIdentityAttributeVersion2, sOwnSharedIdentityAttributeVersion0]);

                const result2 = await services1.consumption.attributes.getSharedVersionsOfAttribute({
                    attributeId: version.id,
                    peers: [services3.address],
                    onlyLatestVersions: false
                });
                expect(result2.isSuccess).toBe(true);
                const returnedVersions2 = result2.value;
                expect(returnedVersions2).toStrictEqual([sOwnSharedIdentityAttributeVersion2FurtherPeer]);
            }
        });

        test("should return all emitted ThirdPartyRelationshipAttributes of a source RelationshipAttribute", async () => {
            await createAndShareRelationshipAttributeVersion0();
            const requestParams = {
                peer: services1.address,
                content: {
                    items: [
                        ReadAttributeRequestItem.from({
                            query: ThirdPartyRelationshipAttributeQuery.from({
                                key: "aKey",
                                owner: ThirdPartyRelationshipAttributeQueryOwner.Recipient,
                                thirdParty: [services2.address]
                            }),
                            mustBeAccepted: true
                        }).toJSON()
                    ]
                }
            };
            const emittedThirdPartyRelationshipAttribute = await executeFullRequestAndAcceptExistingAttributeFlow(
                services1,
                services3,
                requestParams,
                sOwnSharedRelationshipAttributeVersion0.id
            );

            const result = await services1.consumption.attributes.getSharedVersionsOfAttribute({ attributeId: sOwnSharedRelationshipAttributeVersion0.id });
            expect(result).toBeSuccessful();
            const returnedVersions = result.value;
            expect(returnedVersions).toStrictEqual([emittedThirdPartyRelationshipAttribute]);
        });

        test("should return an empty list if a relationship attribute without associated third party relationship attributes is queried", async () => {
            await createAndShareRelationshipAttributeVersion0();
            const result = await services1.consumption.attributes.getSharedVersionsOfAttribute({ attributeId: sOwnSharedRelationshipAttributeVersion0.id });
            expect(result).toBeSuccessful();
            const returnedVersions = result.value;
            expect(returnedVersions).toStrictEqual([]);
        });

        test("should return an empty list calling getSharedVersionsOfAttribute with a nonexistent peer", async () => {
            const result = await services1.consumption.attributes.getSharedVersionsOfAttribute({
                attributeId: sRepositoryAttributeVersion2.id,
                peers: ["did:e:localhost:dids:0000000000000000000000"]
            });
            expect(result).toBeSuccessful();
            const returnedVersions = result.value;
            expect(returnedVersions).toStrictEqual([]);
        });

        test("should throw trying to call getSharedVersionsOfAttribute with a nonexistent attributeId", async () => {
            const result2 = await services1.consumption.attributes.getSharedVersionsOfAttribute({ attributeId: "ATTxxxxxxxxxxxxxxxxx" });
            expect(result2).toBeAnError(/.*/, "error.runtime.recordNotFound");
        });
    });
});

describe("DeleteAttributeUseCases", () => {
    let repositoryAttributeVersion0: LocalAttributeDTO;
    let repositoryAttributeVersion1: LocalAttributeDTO;
    let ownSharedIdentityAttributeVersion0: LocalAttributeDTO;
    let ownSharedIdentityAttributeVersion1: LocalAttributeDTO;

    beforeEach(async () => {
        ownSharedIdentityAttributeVersion0 = await executeFullCreateAndShareRepositoryAttributeFlow(services1, services2, {
            content: {
                value: {
                    "@type": "GivenName",
                    value: "aGivenName"
                },
                tags: ["x:tag1", "x:tag2"]
            }
        });
        repositoryAttributeVersion0 = (await services1.consumption.attributes.getAttribute({ id: ownSharedIdentityAttributeVersion0.shareInfo!.sourceAttribute! })).value;

        ({ predecessor: ownSharedIdentityAttributeVersion0, successor: ownSharedIdentityAttributeVersion1 } = await executeFullSucceedRepositoryAttributeAndNotifyPeerFlow(
            services1,
            services2,
            {
                predecessorId: ownSharedIdentityAttributeVersion0.shareInfo!.sourceAttribute!,
                successorContent: {
                    value: {
                        "@type": "GivenName",
                        value: "anotherGivenName"
                    }
                }
            }
        ));
        repositoryAttributeVersion1 = (await services1.consumption.attributes.getAttribute({ id: ownSharedIdentityAttributeVersion1.shareInfo!.sourceAttribute! })).value;
    });

    describe(DeleteRepositoryAttributeUseCase.name, () => {
        test("should delete a repository attribute", async () => {
            const deletionResult = await services1.consumption.attributes.deleteRepositoryAttribute({ attributeId: repositoryAttributeVersion0.id });
            expect(deletionResult).toBeSuccessful();

            const getDeletedAttributeResult = await services1.consumption.attributes.getAttribute({ id: repositoryAttributeVersion0.id });
            expect(getDeletedAttributeResult).toBeAnError(/.*/, "error.runtime.recordNotFound");
        });

        test("should delete a succeeded repository attribute and its predecessors", async () => {
            const deletionResult = await services1.consumption.attributes.deleteRepositoryAttribute({ attributeId: repositoryAttributeVersion1.id });
            expect(deletionResult).toBeSuccessful();

            const getDeletedAttributeResult = await services1.consumption.attributes.getAttribute({ id: repositoryAttributeVersion0.id });
            expect(getDeletedAttributeResult).toBeAnError(/.*/, "error.runtime.recordNotFound");
        });

        test("should remove 'shareInfo.sourceAttribute' from own shared identity attribute copies of a deleted repository attribute", async () => {
            await services1.consumption.attributes.deleteRepositoryAttribute({ attributeId: repositoryAttributeVersion0.id });

            const updatedOwnSharedIdentityAttributeVersion0Result = await services1.consumption.attributes.getAttribute({ id: ownSharedIdentityAttributeVersion0.id });
            expect(updatedOwnSharedIdentityAttributeVersion0Result).toBeSuccessful();
            const updatedOwnSharedIdentityAttributeVersion0 = updatedOwnSharedIdentityAttributeVersion0Result.value;
            expect(updatedOwnSharedIdentityAttributeVersion0.shareInfo).toBeDefined();
            expect(updatedOwnSharedIdentityAttributeVersion0.shareInfo!.sourceAttribute).toBeUndefined();
        });

        test("should remove 'shareInfo.sourceAttribute' from own shared identity attribute predecessors of a deleted repository attribute", async () => {
            await services1.consumption.attributes.deleteRepositoryAttribute({ attributeId: repositoryAttributeVersion1.id });

            const updatedOwnSharedIdentityAttributeVersion0Result = await services1.consumption.attributes.getAttribute({ id: ownSharedIdentityAttributeVersion0.id });
            expect(updatedOwnSharedIdentityAttributeVersion0Result).toBeSuccessful();
            const updatedOwnSharedIdentityAttributeVersion0 = updatedOwnSharedIdentityAttributeVersion0Result.value;
            expect(updatedOwnSharedIdentityAttributeVersion0.shareInfo).toBeDefined();
            expect(updatedOwnSharedIdentityAttributeVersion0.shareInfo!.sourceAttribute).toBeUndefined();
        });

        test("should not change type of own shared identity attribute if 'shareInfo.sourceAttribute' is undefined", async () => {
            await services1.consumption.attributes.deleteRepositoryAttribute({ attributeId: repositoryAttributeVersion0.id });

            const updatedOwnSharedIdentityAttributeVersion0 = (await services1.consumption.attributes.getAttribute({ id: ownSharedIdentityAttributeVersion0.id })).value;
            expect(updatedOwnSharedIdentityAttributeVersion0.shareInfo!.sourceAttribute).toBeUndefined();

            // isOwnSharedIdentityAttribute
            expect(updatedOwnSharedIdentityAttributeVersion0.content["@type"]).toBe("IdentityAttribute");
            expect(updatedOwnSharedIdentityAttributeVersion0.shareInfo).toBeDefined();
            expect(updatedOwnSharedIdentityAttributeVersion0.content.owner).toBe(services1.address);
            expect(updatedOwnSharedIdentityAttributeVersion0.shareInfo!.peer).toBe(services2.address);
            expect(updatedOwnSharedIdentityAttributeVersion0.isDefault).toBeUndefined();
        });

        test("should set 'succeeds' of successor repository attribute to undefined if predecessor repository attribute is deleted", async () => {
            expect(repositoryAttributeVersion1.succeeds).toBeDefined();
            await services1.consumption.attributes.deleteRepositoryAttribute({ attributeId: repositoryAttributeVersion0.id });
            const updatedRepositoryAttributeVersion1 = (await services1.consumption.attributes.getAttribute({ id: repositoryAttributeVersion1.id })).value;
            expect(updatedRepositoryAttributeVersion1.succeeds).toBeUndefined();
        });

        test("should throw trying to call with an attribute that is not a repository attribute", async () => {
            const result = await services1.consumption.attributes.deleteRepositoryAttribute({ attributeId: ownSharedIdentityAttributeVersion1.id });
            expect(result).toBeAnError(/.*/, "error.runtime.attributes.isNotRepositoryAttribute");
        });

        test("should throw trying to call with an unknown attribute ID", async () => {
            const unknownAttributeId = "ATTxxxxxxxxxxxxxxxxx";
            const result = await services1.consumption.attributes.deleteRepositoryAttribute({ attributeId: unknownAttributeId });
            expect(result).toBeAnError(/.*/, "error.runtime.recordNotFound");
        });
    });

    describe(DeleteOwnSharedAttributeAndNotifyPeerUseCase.name, () => {
        test("should delete an own shared identity attribute", async () => {
            expect(ownSharedIdentityAttributeVersion0).toBeDefined();

            const deletionResult = await services1.consumption.attributes.deleteOwnSharedAttributeAndNotifyPeer({ attributeId: ownSharedIdentityAttributeVersion0.id });
            expect(deletionResult).toBeSuccessful();

            const getDeletedAttributeResult = await services1.consumption.attributes.getAttribute({ id: ownSharedIdentityAttributeVersion0.id });
            expect(getDeletedAttributeResult).toBeAnError(/.*/, "error.runtime.recordNotFound");
        });

        test("should delete a succeeded own shared identity attribute and its predecessors", async () => {
            expect(ownSharedIdentityAttributeVersion1).toBeDefined();

            const deletionResult = await services1.consumption.attributes.deleteOwnSharedAttributeAndNotifyPeer({ attributeId: ownSharedIdentityAttributeVersion1.id });
            expect(deletionResult).toBeSuccessful();

            const getDeletedPredecessorResult = await services1.consumption.attributes.getAttribute({ id: ownSharedIdentityAttributeVersion0.id });
            expect(getDeletedPredecessorResult).toBeAnError(/.*/, "error.runtime.recordNotFound");
        });

        test("should remove 'shareInfo.sourceAttribute' from emitted ThirdPartyRelationshipAttribute copies of a deleted RepositoryAttribute", async () => {
            const ownSharedRelationshipAttribute = await executeFullCreateAndShareRelationshipAttributeFlow(services1, services3, {
                content: {
                    value: {
                        "@type": "ProprietaryString",
                        value: "aStringValue",
                        title: "aTitle"
                    },
                    key: "aKey",
                    confidentiality: RelationshipAttributeConfidentiality.Public
                }
            });

            const requestParams = {
                peer: services1.address,
                content: {
                    items: [
                        ReadAttributeRequestItem.from({
                            query: ThirdPartyRelationshipAttributeQuery.from({
                                key: "aKey",
                                owner: ThirdPartyRelationshipAttributeQueryOwner.Recipient,
                                thirdParty: [services3.address]
                            }),
                            mustBeAccepted: true
                        }).toJSON()
                    ]
                }
            };

            const emittedThirdPartyRelationshipAttribute = await executeFullRequestAndAcceptExistingAttributeFlow(
                services1,
                services2,
                requestParams,
                ownSharedRelationshipAttribute.id
            );

            await services1.consumption.attributes.deleteOwnSharedAttributeAndNotifyPeer({ attributeId: ownSharedRelationshipAttribute.id });

            const updatedEmittedThirdPartyRelationshipAttributeResult = await services1.consumption.attributes.getAttribute({ id: emittedThirdPartyRelationshipAttribute.id });
            expect(updatedEmittedThirdPartyRelationshipAttributeResult).toBeSuccessful();
            const updatedEmittedThirdPartyRelationshipAttribute = updatedEmittedThirdPartyRelationshipAttributeResult.value;
            expect(updatedEmittedThirdPartyRelationshipAttribute.shareInfo).toBeDefined();
            expect(updatedEmittedThirdPartyRelationshipAttribute.shareInfo!.sourceAttribute).toBeUndefined();
        });

        test("should set the 'succeeds' property of the own shared identity attribute successor to undefined", async () => {
            expect(ownSharedIdentityAttributeVersion1.succeeds).toBeDefined();
            await services1.consumption.attributes.deleteOwnSharedAttributeAndNotifyPeer({ attributeId: ownSharedIdentityAttributeVersion0.id });
            const updatedOwnSharedIdentityAttributeVersion1 = (await services1.consumption.attributes.getAttribute({ id: ownSharedIdentityAttributeVersion1.id })).value;
            expect(updatedOwnSharedIdentityAttributeVersion1.succeeds).toBeUndefined();
        });

        test("should notify about identity attribute deletion by owner", async () => {
            const notificationId = (await services1.consumption.attributes.deleteOwnSharedAttributeAndNotifyPeer({ attributeId: ownSharedIdentityAttributeVersion0.id })).value
                .notificationId!;
            const timeBeforeUpdate = CoreDate.utc();
            await syncUntilHasMessageWithNotification(services2.transport, notificationId);
            await services2.eventBus.waitForEvent(OwnSharedAttributeDeletedByOwnerEvent, (e) => {
                return e.data.id.toString() === ownSharedIdentityAttributeVersion0.id;
            });
            const timeAfterUpdate = CoreDate.utc();

            const result = await services2.consumption.attributes.getAttribute({ id: ownSharedIdentityAttributeVersion0.id });
            expect(result).toBeSuccessful();
            const updatedAttribute = result.value;
            expect(updatedAttribute.deletionInfo?.deletionStatus).toStrictEqual(LocalAttributeDeletionStatus.DeletedByOwner);
            expect(CoreDate.from(updatedAttribute.deletionInfo!.deletionDate).isBetween(timeBeforeUpdate, timeAfterUpdate.add(1))).toBe(true);
        });

        test("should notify about identity attribute deletion of succeeded attribute by owner", async () => {
            const notificationId = (await services1.consumption.attributes.deleteOwnSharedAttributeAndNotifyPeer({ attributeId: ownSharedIdentityAttributeVersion1.id })).value
                .notificationId!;
            const timeBeforeUpdate = CoreDate.utc();
            await syncUntilHasMessageWithNotification(services2.transport, notificationId);
            await services2.eventBus.waitForEvent(OwnSharedAttributeDeletedByOwnerEvent, (e) => {
                return e.data.id.toString() === ownSharedIdentityAttributeVersion1.id;
            });
            const timeAfterUpdate = CoreDate.utc();

            const updatedPredecessor = (await services2.consumption.attributes.getAttribute({ id: ownSharedIdentityAttributeVersion0.id })).value;
            expect(updatedPredecessor.deletionInfo?.deletionStatus).toStrictEqual(LocalAttributeDeletionStatus.DeletedByOwner);
            expect(CoreDate.from(updatedPredecessor.deletionInfo!.deletionDate).isBetween(timeBeforeUpdate, timeAfterUpdate.add(1))).toBe(true);
        });

        test("should throw an error trying to delete an own shared Attribute when the Relationship is in status Pending", async () => {
            const [services1, services2] = await runtimeServiceProvider.launch(2, {
                enableRequestModule: true,
                enableDeciderModule: true,
                enableNotificationModule: true
            });

            const repositoryAttribute = (
                await services2.consumption.attributes.createRepositoryAttribute({
                    content: {
                        value: {
                            "@type": "GivenName",
                            value: "aGivenName"
                        }
                    }
                })
            ).value;

            const item: ReadAttributeRequestItemJSON = {
                "@type": "ReadAttributeRequestItem",
                mustBeAccepted: true,
                query: {
                    "@type": "IdentityAttributeQuery",
                    valueType: "GivenName"
                }
            };

            const relationshipTemplateContent: RelationshipTemplateContentJSON = {
                "@type": "RelationshipTemplateContent",
                title: "aTitle",
                onNewRelationship: {
                    items: [item],
                    "@type": "Request"
                }
            };
            await createRelationshipWithStatusPending(services1, services2, relationshipTemplateContent, [
                {
                    accept: true,
                    existingAttributeId: repositoryAttribute.id
                } as AcceptReadAttributeRequestItemParametersWithExistingAttributeJSON
            ]);

            const ownSharedAttribute = await services2.consumption.attributes.getAttributes({
                query: {
                    "shareInfo.sourceAttribute": repositoryAttribute.id
                }
            });

            const attributeDeletionResult = await services2.consumption.attributes.deleteOwnSharedAttributeAndNotifyPeer({ attributeId: ownSharedAttribute.value[0].id });
            expect(attributeDeletionResult).toBeAnError(
                "The shared Attribute cannot be deleted while the Relationship to the peer is in status 'Pending'.",
                "error.runtime.attributes.cannotDeleteSharedAttributeWhileRelationshipIsPending"
            );
        });
    });

    describe(DeletePeerSharedAttributeAndNotifyOwnerUseCase.name, () => {
        test("should delete a peer shared identity attribute", async () => {
            const recipientPeerSharedIdentityAttributeVersion0 = (await services2.consumption.attributes.getAttribute({ id: ownSharedIdentityAttributeVersion0.id })).value;
            expect(recipientPeerSharedIdentityAttributeVersion0).toBeDefined();

            const deletionResult = await services2.consumption.attributes.deletePeerSharedAttributeAndNotifyOwner({ attributeId: ownSharedIdentityAttributeVersion0.id });
            expect(deletionResult).toBeSuccessful();

            const getDeletedAttributeResult = await services2.consumption.attributes.getAttribute({ id: ownSharedIdentityAttributeVersion0.id });
            expect(getDeletedAttributeResult).toBeAnError(/.*/, "error.runtime.recordNotFound");
        });

        test("should delete the predecessor of a peer shared identity attribute", async () => {
            const recipientPeerSharedIdentityAttributeVersion1 = (await services2.consumption.attributes.getAttribute({ id: ownSharedIdentityAttributeVersion1.id })).value;
            expect(recipientPeerSharedIdentityAttributeVersion1).toBeDefined();

            const deletionResult = await services2.consumption.attributes.deletePeerSharedAttributeAndNotifyOwner({ attributeId: ownSharedIdentityAttributeVersion1.id });
            expect(deletionResult).toBeSuccessful();

            const getDeletedPredecessorResult = await services2.consumption.attributes.getAttribute({ id: ownSharedIdentityAttributeVersion0.id });
            expect(getDeletedPredecessorResult).toBeAnError(/.*/, "error.runtime.recordNotFound");
        });

        test("should remove 'shareInfo.sourceAttribute' from emitted ThirdPartyRelationshipAttribute copies of a deleted peer shared RelationshipAttribute", async () => {
            const peerSharedRelationshipAttribute = await executeFullCreateAndShareRelationshipAttributeFlow(services3, services1, {
                content: {
                    value: {
                        "@type": "ProprietaryString",
                        value: "aStringValue",
                        title: "aTitle"
                    },
                    key: "aKey",
                    confidentiality: RelationshipAttributeConfidentiality.Public
                }
            });

            const requestParams = {
                peer: services1.address,
                content: {
                    items: [
                        ReadAttributeRequestItem.from({
                            query: ThirdPartyRelationshipAttributeQuery.from({
                                key: "aKey",
                                owner: ThirdPartyRelationshipAttributeQueryOwner.ThirdParty,
                                thirdParty: [services3.address]
                            }),
                            mustBeAccepted: true
                        }).toJSON()
                    ]
                }
            };

            const emittedThirdPartyRelationshipAttribute = await executeFullRequestAndAcceptExistingAttributeFlow(
                services1,
                services2,
                requestParams,
                peerSharedRelationshipAttribute.id
            );

            await services1.consumption.attributes.deletePeerSharedAttributeAndNotifyOwner({ attributeId: peerSharedRelationshipAttribute.id });

            const updatedEmittedThirdPartyRelationshipAttributeResult = await services1.consumption.attributes.getAttribute({
                id: emittedThirdPartyRelationshipAttribute.id
            });
            expect(updatedEmittedThirdPartyRelationshipAttributeResult).toBeSuccessful();
            const updatedEmittedThirdPartyRelationshipAttribute = updatedEmittedThirdPartyRelationshipAttributeResult.value;
            expect(updatedEmittedThirdPartyRelationshipAttribute.shareInfo).toBeDefined();
            expect(updatedEmittedThirdPartyRelationshipAttribute.shareInfo!.sourceAttribute).toBeUndefined();
        });

        test("should set the 'succeeds' property of the peer shared identity attribute successor to undefined", async () => {
            const recipientPeerSharedIdentityAttributeVersion1 = (await services2.consumption.attributes.getAttribute({ id: ownSharedIdentityAttributeVersion1.id })).value;
            expect(recipientPeerSharedIdentityAttributeVersion1.succeeds).toBeDefined();
            await services2.consumption.attributes.deletePeerSharedAttributeAndNotifyOwner({ attributeId: ownSharedIdentityAttributeVersion0.id });
            const updatedRecipientPeerSharedIdentityAttributeVersion1 = (
                await services2.consumption.attributes.getAttribute({ id: recipientPeerSharedIdentityAttributeVersion1.id })
            ).value;
            expect(updatedRecipientPeerSharedIdentityAttributeVersion1.succeeds).toBeUndefined();
        });

        test("should notify about identity attribute deletion by peer", async () => {
            const notificationId = (await services2.consumption.attributes.deletePeerSharedAttributeAndNotifyOwner({ attributeId: ownSharedIdentityAttributeVersion0.id })).value
                .notificationId!;
            const timeBeforeUpdate = CoreDate.utc();
            await syncUntilHasMessageWithNotification(services1.transport, notificationId);
            await services1.eventBus.waitForEvent(PeerSharedAttributeDeletedByPeerEvent, (e) => {
                return e.data.id.toString() === ownSharedIdentityAttributeVersion0.id;
            });

            const timeAfterUpdate = CoreDate.utc();

            const result = await services1.consumption.attributes.getAttribute({ id: ownSharedIdentityAttributeVersion0.id });
            expect(result).toBeSuccessful();
            const updatedAttribute = result.value;
            expect(updatedAttribute.deletionInfo?.deletionStatus).toStrictEqual(LocalAttributeDeletionStatus.DeletedByPeer);
            expect(CoreDate.from(updatedAttribute.deletionInfo!.deletionDate).isBetween(timeBeforeUpdate, timeAfterUpdate.add(1))).toBe(true);
        });

        test("should notify about identity attribute deletion of succeeded attribute by peer", async () => {
            const notificationId = (await services2.consumption.attributes.deletePeerSharedAttributeAndNotifyOwner({ attributeId: ownSharedIdentityAttributeVersion1.id })).value
                .notificationId!;
            const timeBeforeUpdate = CoreDate.utc();
            await syncUntilHasMessageWithNotification(services1.transport, notificationId);
            await services1.eventBus.waitForEvent(PeerSharedAttributeDeletedByPeerEvent, (e) => {
                return e.data.id.toString() === ownSharedIdentityAttributeVersion1.id;
            });

            const timeAfterUpdate = CoreDate.utc();

            const updatedPredecessor = (await services1.consumption.attributes.getAttribute({ id: ownSharedIdentityAttributeVersion0.id })).value;
            expect(updatedPredecessor.deletionInfo?.deletionStatus).toStrictEqual(LocalAttributeDeletionStatus.DeletedByPeer);
            expect(CoreDate.from(updatedPredecessor.deletionInfo!.deletionDate).isBetween(timeBeforeUpdate, timeAfterUpdate.add(1))).toBe(true);
        });

        test("should throw an error trying to delete a peer shared Attribute when the Relationship is in status Pending", async () => {
            const [services1, services2] = await runtimeServiceProvider.launch(2, {
                enableRequestModule: true,
                enableDeciderModule: true,
                enableNotificationModule: true
            });

            const repositoryAttribute = (
                await services1.consumption.attributes.createRepositoryAttribute({
                    content: {
                        value: {
                            "@type": "GivenName",
                            value: "aGivenName"
                        }
                    }
                })
            ).value;

            const item: ShareAttributeRequestItemJSON = {
                "@type": "ShareAttributeRequestItem",
                mustBeAccepted: true,
                attribute: repositoryAttribute.content,
                sourceAttributeId: repositoryAttribute.id
            };

            const relationshipTemplateContent: CreateOwnRelationshipTemplateRequest["content"] = {
                "@type": "RelationshipTemplateContent",
                title: "aTitle",
                onNewRelationship: {
                    items: [item],
                    "@type": "Request"
                }
            };

            await createRelationshipWithStatusPending(services1, services2, relationshipTemplateContent, [
                {
                    accept: true
                } as AcceptRequestItemParametersJSON
            ]);

            const peerSharedAttribute = await services2.consumption.attributes.getAttributes({
                query: {
                    "shareInfo.peer": services1.address
                }
            });

            const attributeDeletionResult = await services2.consumption.attributes.deletePeerSharedAttributeAndNotifyOwner({ attributeId: peerSharedAttribute.value[0].id });
            expect(attributeDeletionResult).toBeAnError(
                "The shared Attribute cannot be deleted while the Relationship to the peer is in status 'Pending'.",
                "error.runtime.attributes.cannotDeleteSharedAttributeWhileRelationshipIsPending"
            );
        });
    });

    describe(DeleteThirdPartyRelationshipAttributeAndNotifyPeerUseCase.name, () => {
        let peerSharedRelationshipAttribute: LocalAttributeDTO;
        let emittedThirdPartyRelationshipAttribute: LocalAttributeDTO;
        beforeEach(async () => {
            peerSharedRelationshipAttribute = await executeFullCreateAndShareRelationshipAttributeFlow(services3, services1, {
                content: {
                    value: {
                        "@type": "ProprietaryString",
                        value: "aString",
                        title: "aTitle"
                    },
                    key: "aKey",
                    confidentiality: RelationshipAttributeConfidentiality.Public
                }
            });

            const requestParams = {
                peer: services1.address,
                content: {
                    items: [
                        ReadAttributeRequestItem.from({
                            query: ThirdPartyRelationshipAttributeQuery.from({
                                key: "aKey",
                                owner: ThirdPartyRelationshipAttributeQueryOwner.ThirdParty,
                                thirdParty: [services3.address]
                            }),
                            mustBeAccepted: true
                        }).toJSON()
                    ]
                }
            };

            emittedThirdPartyRelationshipAttribute = await executeFullRequestAndAcceptExistingAttributeFlow(
                services1,
                services2,
                requestParams,
                peerSharedRelationshipAttribute.id
            );
        });

        test("should delete a ThirdPartyRelationshipAttribute as the emitter of it", async () => {
            expect(emittedThirdPartyRelationshipAttribute).toBeDefined();

            const deletionResult = await services1.consumption.attributes.deleteThirdPartyRelationshipAttributeAndNotifyPeer({
                attributeId: emittedThirdPartyRelationshipAttribute.id
            });
            expect(deletionResult).toBeSuccessful();

            const getDeletedAttributeResult = await services1.consumption.attributes.getAttribute({ id: emittedThirdPartyRelationshipAttribute.id });
            expect(getDeletedAttributeResult).toBeAnError(/.*/, "error.runtime.recordNotFound");
        });

        test("should delete a ThirdPartyRelationshipAttribute as the recipient of it", async () => {
            const receivedThirdPartyRelationshipAttribute = (await services2.consumption.attributes.getAttribute({ id: emittedThirdPartyRelationshipAttribute.id })).value;
            expect(receivedThirdPartyRelationshipAttribute).toBeDefined();

            const deletionResult = await services2.consumption.attributes.deleteThirdPartyRelationshipAttributeAndNotifyPeer({
                attributeId: receivedThirdPartyRelationshipAttribute.id
            });
            expect(deletionResult).toBeSuccessful();

            const getDeletedAttributeResult = await services2.consumption.attributes.getAttribute({ id: receivedThirdPartyRelationshipAttribute.id });
            expect(getDeletedAttributeResult).toBeAnError(/.*/, "error.runtime.recordNotFound");
        });

        test("should notify about ThirdPartyRelationshipAttribute as the emitter of it", async () => {
            const notificationId = (
                await services1.consumption.attributes.deleteThirdPartyRelationshipAttributeAndNotifyPeer({ attributeId: emittedThirdPartyRelationshipAttribute.id })
            ).value.notificationId!;
            const timeBeforeUpdate = CoreDate.utc();
            await syncUntilHasMessageWithNotification(services2.transport, notificationId);
            await services2.eventBus.waitForEvent(ThirdPartyRelationshipAttributeDeletedByPeerEvent, (e) => {
                return e.data.id.toString() === emittedThirdPartyRelationshipAttribute.id;
            });

            const timeAfterUpdate = CoreDate.utc();

            const result = await services2.consumption.attributes.getAttribute({ id: emittedThirdPartyRelationshipAttribute.id });
            expect(result).toBeSuccessful();
            const updatedAttribute = result.value;
            expect(updatedAttribute.deletionInfo?.deletionStatus).toStrictEqual(LocalAttributeDeletionStatus.DeletedByPeer);
            expect(CoreDate.from(updatedAttribute.deletionInfo!.deletionDate).isBetween(timeBeforeUpdate, timeAfterUpdate.add(1))).toBe(true);
        });

        test("should notify about ThirdPartyRelationshipAttribute as the recipient of it", async () => {
            const notificationId = (
                await services2.consumption.attributes.deleteThirdPartyRelationshipAttributeAndNotifyPeer({ attributeId: emittedThirdPartyRelationshipAttribute.id })
            ).value.notificationId!;
            const timeBeforeUpdate = CoreDate.utc();
            await syncUntilHasMessageWithNotification(services1.transport, notificationId);
            await services1.eventBus.waitForEvent(ThirdPartyRelationshipAttributeDeletedByPeerEvent, (e) => {
                return e.data.id.toString() === emittedThirdPartyRelationshipAttribute.id;
            });

            const timeAfterUpdate = CoreDate.utc();

            const result = await services1.consumption.attributes.getAttribute({ id: emittedThirdPartyRelationshipAttribute.id });
            expect(result).toBeSuccessful();
            const updatedAttribute = result.value;
            expect(updatedAttribute.deletionInfo?.deletionStatus).toStrictEqual(LocalAttributeDeletionStatus.DeletedByPeer);
            expect(CoreDate.from(updatedAttribute.deletionInfo!.deletionDate).isBetween(timeBeforeUpdate, timeAfterUpdate.add(1))).toBe(true);
        });

        test("should throw an error trying to delete a ThirdPartyRelationshipAttribute when the Relationship is in status Pending", async () => {
            const [services1, services2, services3] = await runtimeServiceProvider.launch(3, {
                enableRequestModule: true,
                enableDeciderModule: true,
                enableNotificationModule: true
            });
            await establishRelationship(services1.transport, services2.transport);
            const peerSharedRelationshipAttribute = await executeFullCreateAndShareRelationshipAttributeFlow(services2, services1, {
                content: {
                    value: {
                        "@type": "ProprietaryString",
                        value: "aString",
                        title: "aTitle"
                    },
                    key: "aKey",
                    confidentiality: RelationshipAttributeConfidentiality.Public
                }
            });

            const item: ShareAttributeRequestItemJSON = {
                "@type": "ShareAttributeRequestItem",
                mustBeAccepted: true,
                attribute: peerSharedRelationshipAttribute.content,
                sourceAttributeId: peerSharedRelationshipAttribute.id,
                thirdPartyAddress: services1.address
            };

            const relationshipTemplateContent: CreateOwnRelationshipTemplateRequest["content"] = {
                "@type": "RelationshipTemplateContent",
                title: "aTitle",
                onNewRelationship: {
                    items: [item],
                    "@type": "Request"
                }
            };

            await createRelationshipWithStatusPending(services2, services3, relationshipTemplateContent, [
                {
                    accept: true
                } as AcceptRequestItemParametersJSON
            ]);

            const thirdPartyRelationshipAttribute = await services3.consumption.attributes.getAttributes({
                query: {
                    "shareInfo.peer": services2.address
                }
            });
            const attributeDeletionResult = await services3.consumption.attributes.deletePeerSharedAttributeAndNotifyOwner({
                attributeId: thirdPartyRelationshipAttribute.value[0].id
            });
            expect(attributeDeletionResult).toBeAnError(
                "The shared Attribute cannot be deleted while the Relationship to the peer is in status 'Pending'.",
                "error.runtime.attributes.cannotDeleteSharedAttributeWhileRelationshipIsPending"
            );
        });
    });
});

describe("ThirdPartyRelationshipAttributes", () => {
    let localAttribute: LocalAttributeDTO;
    beforeEach(async () => {
        localAttribute = await executeFullCreateAndShareRelationshipAttributeFlow(services1, services2, {
            content: {
                key: "ThirdPartyKey",
                confidentiality: RelationshipAttributeConfidentiality.Public,
                value: {
                    "@type": "ProprietaryString",
                    value: "ThirdPartyValue",
                    title: "ThirdPartyTitle"
                },
                isTechnical: true
            }
        });
    });

    test("should share a RelationshipAttribute that was created by the sharing identity", async () => {
        const localThirdPartyAttribute = await executeFullShareAndAcceptAttributeRequestFlow(
            services1,
            services3,
            ShareAttributeRequestItem.from({
                attribute: localAttribute.content,
                sourceAttributeId: localAttribute.id,
                thirdPartyAddress: services2.address,
                mustBeAccepted: true
            })
        );

        const services1AttributesResult = (await services1.consumption.attributes.getAttribute({ id: localThirdPartyAttribute.id })).value;
        const services3AttributesResult = (await services3.consumption.attributes.getAttribute({ id: localThirdPartyAttribute.id })).value;

        expect(services1AttributesResult.shareInfo!.thirdPartyAddress).toStrictEqual(services2.address);
        expect(services3AttributesResult.shareInfo!.thirdPartyAddress).toStrictEqual(services2.address);
    });

    test("should share a RelationshipAttribute that was shared with the sharing identity", async () => {
        const localThirdPartyAttribute = await executeFullShareAndAcceptAttributeRequestFlow(
            services2,
            services3,
            ShareAttributeRequestItem.from({
                attribute: localAttribute.content,
                sourceAttributeId: localAttribute.id,
                thirdPartyAddress: services1.address,
                mustBeAccepted: true
            })
        );

        const services2AttributesResult = (await services2.consumption.attributes.getAttribute({ id: localThirdPartyAttribute.id })).value;
        const services3AttributesResult = (await services3.consumption.attributes.getAttribute({ id: localThirdPartyAttribute.id })).value;

        expect(services2AttributesResult.shareInfo!.thirdPartyAddress).toStrictEqual(services1.address);
        expect(services3AttributesResult.shareInfo!.thirdPartyAddress).toStrictEqual(services1.address);
    });

    test("should request a ThirdPartyRelationshipAttribute from the initial owner", async () => {
        const localThirdPartyAttribute = await executeFullRequestAndAcceptExistingAttributeFlow(
            services1,
            services3,
            {
                peer: services1.address,
                content: {
                    items: [
                        ReadAttributeRequestItem.from({
                            query: ThirdPartyRelationshipAttributeQuery.from({
                                key: "ThirdPartyKey",
                                owner: ThirdPartyRelationshipAttributeQueryOwner.Recipient,
                                thirdParty: [services2.address]
                            }),
                            mustBeAccepted: true
                        }).toJSON()
                    ]
                }
            },
            localAttribute.id
        );
        const services1AttributesResult = (await services1.consumption.attributes.getAttribute({ id: localThirdPartyAttribute.id })).value;
        const services3AttributesResult = (await services3.consumption.attributes.getAttribute({ id: localThirdPartyAttribute.id })).value;

        expect(services1AttributesResult.shareInfo!.thirdPartyAddress).toStrictEqual(services2.address);
        expect(services3AttributesResult.shareInfo!.thirdPartyAddress).toStrictEqual(services2.address);
    });

    test("should request a ThirdPartyRelationshipAttribute from the initial peer", async () => {
        const localThirdPartyAttribute = await executeFullRequestAndAcceptExistingAttributeFlow(
            services2,
            services3,
            {
                peer: services2.address,
                content: {
                    items: [
                        ReadAttributeRequestItem.from({
                            query: ThirdPartyRelationshipAttributeQuery.from({
                                key: "ThirdPartyKey",
                                owner: ThirdPartyRelationshipAttributeQueryOwner.ThirdParty,
                                thirdParty: [services1.address]
                            }),
                            mustBeAccepted: true
                        }).toJSON()
                    ]
                }
            },
            localAttribute.id
        );
        const services2AttributesResult = (await services2.consumption.attributes.getAttribute({ id: localThirdPartyAttribute.id })).value;
        const services3AttributesResult = (await services3.consumption.attributes.getAttribute({ id: localThirdPartyAttribute.id })).value;

        expect(services2AttributesResult.shareInfo!.thirdPartyAddress).toStrictEqual(services1.address);
        expect(services3AttributesResult.shareInfo!.thirdPartyAddress).toStrictEqual(services1.address);
    });
});

describe(SetAttributeDeletionInfoOfDeletionProposedRelationshipUseCase.name, () => {
    let services1: TestRuntimeServices;
    let services2: TestRuntimeServices;
    let relationshipId: string;

    beforeEach(async () => {
        [services1, services2] = await runtimeServiceProvider.launch(2, { enableRequestModule: true, enableDeciderModule: true, enableNotificationModule: true });
        const relationship = await ensureActiveRelationship(services1.transport, services2.transport);
        relationshipId = relationship.id;
    }, 30000);

    test("peer shared Attributes should be marked as deleted for peer", async () => {
        await executeFullCreateAndShareRepositoryAttributeFlow(services1, services2, {
            content: {
                value: {
                    "@type": "GivenName",
                    value: "aGivenNameServices1"
                }
            }
        });

        await services1.transport.relationships.terminateRelationship({ relationshipId });
        await services1.transport.relationships.decomposeRelationship({ relationshipId });
        await syncUntilHasRelationships(services2.transport);
        await services2.eventBus.waitForEvent(RelationshipChangedEvent, (e) => e.data.status === RelationshipStatus.DeletionProposed);

        const result = await services2.consumption.attributes.setAttributeDeletionInfoOfDeletionProposedRelationship({ relationshipId });
        expect(result).toBeSuccessful();

        const peerSharedAttributes = (await services2.consumption.attributes.getPeerSharedAttributes({ peer: services1.address })).value;
        expect(peerSharedAttributes).toHaveLength(1);
        expect(peerSharedAttributes[0].deletionInfo!.deletionStatus).toBe(LocalAttributeDeletionStatus.DeletedByOwner);

        const relationship = (await services2.transport.relationships.getRelationship({ id: relationshipId })).value;
        const deletionDate = relationship.auditLog[relationship.auditLog.length - 1].createdAt;
        expect(peerSharedAttributes[0].deletionInfo!.deletionDate).toStrictEqual(deletionDate);
    });

    test("own shared Attributes should be marked as deleted for peer", async () => {
        await executeFullCreateAndShareRepositoryAttributeFlow(services2, services1, {
            content: {
                value: {
                    "@type": "GivenName",
                    value: "aGivenNameServices2"
                }
            }
        });

        await services1.transport.relationships.terminateRelationship({ relationshipId });
        await services1.transport.relationships.decomposeRelationship({ relationshipId });
        await syncUntilHasRelationships(services2.transport);
        await services2.eventBus.waitForEvent(RelationshipChangedEvent, (e) => e.data.status === RelationshipStatus.DeletionProposed);

        const result = await services2.consumption.attributes.setAttributeDeletionInfoOfDeletionProposedRelationship({ relationshipId });
        expect(result).toBeSuccessful();

        const ownSharedAttributes = (await services2.consumption.attributes.getOwnSharedAttributes({ peer: services1.address })).value;
        expect(ownSharedAttributes).toHaveLength(1);
        expect(ownSharedAttributes[0].deletionInfo!.deletionStatus).toBe(LocalAttributeDeletionStatus.DeletedByPeer);

        const relationship = (await services2.transport.relationships.getRelationship({ id: relationshipId })).value;
        const deletionDate = relationship.auditLog[relationship.auditLog.length - 1].createdAt;
        expect(ownSharedAttributes[0].deletionInfo!.deletionDate).toStrictEqual(deletionDate);
    });

    test("peer shared Attributes should not be updated if they are already marked as deleted", async () => {
        const sharedAttribute = await executeFullCreateAndShareRepositoryAttributeFlow(services1, services2, {
            content: {
                value: {
                    "@type": "GivenName",
                    value: "aGivenNameServices1"
                }
            }
        });

        const notificationId = (await services1.consumption.attributes.deleteOwnSharedAttributeAndNotifyPeer({ attributeId: sharedAttribute.id })).value.notificationId!;
        await syncUntilHasMessageWithNotification(services2.transport, notificationId);
        await services2.eventBus.waitForEvent(OwnSharedAttributeDeletedByOwnerEvent, (e) => {
            return e.data.id.toString() === sharedAttribute.id;
        });

        const peerSharedAttributeAfterDeletion = (await services2.consumption.attributes.getAttribute({ id: sharedAttribute.id })).value;
        const dateOfAttributeDeletion = peerSharedAttributeAfterDeletion.deletionInfo!.deletionDate;
        expect(dateOfAttributeDeletion).toBeDefined();

        await services1.transport.relationships.terminateRelationship({ relationshipId });
        await services1.transport.relationships.decomposeRelationship({ relationshipId });
        await syncUntilHasRelationships(services2.transport);
        await services2.eventBus.waitForEvent(RelationshipChangedEvent, (e) => e.data.status === RelationshipStatus.DeletionProposed);

        const result = await services2.consumption.attributes.setAttributeDeletionInfoOfDeletionProposedRelationship({ relationshipId });
        expect(result).toBeSuccessful();

        const peerSharedAttributeAfterDecomposition = (await services2.consumption.attributes.getAttribute({ id: sharedAttribute.id })).value;
        expect(peerSharedAttributeAfterDecomposition.deletionInfo!.deletionStatus).toBe(LocalAttributeDeletionStatus.DeletedByOwner);
        expect(peerSharedAttributeAfterDecomposition.deletionInfo!.deletionDate).toStrictEqual(dateOfAttributeDeletion);
    });

    test("own shared Attributes should not be updated if they are already marked as deleted", async () => {
        const sharedAttribute = await executeFullCreateAndShareRepositoryAttributeFlow(services2, services1, {
            content: {
                value: {
                    "@type": "GivenName",
                    value: "aGivenNameServices2"
                }
            }
        });

        const notificationId = (await services1.consumption.attributes.deletePeerSharedAttributeAndNotifyOwner({ attributeId: sharedAttribute.id })).value.notificationId!;
        await syncUntilHasMessageWithNotification(services2.transport, notificationId);
        await services2.eventBus.waitForEvent(PeerSharedAttributeDeletedByPeerEvent, (e) => {
            return e.data.id.toString() === sharedAttribute.id;
        });

        const ownSharedAttributeAfterDeletion = (await services2.consumption.attributes.getAttribute({ id: sharedAttribute.id })).value;
        const dateOfAttributeDeletion = ownSharedAttributeAfterDeletion.deletionInfo!.deletionDate;
        expect(dateOfAttributeDeletion).toBeDefined();

        await services1.transport.relationships.terminateRelationship({ relationshipId });
        await services1.transport.relationships.decomposeRelationship({ relationshipId });
        await syncUntilHasRelationships(services2.transport);
        await services2.eventBus.waitForEvent(RelationshipChangedEvent, (e) => e.data.status === RelationshipStatus.DeletionProposed);

        const result = await services2.consumption.attributes.setAttributeDeletionInfoOfDeletionProposedRelationship({ relationshipId });
        expect(result).toBeSuccessful();

        const ownSharedAttributeAfterDecomposition = (await services2.consumption.attributes.getAttribute({ id: sharedAttribute.id })).value;
        expect(ownSharedAttributeAfterDecomposition.deletionInfo!.deletionStatus).toBe(LocalAttributeDeletionStatus.DeletedByPeer);
        expect(ownSharedAttributeAfterDecomposition.deletionInfo!.deletionDate).toStrictEqual(dateOfAttributeDeletion);
    });

    test("should return an error if there is no matching Relationship", async () => {
        await services1.transport.relationships.terminateRelationship({ relationshipId });
        await services1.transport.relationships.decomposeRelationship({ relationshipId });

        const result = await services1.consumption.attributes.setAttributeDeletionInfoOfDeletionProposedRelationship({ relationshipId });
        expect(result).toBeAnError("'Relationship' not found.", "error.transport.recordNotFound");
    });

    test("should return an error if the Relationship doesn't have status 'DeletionProposed'", async () => {
        const result = await services2.consumption.attributes.setAttributeDeletionInfoOfDeletionProposedRelationship({ relationshipId });
        expect(result).toBeAnError(
            "In order to manually set the deletionInfo of an Attribute, the corresponding Relationship must have status 'DeletionProposed'.",
            "error.consumption.attributes.wrongRelationshipStatusToSetDeletionInfo"
        );
    });
});

describe(MarkAttributeAsViewedUseCase.name, () => {
    test("should mark an Attribute as viewed", async () => {
        const request: CreateRepositoryAttributeRequest = {
            content: {
                value: {
                    "@type": "GivenName",
                    value: "aGivenName"
                }
            }
        };
        const localAttribute = (await services1.consumption.attributes.createRepositoryAttribute(request)).value;
        expect(localAttribute.wasViewedAt).toBeUndefined();

        const expectedViewingTime = CoreDate.utc();
        const updatedLocalAttribute = (await services1.consumption.attributes.markAttributeAsViewed({ attributeId: localAttribute.id })).value;

        expect(updatedLocalAttribute.wasViewedAt).toBeDefined();
        const actualViewingTime = CoreDate.from(updatedLocalAttribute.wasViewedAt!);
        expect(actualViewingTime.isSameOrAfter(expectedViewingTime)).toBe(true);

        await expect(services1.eventBus).toHavePublished(AttributeWasViewedAtChangedEvent, (m) => m.data.id === localAttribute.id);
    });
});<|MERGE_RESOLUTION|>--- conflicted
+++ resolved
@@ -9,10 +9,6 @@
     RequestItemJSONDerivations,
     ShareAttributeRequestItem,
     ShareAttributeRequestItemJSON,
-<<<<<<< HEAD
-    StreetAddressJSON,
-=======
->>>>>>> 4981dd98
     ThirdPartyRelationshipAttributeQuery,
     ThirdPartyRelationshipAttributeQueryOwner
 } from "@nmshd/content";
@@ -985,34 +981,6 @@
         await services1.eventBus.waitForEvent(AttributeCreatedEvent, (e) => e.data.id === attribute.id);
     });
 
-<<<<<<< HEAD
-    test("should trim LocalAttributes for a complex repository attribute and for each child during creation", async function () {
-        const createRepositoryAttributeParams: CreateRepositoryAttributeRequest = {
-            content: {
-                value: {
-                    "@type": "StreetAddress",
-                    recipient: "    aRecipient  ",
-                    street: "   aStreet ",
-                    houseNo: "  aHouseNo    ",
-                    zipCode: "  aZipCode    ",
-                    city: " aCity   ",
-                    country: "DE"
-                }
-            }
-        };
-        const createRepositoryAttributeResult = await services1.consumption.attributes.createRepositoryAttribute(createRepositoryAttributeParams);
-        expect(createRepositoryAttributeResult).toBeSuccessful();
-        const complexRepoAttribute = createRepositoryAttributeResult.value;
-
-        expect((complexRepoAttribute.content.value as StreetAddressJSON).recipient).toBe("aRecipient");
-        expect((complexRepoAttribute.content.value as StreetAddressJSON).street).toBe("aStreet");
-        expect((complexRepoAttribute.content.value as StreetAddressJSON).houseNo).toBe("aHouseNo");
-        expect((complexRepoAttribute.content.value as StreetAddressJSON).zipCode).toBe("aZipCode");
-        expect((complexRepoAttribute.content.value as StreetAddressJSON).city).toBe("aCity");
-    });
-
-=======
->>>>>>> 4981dd98
     test("should create a RepositoryAttribute that is the default if it is the first of its value type", async () => {
         const request: CreateRepositoryAttributeRequest = {
             content: {
