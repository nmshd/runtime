import { AcceptReadAttributeRequestItemParametersWithExistingAttributeJSON, AcceptRequestItemParametersJSON } from "@nmshd/consumption";
import {
    CityJSON,
    CountryJSON,
    DeleteAttributeRequestItem,
    GivenNameJSON,
    HouseNumberJSON,
    ReadAttributeRequestItem,
    ReadAttributeRequestItemJSON,
    RelationshipAttributeConfidentiality,
    RelationshipTemplateContentJSON,
    RequestItemJSONDerivations,
    ShareAttributeRequestItem,
    ShareAttributeRequestItemJSON,
    StreetAddressJSON,
    StreetJSON,
    ThirdPartyRelationshipAttributeQuery,
    ThirdPartyRelationshipAttributeQueryOwner,
    ZipCodeJSON
} from "@nmshd/content";
import { CoreDate, CoreId, CoreIdHelper } from "@nmshd/core-types";
import assert from "assert";
import {
    AttributeCreatedEvent,
    AttributeWasViewedAtChangedEvent,
    CanCreateRepositoryAttributeRequest,
    CanCreateRepositoryAttributeUseCase,
    ChangeDefaultRepositoryAttributeUseCase,
    CreateAndShareRelationshipAttributeRequest,
    CreateAndShareRelationshipAttributeUseCase,
    CreateOwnRelationshipTemplateRequest,
    CreateRepositoryAttributeRequest,
    CreateRepositoryAttributeUseCase,
    DeleteOwnSharedAttributeAndNotifyPeerUseCase,
    DeletePeerSharedAttributeAndNotifyOwnerUseCase,
    DeleteRepositoryAttributeUseCase,
    DeleteThirdPartyRelationshipAttributeAndNotifyPeerUseCase,
    ExecuteIdentityAttributeQueryUseCase,
    ExecuteRelationshipAttributeQueryUseCase,
    ExecuteThirdPartyRelationshipAttributeQueryUseCase,
    GetAttributeUseCase,
    GetAttributesUseCase,
    GetOwnSharedAttributesUseCase,
    GetPeerSharedAttributesUseCase,
    GetRepositoryAttributesUseCase,
    GetSharedVersionsOfAttributeUseCase,
    GetVersionsOfAttributeUseCase,
    LocalAttributeDTO,
    LocalAttributeDeletionStatus,
    MarkAttributeAsViewedUseCase,
    NotifyPeerAboutRepositoryAttributeSuccessionUseCase,
    OwnSharedAttributeDeletedByOwnerEvent,
    PeerSharedAttributeDeletedByPeerEvent,
    RelationshipChangedEvent,
    RelationshipStatus,
    RepositoryAttributeSucceededEvent,
    SetAttributeDeletionInfoOfDeletionProposedRelationshipUseCase,
    ShareRepositoryAttributeRequest,
    ShareRepositoryAttributeUseCase,
    SucceedRelationshipAttributeAndNotifyPeerUseCase,
    SucceedRepositoryAttributeRequest,
    SucceedRepositoryAttributeUseCase,
    ThirdPartyRelationshipAttributeDeletedByPeerEvent
} from "../../src";
import {
    RuntimeServiceProvider,
    TestRuntimeServices,
    acceptIncomingShareAttributeRequest,
    cleanupAttributes,
    createRelationshipWithStatusPending,
    ensureActiveRelationship,
    establishRelationship,
    exchangeAndAcceptRequestByMessage,
    executeFullCreateAndShareRelationshipAttributeFlow,
    executeFullCreateAndShareRepositoryAttributeFlow,
    executeFullNotifyPeerAboutAttributeSuccessionFlow,
    executeFullRequestAndAcceptExistingAttributeFlow,
    executeFullShareAndAcceptAttributeRequestFlow,
    executeFullShareRepositoryAttributeFlow,
    executeFullSucceedRepositoryAttributeAndNotifyPeerFlow,
    syncUntilHasMessageWithNotification,
    syncUntilHasRelationships,
    waitForRecipientToReceiveNotification
} from "../lib";

const runtimeServiceProvider = new RuntimeServiceProvider();

let services1: TestRuntimeServices;
let services2: TestRuntimeServices;
let services3: TestRuntimeServices;

let appService: TestRuntimeServices;

beforeAll(async () => {
    const numberOfServices = 3;
    [services1, services2, services3] = await runtimeServiceProvider.launch(numberOfServices, {
        enableRequestModule: true,
        enableDeciderModule: true,
        enableNotificationModule: true
    });

    await establishRelationship(services1.transport, services2.transport);
    await establishRelationship(services1.transport, services3.transport);
    await establishRelationship(services2.transport, services3.transport);

    appService = (
        await runtimeServiceProvider.launch(1, {
            enableDefaultRepositoryAttributes: true,
            enableRequestModule: true
        })
    )[0];

    await establishRelationship(appService.transport, services2.transport);
}, 30000);

afterAll(async () => await runtimeServiceProvider.stop());

beforeEach(async () => {
    services1.eventBus.reset();
    services2.eventBus.reset();
    services3.eventBus.reset();
    await cleanupAttributes([services1, services2, services3, appService]);
});

describe("get attribute(s)", () => {
    let relationshipAttributeId: string;
    let identityAttributeIds: string[];
    let appAttributeIds: string[];
    beforeEach(async function () {
        const senderRequests: CreateRepositoryAttributeRequest[] = [
            {
                content: {
                    value: {
                        "@type": "GivenName",
                        value: "aGivenName"
                    }
                }
            },
            {
                content: {
                    value: {
                        "@type": "Surname",
                        value: "aSurname"
                    }
                }
            },
            {
                content: {
                    value: {
                        "@type": "Surname",
                        value: "Another Surname"
                    }
                }
            }
        ];

        identityAttributeIds = [];
        for (const request of senderRequests) {
            const identityAttribute = (await services1.consumption.attributes.createRepositoryAttribute(request)).value;
            identityAttributeIds.push(identityAttribute.id);
        }

        const relationshipAttribute = await executeFullCreateAndShareRelationshipAttributeFlow(services1, services2, {
            content: {
                key: "aKey",
                confidentiality: RelationshipAttributeConfidentiality.Public,
                value: {
                    "@type": "ProprietaryString",
                    value: "aString",
                    title: "aTitle"
                },
                isTechnical: true
            }
        });
        relationshipAttributeId = relationshipAttribute.id;

        appAttributeIds = [];
        for (const request of senderRequests) {
            const appAttribute = (await appService.consumption.attributes.createRepositoryAttribute(request)).value;
            appAttributeIds.push(appAttribute.id);
        }
    });

    describe(GetAttributeUseCase.name, () => {
        test("should allow to get an attribute by id", async function () {
            const result = await services1.consumption.attributes.getAttribute({ id: relationshipAttributeId });
            expect(result).toBeSuccessful();
            const receivedAttributeId = result.value.id;
            expect(receivedAttributeId).toStrictEqual(relationshipAttributeId);
        });
    });

    describe(GetAttributesUseCase.name, () => {
        test("should list all attributes with empty query", async () => {
            const result = await services1.consumption.attributes.getAttributes({ query: {} });
            expect(result).toBeSuccessful();
            const attributes = result.value;
            expect(attributes).toHaveLength(4);
            const attributeIds = attributes.map((attribute) => attribute.id);
            expect(attributeIds).toContain(relationshipAttributeId);
            expect(attributeIds).toStrictEqual(expect.arrayContaining(identityAttributeIds));
        });

        test("should allow to get an attribute by type", async function () {
            const result = await services1.consumption.attributes.getAttributes({
                query: { "content.value.@type": "GivenName" }
            });

            expect(result).toBeSuccessful();

            const attributes = result.value;
            expect(attributes).toHaveLength(1);
            expect(attributes[0].id).toStrictEqual(identityAttributeIds[0]);
        });

        test("should allow to get an attribute by multiple types", async function () {
            const result = await services1.consumption.attributes.getAttributes({
                query: { "content.value.@type": ["Surname", "GivenName"] }
            });

            expect(result).toBeSuccessful();

            const attributes = result.value;
            expect(attributes).toHaveLength(3);

            const attributeIds = attributes.map((attribute) => attribute.id);
            expect(attributeIds).toStrictEqual(expect.arrayContaining(identityAttributeIds));
        });

        test("should hide technical attributes when hideTechnical=true", async () => {
            const result = await services1.consumption.attributes.getAttributes({ query: {}, hideTechnical: true });
            expect(result).toBeSuccessful();
            const attributes = result.value;
            expect(attributes.filter((a) => a.id === relationshipAttributeId)).toHaveLength(0);
            expect(attributes).toHaveLength(3);
            const attributeIds = attributes.map((attribute) => attribute.id);
            expect(attributeIds).toStrictEqual(identityAttributeIds);
        });

        test("should return technical attributes when hideTechnical=false", async () => {
            const getAttributesResponse = await services1.consumption.attributes.getAttributes({ query: {}, hideTechnical: false });
            expect(getAttributesResponse.isSuccess).toBe(true);
            const attributes = getAttributesResponse.value;
            expect(attributes.filter((a) => a.id === relationshipAttributeId)).toHaveLength(1);
            expect(attributes).toHaveLength(4);
            const attributeIds = attributes.map((attribute) => attribute.id);
            expect(attributeIds).toContain(relationshipAttributeId);
            expect(attributeIds).toStrictEqual(expect.arrayContaining(identityAttributeIds));
        });

        test("should allow to get only default attributes", async function () {
            const result = await appService.consumption.attributes.getAttributes({
                query: { isDefault: "true" }
            });
            expect(result).toBeSuccessful();

            const attributes = result.value;
            expect(attributes).toHaveLength(2);

            const attributeIds = attributes.map((attr) => attr.id);
            expect(attributeIds).toContain(appAttributeIds[0]);
            expect(attributeIds).toContain(appAttributeIds[1]);
            expect(attributeIds).not.toContain(appAttributeIds[2]);
        });

        test("should allow not to get default attributes", async function () {
            const result = await appService.consumption.attributes.getAttributes({
                query: { isDefault: "!true" }
            });
            expect(result).toBeSuccessful();

            const attributes = result.value;
            expect(attributes).toHaveLength(1);

            expect(attributes[0].id).toBe(appAttributeIds[2]);
        });
    });
});

describe("attribute queries", () => {
    let repositoryAttribute: LocalAttributeDTO;
    let ownSharedRelationshipAttribute: LocalAttributeDTO;

    beforeEach(async function () {
        const createRepositoryAttributeRequest: CreateRepositoryAttributeRequest = {
            content: {
                value: {
                    "@type": "PhoneNumber",
                    value: "012345678910"
                }
            }
        };
        repositoryAttribute = (await services1.consumption.attributes.createRepositoryAttribute(createRepositoryAttributeRequest)).value;

        ownSharedRelationshipAttribute = await executeFullCreateAndShareRelationshipAttributeFlow(services1, services2, {
            content: {
                value: {
                    "@type": "ProprietaryString",
                    title: "aTitle",
                    value: "aProprietaryStringValue"
                },
                key: "website",
                confidentiality: RelationshipAttributeConfidentiality.Protected
            }
        });
    });

    describe(ExecuteIdentityAttributeQueryUseCase.name, () => {
        test("should allow to execute an identityAttributeQuery", async function () {
            const result = await services1.consumption.attributes.executeIdentityAttributeQuery({ query: { "@type": "IdentityAttributeQuery", valueType: "PhoneNumber" } });
            expect(result).toBeSuccessful();
            const receivedAttributes = result.value;
            const receivedAttributeIds = receivedAttributes.map((attribute) => attribute.id);
            expect(receivedAttributeIds.sort()).toStrictEqual([repositoryAttribute.id]);
        });
    });

    describe(ExecuteRelationshipAttributeQueryUseCase.name, () => {
        test("should allow to execute a relationshipAttributeQuery", async function () {
            const result = await services1.consumption.attributes.executeRelationshipAttributeQuery({
                query: {
                    "@type": "RelationshipAttributeQuery",
                    key: "website",
                    owner: services1.address,
                    attributeCreationHints: { valueType: "ProprietaryString", title: "AnAttributeHint", confidentiality: RelationshipAttributeConfidentiality.Protected }
                }
            });
            expect(result).toBeSuccessful();
            const receivedAttribute = result.value;
            expect(receivedAttribute.id).toStrictEqual(ownSharedRelationshipAttribute.id);
        });
    });

    describe(ExecuteThirdPartyRelationshipAttributeQueryUseCase.name, () => {
        test("should allow to execute a thirdPartyRelationshipAttributeQuery", async function () {
            const result = await services2.consumption.attributes.executeThirdPartyRelationshipAttributeQuery({
                query: {
                    "@type": "ThirdPartyRelationshipAttributeQuery",
                    key: "website",
                    owner: ThirdPartyRelationshipAttributeQueryOwner.ThirdParty,
                    thirdParty: [services1.address]
                }
            });
            expect(result).toBeSuccessful();
            const receivedAttribute = result.value;
            expect(receivedAttribute).toHaveLength(1);
            expect(receivedAttribute[0].id).toStrictEqual(ownSharedRelationshipAttribute.id);
        });
    });
});

describe("get repository, own shared and peer shared attributes", () => {
    // own = services1, peer = services 2
    let services1RepoSurnameV0: LocalAttributeDTO;
    let services1RepoSurnameV1: LocalAttributeDTO;

    let services1RepoGivenNameV0: LocalAttributeDTO;
    let services1RepoGivenNameV1: LocalAttributeDTO;
    let services1SharedGivenNameV0: LocalAttributeDTO;
    let services1SharedGivenNameV1: LocalAttributeDTO;

    let services1SharedRelationshipAttributeV0: LocalAttributeDTO;
    let services1SharedRelationshipAttributeV1: LocalAttributeDTO;

    let services1SharedTechnicalRelationshipAttribute: LocalAttributeDTO;

    beforeEach(async function () {
        // unshared succeeded repository attribute
        services1RepoSurnameV0 = (
            await services1.consumption.attributes.createRepositoryAttribute({
                content: {
                    value: {
                        "@type": "Surname",
                        value: "A surname"
                    }
                }
            })
        ).value;

        ({ predecessor: services1RepoSurnameV0, successor: services1RepoSurnameV1 } = (
            await services1.consumption.attributes.succeedRepositoryAttribute({
                predecessorId: services1RepoSurnameV0.id,
                successorContent: {
                    value: {
                        "@type": "Surname",
                        value: "Another surname"
                    }
                }
            })
        ).value);

        // own shared succeeded identity attribute
        services1SharedGivenNameV0 = await executeFullCreateAndShareRepositoryAttributeFlow(services1, services2, {
            content: {
                value: {
                    "@type": "GivenName",
                    value: "A given name"
                }
            }
        });
        services1RepoGivenNameV0 = (await services1.consumption.attributes.getAttribute({ id: services1SharedGivenNameV0.shareInfo!.sourceAttribute! })).value;

        ({ predecessor: services1SharedGivenNameV0, successor: services1SharedGivenNameV1 } = await executeFullSucceedRepositoryAttributeAndNotifyPeerFlow(services1, services2, {
            predecessorId: services1RepoGivenNameV0.id,
            successorContent: {
                value: {
                    "@type": "GivenName",
                    value: "Another given name"
                }
            }
        }));
        services1RepoGivenNameV0 = (await services1.consumption.attributes.getAttribute({ id: services1SharedGivenNameV0.shareInfo!.sourceAttribute! })).value;
        services1RepoGivenNameV1 = (await services1.consumption.attributes.getAttribute({ id: services1SharedGivenNameV1.shareInfo!.sourceAttribute! })).value;

        // peer shared identity attribute
        await executeFullCreateAndShareRepositoryAttributeFlow(services2, services1, {
            content: {
                value: {
                    "@type": "GivenName",
                    value: "A peer name"
                }
            }
        });

        // own shared succeeded relationship attribute
        services1SharedRelationshipAttributeV0 = await executeFullCreateAndShareRelationshipAttributeFlow(services1, services2, {
            content: {
                key: "aKey",
                confidentiality: RelationshipAttributeConfidentiality.Public,
                value: {
                    "@type": "ProprietaryString",
                    value: "aString",
                    title: "aTitle"
                },
                isTechnical: false
            }
        });

        ({ predecessor: services1SharedRelationshipAttributeV0, successor: services1SharedRelationshipAttributeV1 } = (
            await services1.consumption.attributes.succeedRelationshipAttributeAndNotifyPeer({
                predecessorId: services1SharedRelationshipAttributeV0.id,
                successorContent: {
                    value: {
                        "@type": "ProprietaryString",
                        value: "another String",
                        title: "another title"
                    }
                }
            })
        ).value);

        // peer shared relationship attribute
        await executeFullCreateAndShareRelationshipAttributeFlow(services2, services1, {
            content: {
                key: "a peer key",
                confidentiality: RelationshipAttributeConfidentiality.Public,
                value: {
                    "@type": "ProprietaryString",
                    value: "a peer String",
                    title: "a peer title"
                },
                isTechnical: false
            }
        });

        // own shared technical relationship attribute
        services1SharedTechnicalRelationshipAttribute = await executeFullCreateAndShareRelationshipAttributeFlow(services1, services2, {
            content: {
                key: "a technical key",
                confidentiality: RelationshipAttributeConfidentiality.Public,
                value: {
                    "@type": "ProprietaryString",
                    value: "a technical String",
                    title: "a technical title"
                },
                isTechnical: true
            }
        });

        // peer shared tecnical relationship attribute
        await executeFullCreateAndShareRelationshipAttributeFlow(services2, services1, {
            content: {
                key: "a technical peer key",
                confidentiality: RelationshipAttributeConfidentiality.Public,
                value: {
                    "@type": "ProprietaryString",
                    value: "a technical peer String",
                    title: "a technical peer title"
                },
                isTechnical: true
            }
        });
    });

    describe(GetRepositoryAttributesUseCase.name, () => {
        test("get only latest version of repository attributes", async () => {
            const result = await services1.consumption.attributes.getRepositoryAttributes({});
            expect(result).toBeSuccessful();
            const repositoryAttributes = result.value;
            expect(repositoryAttributes).toStrictEqual([services1RepoSurnameV1, services1RepoGivenNameV1]);
        });

        test("get all versions of repository attributes", async () => {
            const result = await services1.consumption.attributes.getRepositoryAttributes({ onlyLatestVersions: false });
            expect(result).toBeSuccessful();
            const repositoryAttributes = result.value;
            expect(repositoryAttributes).toStrictEqual([services1RepoSurnameV0, services1RepoSurnameV1, services1RepoGivenNameV0, services1RepoGivenNameV1]);
        });

        test("should allow to get only default attributes", async function () {
            const defaultGivenName = (
                await appService.consumption.attributes.createRepositoryAttribute({
                    content: {
                        value: {
                            "@type": "GivenName",
                            value: "aGivenName"
                        }
                    }
                })
            ).value;

            const defaultSurname = (
                await appService.consumption.attributes.createRepositoryAttribute({
                    content: {
                        value: {
                            "@type": "Surname",
                            value: "aSurname"
                        }
                    }
                })
            ).value;

            const otherSurname = (
                await appService.consumption.attributes.createRepositoryAttribute({
                    content: {
                        value: {
                            "@type": "Surname",
                            value: "AnotherSurname"
                        }
                    }
                })
            ).value;

            const result = await appService.consumption.attributes.getRepositoryAttributes({
                query: {
                    isDefault: "true"
                }
            });
            expect(result).toBeSuccessful();

            const attributes = result.value;
            expect(attributes).toHaveLength(2);

            const attributeIds = attributes.map((attr) => attr.id);
            expect(attributeIds).toContain(defaultGivenName.id);
            expect(attributeIds).toContain(defaultSurname.id);
            expect(attributeIds).not.toContain(otherSurname.id);
        });
    });

    describe(GetOwnSharedAttributesUseCase.name, () => {
        test("should return only latest shared versions of own shared attributes", async function () {
            const requests = [{ peer: services2.address }, { peer: services2.address, onlyLatestVersions: true }, { peer: services2.address, hideTechnical: false }];
            for (const request of requests) {
                const result = await services1.consumption.attributes.getOwnSharedAttributes(request);
                expect(result).toBeSuccessful();
                const ownSharedAttributes = result.value;
                expect(ownSharedAttributes).toStrictEqual([services1SharedGivenNameV1, services1SharedRelationshipAttributeV1, services1SharedTechnicalRelationshipAttribute]);
            }
        });

        test("should return all shared version of own shared attributes", async function () {
            const result = await services1.consumption.attributes.getOwnSharedAttributes({ peer: services2.address, onlyLatestVersions: false });
            expect(result).toBeSuccessful();
            const ownSharedAttributes = result.value;
            expect(ownSharedAttributes).toStrictEqual([
                services1SharedGivenNameV0,
                services1SharedGivenNameV1,
                services1SharedRelationshipAttributeV0,
                services1SharedRelationshipAttributeV1,
                services1SharedTechnicalRelationshipAttribute
            ]);
        });

        test("should hide technical own shared attributes when hideTechnical=true", async () => {
            const result = await services1.consumption.attributes.getOwnSharedAttributes({ peer: services2.address, hideTechnical: true });
            expect(result).toBeSuccessful();
            const ownSharedAttributes = result.value;
            expect(ownSharedAttributes).toStrictEqual([services1SharedGivenNameV1, services1SharedRelationshipAttributeV1]);
        });
    });

    describe(GetPeerSharedAttributesUseCase.name, () => {
        // point of view of services 2 => own shared attributes are peer shared attributes
        let allReceivedAttributes: LocalAttributeDTO[];
        let onlyLatestReceivedAttributes: LocalAttributeDTO[];
        let notTechnicalReceivedAttributes: LocalAttributeDTO[];
        beforeEach(async function () {
            const services1SharedAttributeIds = [
                services1SharedGivenNameV0,
                services1SharedGivenNameV1,
                services1SharedRelationshipAttributeV0,
                services1SharedRelationshipAttributeV1,
                services1SharedTechnicalRelationshipAttribute
            ].map((attribute) => attribute.id);

            allReceivedAttributes = [];
            onlyLatestReceivedAttributes = [];
            notTechnicalReceivedAttributes = [];
            for (const attributeId of services1SharedAttributeIds) {
                const attribute = (await services2.consumption.attributes.getAttribute({ id: attributeId })).value;
                allReceivedAttributes.push(attribute);

                if (!attribute.succeededBy) onlyLatestReceivedAttributes.push(attribute);

                if (attribute.content["@type"] === "IdentityAttribute" || !attribute.content.isTechnical) {
                    notTechnicalReceivedAttributes.push(attribute);
                }
            }
        });

        test("should return only latest shared versions of peer shared attributes", async () => {
            const requests = [{ peer: services1.address }, { peer: services1.address, onlyLatestVersions: true }, { peer: services1.address, hideTechnical: false }];
            for (const request of requests) {
                const result = await services2.consumption.attributes.getPeerSharedAttributes(request);
                expect(result).toBeSuccessful();
                const peerSharedAttributes = result.value;
                expect(peerSharedAttributes).toStrictEqual(onlyLatestReceivedAttributes);
            }
        });

        test("should return all versions of peer shared attributes", async () => {
            const result = await services2.consumption.attributes.getPeerSharedAttributes({ peer: services1.address, onlyLatestVersions: false });
            expect(result).toBeSuccessful();
            const peerSharedAttributes = result.value;
            expect(peerSharedAttributes).toStrictEqual(allReceivedAttributes);
        });

        test("should hide technical peer shared attributes when hideTechnical=true", async () => {
            const result = await services2.consumption.attributes.getPeerSharedAttributes({ peer: services1.address, hideTechnical: true, onlyLatestVersions: false });
            expect(result).toBeSuccessful();
            const peerSharedAttributes = result.value;
            expect(peerSharedAttributes).toStrictEqual(notTechnicalReceivedAttributes);
        });
    });
});

describe(CanCreateRepositoryAttributeUseCase.name, () => {
    const canCreateRepositoryAttributeRequest: CanCreateRepositoryAttributeRequest = {
        content: {
            value: {
                "@type": "GivenName",
                value: "aGivenName"
            },
            tags: ["x:tag1", "x:tag2"]
        }
    };

    describe("validation errors for the attribute content", () => {
        test("should not allow to create a number as GivenName", async () => {
            const request: CanCreateRepositoryAttributeRequest = {
                content: {
                    value: {
                        "@type": "GivenName",
                        value: 5
                    },
                    tags: ["x:tag1", "x:tag2"]
                } as any
            };
            const result = await services1.consumption.attributes.canCreateRepositoryAttribute(request);

            assert(!result.value.isSuccess);

            expect(result.value.isSuccess).toBe(false);
            expect(result.value.message).toBe("GivenName :: value must be string");
            expect(result.value.code).toBe("error.runtime.validation.invalidPropertyValue");
        });

        test("should not allow to create a string as year of BirthDate", async () => {
            const request: CanCreateRepositoryAttributeRequest = {
                content: {
                    value: {
                        "@type": "BirthDate",
                        day: 5,
                        month: 5,
                        year: "a-string"
                    },
                    tags: ["x:tag1", "x:tag2"]
                } as any
            };
            const result = await services1.consumption.attributes.canCreateRepositoryAttribute(request);

            assert(!result.value.isSuccess);

            expect(result.value.isSuccess).toBe(false);
            expect(result.value.message).toBe("BirthDate :: year must be number");
            expect(result.value.code).toBe("error.runtime.validation.invalidPropertyValue");
        });

        test("should not allow to create a BirthDate with a missing year", async () => {
            const request: CanCreateRepositoryAttributeRequest = {
                content: {
                    value: {
                        "@type": "BirthDate",
                        day: 5,
                        month: 5
                    },
                    tags: ["x:tag1", "x:tag2"]
                } as any
            };
            const result = await services1.consumption.attributes.canCreateRepositoryAttribute(request);

            assert(!result.value.isSuccess);

            expect(result.value.isSuccess).toBe(false);
            expect(result.value.message).toBe("BirthDate :: must have required property 'year'");
            expect(result.value.code).toBe("error.runtime.validation.invalidPropertyValue");
        });

        test("should not allow to create 14 as BirthMonth", async () => {
            const request: CanCreateRepositoryAttributeRequest = {
                content: {
                    value: {
                        "@type": "BirthMonth",
                        value: 14
                    },
                    tags: ["x:tag1", "x:tag2"]
                } as any
            };
            const result = await services1.consumption.attributes.canCreateRepositoryAttribute(request);

            assert(!result.value.isSuccess);

            expect(result.value.isSuccess).toBe(false);
            expect(result.value.message).toBe("BirthMonth :: value must be equal to one of the allowed values");
            expect(result.value.code).toBe("error.runtime.validation.invalidPropertyValue");
        });

        test("should not allow to accept an additional property", async () => {
            const request: CanCreateRepositoryAttributeRequest = {
                content: {
                    value: {
                        "@type": "GivenName",
                        value: "aGivenName",
                        additionalProperty: 1
                    },
                    tags: ["x:tag1", "x:tag2"]
                } as any
            };
            const result = await services1.consumption.attributes.canCreateRepositoryAttribute(request);

            assert(!result.value.isSuccess);

            expect(result.value.isSuccess).toBe(false);
            expect(result.value.message).toBe("GivenName :: must NOT have additional properties");
            expect(result.value.code).toBe("error.runtime.validation.invalidPropertyValue");
        });

        test("should not allow to accept an invalid @type", async () => {
            const request: CanCreateRepositoryAttributeRequest = {
                content: {
                    value: {
                        "@type": "invalid-type"
                    }
                }
            } as any;
            const result = await services1.consumption.attributes.canCreateRepositoryAttribute(request);

            assert(!result.value.isSuccess);

            expect(result.value.isSuccess).toBe(false);
            expect(result.value.message).toBe("content.value.@type must match one of the allowed Attribute value types for IdentityAttributes");
            expect(result.value.code).toBe("error.runtime.validation.invalidPropertyValue");
        });
    });

    test("should allow to create a RepositoryAttribute", async () => {
        const result = await services1.consumption.attributes.canCreateRepositoryAttribute(canCreateRepositoryAttributeRequest);
        expect(result.value.isSuccess).toBe(true);
    });

    test("should not allow to create a RepositoryAttribute duplicate", async () => {
        const repositoryAttribute = (await services1.consumption.attributes.createRepositoryAttribute(canCreateRepositoryAttributeRequest)).value;

        const result = await services1.consumption.attributes.canCreateRepositoryAttribute(canCreateRepositoryAttributeRequest);

        assert(!result.value.isSuccess);

        expect(result.value.isSuccess).toBe(false);
        expect(result.value.message).toBe(
            `The RepositoryAttribute cannot be created because it has the same content.value as the already existing RepositoryAttribute with id '${repositoryAttribute.id.toString()}'.`
        );
        expect(result.value.code).toBe("error.runtime.attributes.cannotCreateDuplicateRepositoryAttribute");
    });

    test("should not allow to create a RepositoryAttribute if there exists a duplicate after trimming", async () => {
        const canCreateUntrimmedRepositoryAttributeRequest: CanCreateRepositoryAttributeRequest = {
            content: {
                value: {
                    "@type": "GivenName",
                    value: "    aGivenName  "
                },
                tags: ["x:tag1", "x:tag2"]
            }
        };
        const repositoryAttribute = (await services1.consumption.attributes.createRepositoryAttribute(canCreateRepositoryAttributeRequest)).value;

        const result = await services1.consumption.attributes.canCreateRepositoryAttribute(canCreateUntrimmedRepositoryAttributeRequest);

        assert(!result.value.isSuccess);

        expect(result.value.isSuccess).toBe(false);
        expect(result.value.message).toBe(
            `The RepositoryAttribute cannot be created because it has the same content.value as the already existing RepositoryAttribute with id '${repositoryAttribute.id.toString()}'.`
        );
        expect(result.value.code).toBe("error.runtime.attributes.cannotCreateDuplicateRepositoryAttribute");
    });

    test("should not allow to create a duplicate RepositoryAttribute even if the tags are different", async () => {
        const createAttributeRequest: CreateRepositoryAttributeRequest = {
            content: {
                value: {
                    "@type": "GivenName",
                    value: "aGivenName"
                },
                tags: ["x:tag1", "x:tag2"]
            }
        };
        const repositoryAttribute = (await services1.consumption.attributes.createRepositoryAttribute(createAttributeRequest)).value;

        const canCreateAttributeRequest: CanCreateRepositoryAttributeRequest = {
            content: {
                value: {
                    "@type": "GivenName",
                    value: "aGivenName"
                },
                tags: ["x:tag3"]
            }
        };

        const result = await services1.consumption.attributes.canCreateRepositoryAttribute(canCreateAttributeRequest);

        assert(!result.value.isSuccess);

        expect(result.value.isSuccess).toBe(false);
        expect(result.value.message).toBe(
            `The RepositoryAttribute cannot be created because it has the same content.value as the already existing RepositoryAttribute with id '${repositoryAttribute.id.toString()}'.`
        );
        expect(result.value.code).toBe("error.runtime.attributes.cannotCreateDuplicateRepositoryAttribute");
    });

    test("should allow to create another RepositoryAttribute even if the tags are duplicates", async () => {
        const request: CreateRepositoryAttributeRequest = {
            content: {
                value: {
                    "@type": "GivenName",
                    value: "aGivenName"
                },
                tags: ["x:tag1", "x:tag2"]
            }
        };
        await services1.consumption.attributes.createRepositoryAttribute(request);

        const request2: CanCreateRepositoryAttributeRequest = {
            content: {
                value: {
                    "@type": "GivenName",
                    value: "anotherGivenName"
                },
                tags: ["x:tag1", "x:tag2"]
            }
        };

        const result = await services1.consumption.attributes.canCreateRepositoryAttribute(request2);
        expect(result.value.isSuccess).toBe(true);
    });

    test("should allow to create a RepositoryAttribute duplicate of a predecessor", async () => {
        const predecessor = await services1.consumption.attributes.createRepositoryAttribute(canCreateRepositoryAttributeRequest);
        await services1.consumption.attributes.succeedRepositoryAttribute({
            predecessorId: predecessor.value.id,
            successorContent: {
                value: {
                    "@type": "GivenName",
                    value: "anotherGivenName"
                }
            }
        });

        const result = await services1.consumption.attributes.canCreateRepositoryAttribute(canCreateRepositoryAttributeRequest);
        expect(result.value.isSuccess).toBe(true);
    });

    test("should allow to create a RepositoryAttribute that is the same as an existing RepositoryAttribute without an optional property", async () => {
        const createAttributeWithOptionalPropertyRequest: CreateRepositoryAttributeRequest = {
            content: {
                value: {
                    "@type": "PersonName",
                    givenName: "aGivenName",
                    surname: "aSurname",
                    middleName: "aMiddleName"
                },
                tags: ["x:tag1", "x:tag2"]
            }
        };

        const canCreateAttributeWithoutOptionalPropertyRequest: CanCreateRepositoryAttributeRequest = {
            content: {
                value: {
                    "@type": "PersonName",
                    givenName: "aGivenName",
                    surname: "aSurname"
                },
                tags: ["x:tag1", "x:tag2"]
            }
        };

        await services1.consumption.attributes.createRepositoryAttribute(createAttributeWithOptionalPropertyRequest);

        const result = await services1.consumption.attributes.canCreateRepositoryAttribute(canCreateAttributeWithoutOptionalPropertyRequest);
        expect(result.value.isSuccess).toBe(true);
    });

    test("should not allow to create a RepositoryAttribute with invalid tags", async () => {
        const canCreateAttributeRequest: CanCreateRepositoryAttributeRequest = {
            content: {
                value: {
                    "@type": "GivenName",
                    value: "aGivenName"
                },
                tags: ["x:valid-tag", "invalid-tag"]
            }
        };

        const result = await services1.consumption.attributes.canCreateRepositoryAttribute(canCreateAttributeRequest);

        assert(!result.value.isSuccess);

        expect(result.value.isSuccess).toBe(false);
        expect(result.value.message).toBe("Detected invalidity of the following tags: 'invalid-tag'.");
        expect(result.value.code).toBe("error.consumption.attributes.invalidTags");
    });
});

describe(CreateRepositoryAttributeUseCase.name, () => {
    test("should create a repository attribute", async () => {
        const request: CreateRepositoryAttributeRequest = {
            content: {
                value: {
                    "@type": "GivenName",
                    value: "aGivenName"
                },
                tags: ["x:tag1", "x:tag2"]
            }
        };

        const result = await services1.consumption.attributes.createRepositoryAttribute(request);
        expect(result).toBeSuccessful();
        const attribute = result.value;
        expect(attribute.content).toMatchObject(request.content);
        await services1.eventBus.waitForEvent(AttributeCreatedEvent, (e) => e.data.id === attribute.id);
    });

    test("should trim a repository attribute before creation", async () => {
        const request: CreateRepositoryAttributeRequest = {
            content: {
                value: {
                    "@type": "GivenName",
                    value: "    aGivenName  "
                },
                tags: ["x:tag1", "x:tag2"]
            }
        };

        const result = await services1.consumption.attributes.createRepositoryAttribute(request);
        expect(result).toBeSuccessful();
        const attribute = result.value;
        expect((attribute.content.value as GivenNameJSON).value).toBe("aGivenName");
        await services1.eventBus.waitForEvent(AttributeCreatedEvent, (e) => e.data.id === attribute.id);
    });

    test("should create LocalAttributes for each child of a complex repository attribute", async function () {
        const attributesBeforeCreate = await services1.consumption.attributes.getAttributes({});
        const nrAttributesBeforeCreate = attributesBeforeCreate.value.length;

        const createRepositoryAttributeParams: CreateRepositoryAttributeRequest = {
            content: {
                value: {
                    "@type": "StreetAddress",
                    recipient: "aRecipient",
                    street: "aStreet",
                    houseNo: "aHouseNo",
                    zipCode: "aZipCode",
                    city: "aCity",
                    country: "DE"
                }
            }
        };
        const createRepositoryAttributeResult = await services1.consumption.attributes.createRepositoryAttribute(createRepositoryAttributeParams);
        expect(createRepositoryAttributeResult).toBeSuccessful();
        const complexRepoAttribute = createRepositoryAttributeResult.value;

        const childAttributes = (
            await services1.consumption.attributes.getAttributes({
                query: {
                    parentId: complexRepoAttribute.id
                }
            })
        ).value;

        expect(childAttributes).toHaveLength(5);
        expect(childAttributes[0].content.value["@type"]).toBe("Street");
        expect((childAttributes[0].content.value as StreetJSON).value).toBe("aStreet");
        expect(childAttributes[1].content.value["@type"]).toBe("HouseNumber");
        expect((childAttributes[1].content.value as HouseNumberJSON).value).toBe("aHouseNo");
        expect(childAttributes[2].content.value["@type"]).toBe("ZipCode");
        expect((childAttributes[2].content.value as ZipCodeJSON).value).toBe("aZipCode");
        expect(childAttributes[3].content.value["@type"]).toBe("City");
        expect((childAttributes[3].content.value as CityJSON).value).toBe("aCity");
        expect(childAttributes[4].content.value["@type"]).toBe("Country");
        expect((childAttributes[4].content.value as CountryJSON).value).toBe("DE");

        const attributesAfterCreate = (await services1.consumption.attributes.getAttributes({})).value;
        const nrAttributesAfterCreate = attributesAfterCreate.length;
        expect(nrAttributesAfterCreate).toBe(nrAttributesBeforeCreate + 6);

        await expect(services1.eventBus).toHavePublished(AttributeCreatedEvent, (e) => e.data.content.value["@type"] === "StreetAddress");
        await expect(services1.eventBus).toHavePublished(AttributeCreatedEvent, (e) => e.data.content.value["@type"] === "Street");
        await expect(services1.eventBus).toHavePublished(AttributeCreatedEvent, (e) => e.data.content.value["@type"] === "HouseNumber");
        await expect(services1.eventBus).toHavePublished(AttributeCreatedEvent, (e) => e.data.content.value["@type"] === "ZipCode");
        await expect(services1.eventBus).toHavePublished(AttributeCreatedEvent, (e) => e.data.content.value["@type"] === "City");
        await expect(services1.eventBus).toHavePublished(AttributeCreatedEvent, (e) => e.data.content.value["@type"] === "Country");
    });

    test("should trim LocalAttributes for a complex repository attribute and for each child during creation", async function () {
        const createRepositoryAttributeParams: CreateRepositoryAttributeRequest = {
            content: {
                value: {
                    "@type": "StreetAddress",
                    recipient: "    aRecipient  ",
                    street: "   aStreet ",
                    houseNo: "  aHouseNo    ",
                    zipCode: "  aZipCode    ",
                    city: " aCity   ",
                    country: "DE"
                }
            }
        };
        const createRepositoryAttributeResult = await services1.consumption.attributes.createRepositoryAttribute(createRepositoryAttributeParams);
        expect(createRepositoryAttributeResult).toBeSuccessful();
        const complexRepoAttribute = createRepositoryAttributeResult.value;

        expect((complexRepoAttribute.content.value as StreetAddressJSON).recipient).toBe("aRecipient");
        expect((complexRepoAttribute.content.value as StreetAddressJSON).street).toBe("aStreet");
        expect((complexRepoAttribute.content.value as StreetAddressJSON).houseNo).toBe("aHouseNo");
        expect((complexRepoAttribute.content.value as StreetAddressJSON).zipCode).toBe("aZipCode");
        expect((complexRepoAttribute.content.value as StreetAddressJSON).city).toBe("aCity");

        const childAttributes = (
            await services1.consumption.attributes.getAttributes({
                query: {
                    parentId: complexRepoAttribute.id
                }
            })
        ).value;

        expect((childAttributes[0].content.value as StreetJSON).value).toBe("aStreet");
        expect((childAttributes[1].content.value as HouseNumberJSON).value).toBe("aHouseNo");
        expect((childAttributes[2].content.value as ZipCodeJSON).value).toBe("aZipCode");
        expect((childAttributes[3].content.value as CityJSON).value).toBe("aCity");

        await expect(services1.eventBus).toHavePublished(AttributeCreatedEvent, (e) => e.data.content.value["@type"] === "StreetAddress");
        await expect(services1.eventBus).toHavePublished(AttributeCreatedEvent, (e) => e.data.content.value["@type"] === "Street");
        await expect(services1.eventBus).toHavePublished(AttributeCreatedEvent, (e) => e.data.content.value["@type"] === "HouseNumber");
        await expect(services1.eventBus).toHavePublished(AttributeCreatedEvent, (e) => e.data.content.value["@type"] === "ZipCode");
        await expect(services1.eventBus).toHavePublished(AttributeCreatedEvent, (e) => e.data.content.value["@type"] === "City");
        await expect(services1.eventBus).toHavePublished(AttributeCreatedEvent, (e) => e.data.content.value["@type"] === "Country");
    });

    test("should create a RepositoryAttribute that is the default if it is the first of its value type", async () => {
        const request: CreateRepositoryAttributeRequest = {
            content: {
                value: {
                    "@type": "Pseudonym",
                    value: "A pseudonym"
                }
            }
        };
        const result = await appService.consumption.attributes.createRepositoryAttribute(request);
        const attribute = result.value;
        expect(attribute.isDefault).toBe(true);
    });

    test("should create a RepositoryAttribute that is not the default if it is not the first of its value type", async () => {
        const request: CreateRepositoryAttributeRequest = {
            content: {
                value: {
                    "@type": "JobTitle",
                    value: "First job title"
                }
            }
        };
        const request2: CreateRepositoryAttributeRequest = {
            content: {
                value: {
                    "@type": "JobTitle",
                    value: "Second job title"
                }
            }
        };
        await appService.consumption.attributes.createRepositoryAttribute(request);
        const result = await appService.consumption.attributes.createRepositoryAttribute(request2);
        const attribute = result.value;
        expect(attribute.isDefault).toBeUndefined();
    });

    describe("validation errors for the attribute content", () => {
        test("should not create a number as GivenName", async () => {
            const request: CreateRepositoryAttributeRequest = {
                content: {
                    value: {
                        "@type": "GivenName",
                        value: 5
                    },
                    tags: ["x:tag1", "x:tag2"]
                } as any
            };
            const result = await services1.consumption.attributes.createRepositoryAttribute(request);
            expect(result.error.message).toBe("GivenName :: value must be string");
            expect(result.error.code).toBe("error.runtime.validation.invalidPropertyValue");
        });

        test("should not create a string as year of BirthDate", async () => {
            const request: CreateRepositoryAttributeRequest = {
                content: {
                    value: {
                        "@type": "BirthDate",
                        day: 5,
                        month: 5,
                        year: "a-string"
                    },
                    tags: ["x:tag1", "x:tag2"]
                } as any
            };
            const result = await services1.consumption.attributes.createRepositoryAttribute(request);
            expect(result.error.message).toBe("BirthDate :: year must be number");
            expect(result.error.code).toBe("error.runtime.validation.invalidPropertyValue");
        });

        test("should not create a BirthDate with a missing year", async () => {
            const request: CreateRepositoryAttributeRequest = {
                content: {
                    value: {
                        "@type": "BirthDate",
                        day: 5,
                        month: 5
                    },
                    tags: ["x:tag1", "x:tag2"]
                } as any
            };
            const result = await services1.consumption.attributes.createRepositoryAttribute(request);
            expect(result.error.message).toBe("BirthDate :: must have required property 'year'");
            expect(result.error.code).toBe("error.runtime.validation.invalidPropertyValue");
        });

        test("should not create 14 as BirthMonth", async () => {
            const request: CreateRepositoryAttributeRequest = {
                content: {
                    value: {
                        "@type": "BirthMonth",
                        value: 14
                    },
                    tags: ["x:tag1", "x:tag2"]
                } as any
            };
            const result = await services1.consumption.attributes.createRepositoryAttribute(request);
            expect(result.error.message).toBe("BirthMonth :: value must be equal to one of the allowed values");
            expect(result.error.code).toBe("error.runtime.validation.invalidPropertyValue");
        });

        test("should not accept an additional property", async () => {
            const request: CreateRepositoryAttributeRequest = {
                content: {
                    value: {
                        "@type": "GivenName",
                        value: "aGivenName",
                        additionalProperty: 1
                    },
                    tags: ["x:tag1", "x:tag2"]
                } as any
            };
            const result = await services1.consumption.attributes.createRepositoryAttribute(request);
            expect(result.error.message).toBe("GivenName :: must NOT have additional properties");
            expect(result.error.code).toBe("error.runtime.validation.invalidPropertyValue");
        });

        test("should not accept an invalid @type", async () => {
            const request: CreateRepositoryAttributeRequest = {
                content: {
                    value: {
                        "@type": "invalid-type"
                    }
                }
            } as any;
            const result = await services1.consumption.attributes.createRepositoryAttribute(request);
            expect(result.error.message).toBe("content.value.@type must match one of the allowed Attribute value types for IdentityAttributes");
            expect(result.error.code).toBe("error.runtime.validation.invalidPropertyValue");
        });
    });

    test("should not create a duplicate RepositoryAttribute", async () => {
        const request: CreateRepositoryAttributeRequest = {
            content: {
                value: {
                    "@type": "GivenName",
                    value: "aGivenName"
                },
                tags: ["x:tag1", "x:tag2"]
            }
        };

        const result = await services1.consumption.attributes.createRepositoryAttribute(request);
        expect(result).toBeSuccessful();

        const result2 = await services1.consumption.attributes.createRepositoryAttribute(request);
        expect(result2).toBeAnError(
            `The RepositoryAttribute cannot be created because it has the same content.value as the already existing RepositoryAttribute with id '${result.value.id.toString()}'.`,
            "error.runtime.attributes.cannotCreateDuplicateRepositoryAttribute"
        );
    });

    test("should not create a RepositoryAttribute if there would be a duplicate after trimming", async () => {
        const request: CreateRepositoryAttributeRequest = {
            content: {
                value: {
                    "@type": "GivenName",
                    value: "aGivenName"
                },
                tags: ["x:tag1", "x:tag2"]
            }
        };

        const untrimmedRequest: CreateRepositoryAttributeRequest = {
            content: {
                value: {
                    "@type": "GivenName",
                    value: "    aGivenName  "
                },
                tags: ["x:tag1", "x:tag2"]
            }
        };

        const result = await services1.consumption.attributes.createRepositoryAttribute(request);
        expect(result).toBeSuccessful();

        const result2 = await services1.consumption.attributes.createRepositoryAttribute(untrimmedRequest);
        expect(result2).toBeAnError(
            `The RepositoryAttribute cannot be created because it has the same content.value as the already existing RepositoryAttribute with id '${result.value.id.toString()}'.`,
            "error.runtime.attributes.cannotCreateDuplicateRepositoryAttribute"
        );
    });

    test("should not prevent the creation when the RepositoryAttribute duplicate got succeeded", async () => {
        const request: CreateRepositoryAttributeRequest = {
            content: {
                value: {
                    "@type": "GivenName",
                    value: "aGivenName"
                },
                tags: ["x:tag1", "x:tag2"]
            }
        };

        const result = await services1.consumption.attributes.createRepositoryAttribute(request);
        expect(result).toBeSuccessful();

        const successionResult = await services1.consumption.attributes.succeedRepositoryAttribute({
            predecessorId: result.value.id,
            successorContent: {
                value: {
                    "@type": "GivenName",
                    value: "AnotherGivenName"
                }
            }
        });
        expect(successionResult).toBeSuccessful();

        const result2 = await services1.consumption.attributes.createRepositoryAttribute(request);
        expect(result2).toBeSuccessful();
    });

    test("should create a RepositoryAttribute that is the same as an existing RepositoryAttribute without an optional property", async () => {
        const request: CreateRepositoryAttributeRequest = {
            content: {
                value: {
                    "@type": "PersonName",
                    givenName: "aGivenName",
                    surname: "aSurname",
                    middleName: "aMiddleName"
                },
                tags: ["x:tag1", "x:tag2"]
            }
        };

        const request2: CreateRepositoryAttributeRequest = {
            content: {
                value: {
                    "@type": "PersonName",
                    givenName: "aGivenName",
                    surname: "aSurname"
                },
                tags: ["x:tag1", "x:tag2"]
            }
        };

        const result = await services1.consumption.attributes.createRepositoryAttribute(request);
        expect(result).toBeSuccessful();

        const result2 = await services1.consumption.attributes.createRepositoryAttribute(request2);
        expect(result2).toBeSuccessful();
    });

    test("should not create a duplicate RepositoryAttribute even if the tags are different", async () => {
        const request: CreateRepositoryAttributeRequest = {
            content: {
                value: {
                    "@type": "GivenName",
                    value: "aGivenName"
                },
                tags: ["x:tag1", "x:tag2"]
            }
        };

        const result = await services1.consumption.attributes.createRepositoryAttribute(request);
        expect(result).toBeSuccessful();

        const request2: CreateRepositoryAttributeRequest = {
            content: {
                value: {
                    "@type": "GivenName",
                    value: "aGivenName"
                },
                tags: ["x:tag1", "x:tag2"]
            }
        };

        const result2 = await services1.consumption.attributes.createRepositoryAttribute(request2);
        expect(result2).toBeAnError(
            `The RepositoryAttribute cannot be created because it has the same content.value as the already existing RepositoryAttribute with id '${result.value.id.toString()}'.`,
            "error.runtime.attributes.cannotCreateDuplicateRepositoryAttribute"
        );

        const request3: CreateRepositoryAttributeRequest = {
            content: {
                value: {
                    "@type": "GivenName",
                    value: "aGivenName"
                },
                tags: ["x:tag1", "x:tag2"]
            }
        };

        const result3 = await services1.consumption.attributes.createRepositoryAttribute(request3);
        expect(result3).toBeAnError(
            `The RepositoryAttribute cannot be created because it has the same content.value as the already existing RepositoryAttribute with id '${result.value.id.toString()}'.`,
            "error.runtime.attributes.cannotCreateDuplicateRepositoryAttribute"
        );

        const request4: CreateRepositoryAttributeRequest = {
            content: {
                value: {
                    "@type": "GivenName",
                    value: "aGivenName"
                }
            }
        };

        const result4 = await services1.consumption.attributes.createRepositoryAttribute(request4);
        expect(result4).toBeAnError(
            `The RepositoryAttribute cannot be created because it has the same content.value as the already existing RepositoryAttribute with id '${result.value.id.toString()}'.`,
            "error.runtime.attributes.cannotCreateDuplicateRepositoryAttribute"
        );
    });

    test("should create a RepositoryAttribute even if the tags are duplicates", async () => {
        const request: CreateRepositoryAttributeRequest = {
            content: {
                value: {
                    "@type": "GivenName",
                    value: "aGivenName"
                },
                tags: ["x:tag1", "x:tag2"]
            }
        };

        const result = await services1.consumption.attributes.createRepositoryAttribute(request);
        expect(result).toBeSuccessful();

        const request2: CreateRepositoryAttributeRequest = {
            content: {
                value: {
                    "@type": "GivenName",
                    value: "aGivenName2"
                },
                tags: ["x:tag1", "x:tag2"]
            }
        };

        const result2 = await services1.consumption.attributes.createRepositoryAttribute(request2);
        expect(result2).toBeSuccessful();
    });
});

describe(ShareRepositoryAttributeUseCase.name, () => {
    let sRepositoryAttribute: LocalAttributeDTO;
    beforeEach(async () => {
        sRepositoryAttribute = (
            await services1.consumption.attributes.createRepositoryAttribute({
                content: {
                    value: {
                        "@type": "GivenName",
                        value: "aGivenName"
                    },
                    tags: ["x:tag1", "x:tag2"]
                }
            })
        ).value;
    });

    test("should send a sharing request containing a repository attribute", async () => {
        const shareRequest: ShareRepositoryAttributeRequest = {
            attributeId: sRepositoryAttribute.id,
            peer: services2.address
        };
        const shareRequestResult = await services1.consumption.attributes.shareRepositoryAttribute(shareRequest);
        expect(shareRequestResult).toBeSuccessful();

        const shareRequestId = shareRequestResult.value.id;
        const sOwnSharedIdentityAttribute = await acceptIncomingShareAttributeRequest(services1, services2, shareRequestId);

        const rPeerSharedIdentityAttributeResult = await services2.consumption.attributes.getAttribute({ id: sOwnSharedIdentityAttribute.id });
        expect(rPeerSharedIdentityAttributeResult).toBeSuccessful();
        const rPeerSharedIdentityAttribute = rPeerSharedIdentityAttributeResult.value;

        expect(sOwnSharedIdentityAttribute.content).toStrictEqual(rPeerSharedIdentityAttribute.content);
        expect(sOwnSharedIdentityAttribute.shareInfo?.sourceAttribute?.toString()).toBe(sRepositoryAttribute.id);
    });

    test("should send a sharing request containing a repository attribute with metadata", async () => {
        const expiresAt = CoreDate.utc().add({ days: 1 }).toString();
        const shareRequest: ShareRepositoryAttributeRequest = {
            attributeId: sRepositoryAttribute.id,
            peer: services2.address,
            requestMetadata: {
                title: "A request title",
                description: "A request description",
                metadata: { aKey: "aValue" },
                expiresAt
            },
            requestItemMetadata: {
                description: "An item description",
                metadata: { aKey: "aValue" },
                requireManualDecision: true
            }
        };
        const shareRequestResult = await services1.consumption.attributes.shareRepositoryAttribute(shareRequest);
        expect(shareRequestResult).toBeSuccessful();
        const request = shareRequestResult.value;

        expect(request.content.title).toBe("A request title");
        expect(request.content.description).toBe("A request description");
        expect(request.content.metadata).toStrictEqual({ aKey: "aValue" });
        expect(request.content.expiresAt).toBe(expiresAt);

        expect(request.content.items[0].description).toBe("An item description");
        expect(request.content.items[0].metadata).toStrictEqual({ aKey: "aValue" });
        expect((request.content.items[0] as RequestItemJSONDerivations).requireManualDecision).toBe(true);
    });

    test("should send a sharing request containing a repository attribute that was already shared but deleted by the peer", async () => {
        const shareRequest: ShareRepositoryAttributeRequest = {
            attributeId: sRepositoryAttribute.id,
            peer: services2.address
        };
        const shareRequestResult = await services1.consumption.attributes.shareRepositoryAttribute(shareRequest);

        const shareRequestId = shareRequestResult.value.id;
        const sOwnSharedIdentityAttribute = await acceptIncomingShareAttributeRequest(services1, services2, shareRequestId);

        const rPeerSharedIdentityAttribute = (await services2.consumption.attributes.getAttribute({ id: sOwnSharedIdentityAttribute.id })).value;
        const deleteResult = await services2.consumption.attributes.deletePeerSharedAttributeAndNotifyOwner({ attributeId: rPeerSharedIdentityAttribute.id });
        const notificationId = deleteResult.value.notificationId!;

        await syncUntilHasMessageWithNotification(services1.transport, notificationId);
        await services1.eventBus.waitForEvent(PeerSharedAttributeDeletedByPeerEvent, (e) => {
            return e.data.id === sOwnSharedIdentityAttribute.id;
        });
        const sUpdatedOwnSharedIdentityAttribute = (await services1.consumption.attributes.getAttribute({ id: sOwnSharedIdentityAttribute.id })).value;
        expect(sUpdatedOwnSharedIdentityAttribute.deletionInfo?.deletionStatus).toStrictEqual(LocalAttributeDeletionStatus.DeletedByPeer);

        const shareRequestResult2 = await services1.consumption.attributes.shareRepositoryAttribute(shareRequest);
        expect(shareRequestResult2).toBeSuccessful();
    });

    test("should send a sharing request containing a repository attribute that was already shared but is to be deleted by the peer", async () => {
        const shareRequest: ShareRepositoryAttributeRequest = {
            attributeId: sRepositoryAttribute.id,
            peer: services2.address
        };
        const shareRequestResult = await services1.consumption.attributes.shareRepositoryAttribute(shareRequest);

        const shareRequestId = shareRequestResult.value.id;
        const sOwnSharedIdentityAttribute = await acceptIncomingShareAttributeRequest(services1, services2, shareRequestId);

        const requestParams = {
            content: {
                items: [
                    DeleteAttributeRequestItem.from({
                        attributeId: sOwnSharedIdentityAttribute.id,
                        mustBeAccepted: true
                    }).toJSON()
                ]
            },
            peer: services2.address
        };

        const responseItems = [
            {
                accept: true,
                deletionDate: CoreDate.utc().add({ days: 1 }).toString()
            }
        ];

        await exchangeAndAcceptRequestByMessage(services1, services2, requestParams, responseItems);

        const sUpdatedOwnSharedIdentityAttribute = (await services1.consumption.attributes.getAttribute({ id: sOwnSharedIdentityAttribute.id })).value;
        expect(sUpdatedOwnSharedIdentityAttribute.deletionInfo?.deletionStatus).toStrictEqual(LocalAttributeDeletionStatus.ToBeDeletedByPeer);

        const shareRequestResult2 = await services1.consumption.attributes.shareRepositoryAttribute(shareRequest);
        expect(shareRequestResult2).toBeSuccessful();
    });

    test("should reject attempts to share the same repository attribute more than once with the same peer", async () => {
        await executeFullShareRepositoryAttributeFlow(services1, services3, sRepositoryAttribute.id);

        const repeatedShareRequestResult = await services1.consumption.attributes.shareRepositoryAttribute({
            attributeId: sRepositoryAttribute.id,
            peer: services3.address
        });

        expect(repeatedShareRequestResult).toBeAnError(
            `The IdentityAttribute with the given sourceAttributeId '${sRepositoryAttribute.id}' is already shared with the peer.`,
            "error.consumption.requests.invalidRequestItem"
        );
    });

    test("should reject sharing an attribute, of which a previous version has been shared", async () => {
        const predecesssorOwnSharedIdentityAttribute = await executeFullCreateAndShareRepositoryAttributeFlow(services1, services2, {
            content: {
                value: {
                    "@type": "Surname",
                    value: "Name 1"
                }
            }
        });

        const { successor: successorRepositoryAttribute } = (
            await services1.consumption.attributes.succeedRepositoryAttribute({
                predecessorId: predecesssorOwnSharedIdentityAttribute.shareInfo!.sourceAttribute!,
                successorContent: {
                    value: {
                        "@type": "Surname",
                        value: "Name 2"
                    }
                }
            })
        ).value;

        const response = await services1.consumption.attributes.shareRepositoryAttribute({
            attributeId: successorRepositoryAttribute.id,
            peer: services2.address
        });
        expect(response).toBeAnError(
            `The predecessor '${predecesssorOwnSharedIdentityAttribute.shareInfo!.sourceAttribute}' of the IdentityAttribute is already shared with the peer. Instead of sharing it, you should notify the peer about the Attribute succession.`,
            "error.consumption.requests.invalidRequestItem"
        );
    });

    test("should reject sharing an own shared identity attribute", async () => {
        const sOwnSharedIdentityAttribute = await executeFullShareRepositoryAttributeFlow(services1, services2, sRepositoryAttribute.id);

        const shareRequest: ShareRepositoryAttributeRequest = {
            attributeId: sOwnSharedIdentityAttribute.id,
            peer: services2.address
        };
        const shareRequestResult = await services1.consumption.attributes.shareRepositoryAttribute(shareRequest);
        expect(shareRequestResult).toBeAnError(/.*/, "error.runtime.attributes.isNotRepositoryAttribute");
    });

    test("should reject sharing a peer shared identity attribute", async () => {
        const sOwnSharedIdentityAttribute = await executeFullShareRepositoryAttributeFlow(services1, services2, sRepositoryAttribute.id);
        const rPeerSharedIdentityAttribute = (await services2.consumption.attributes.getAttribute({ id: sOwnSharedIdentityAttribute.id })).value;

        const shareRequest: ShareRepositoryAttributeRequest = {
            attributeId: rPeerSharedIdentityAttribute.id,
            peer: services1.address
        };
        const shareRequestResult = await services2.consumption.attributes.shareRepositoryAttribute(shareRequest);
        expect(shareRequestResult).toBeAnError(/.*/, "error.runtime.attributes.isNotRepositoryAttribute");
    });

    test("should reject sharing a relationship attribute", async () => {
        const createAndShareRelationshipAttributeRequest: CreateAndShareRelationshipAttributeRequest = {
            content: {
                key: "test",
                value: {
                    "@type": "ProprietaryString",
                    value: "aString",
                    title: "aTitle"
                },
                confidentiality: RelationshipAttributeConfidentiality.Public
            },
            peer: services2.address
        };
        const sOwnSharedRelationshipAttribute = await executeFullCreateAndShareRelationshipAttributeFlow(services1, services2, createAndShareRelationshipAttributeRequest);

        const shareRequest: ShareRepositoryAttributeRequest = {
            attributeId: sOwnSharedRelationshipAttribute.id,
            peer: services2.address
        };
        const shareRequestResult = await services1.consumption.attributes.shareRepositoryAttribute(shareRequest);
        expect(shareRequestResult).toBeAnError(/.*/, "error.runtime.attributes.isNotRepositoryAttribute");
    });

    test("should throw if repository attribute doesn't exist", async () => {
        const shareRequest: ShareRepositoryAttributeRequest = {
            attributeId: (await new CoreIdHelper("ATT").generate()).toString(),
            peer: services1.address
        };
        const shareRequestResult = await services1.consumption.attributes.shareRepositoryAttribute(shareRequest);
        expect(shareRequestResult).toBeAnError(/.*/, "error.runtime.recordNotFound");
    });

    test("should throw if repository attribute id is invalid ", async () => {
        const shareRequest: ShareRepositoryAttributeRequest = {
            attributeId: CoreId.from("faulty").toString(),
            peer: services1.address
        };
        const shareRequestResult = await services1.consumption.attributes.shareRepositoryAttribute(shareRequest);
        expect(shareRequestResult).toBeAnError(/.*/, "error.runtime.validation.invalidPropertyValue");
    });
});

describe(SucceedRepositoryAttributeUseCase.name, () => {
    test("should succeed a repository attribute", async () => {
        const createAttributeRequest: CreateRepositoryAttributeRequest = {
            content: {
                value: {
                    "@type": "GivenName",
                    value: "aGivenName"
                },
                tags: ["x:tag1", "x:tag2"]
            }
        };
        const predecessor = (await services1.consumption.attributes.createRepositoryAttribute(createAttributeRequest)).value;

        const succeedAttributeRequest: SucceedRepositoryAttributeRequest = {
            predecessorId: predecessor.id.toString(),
            successorContent: {
                value: {
                    "@type": "GivenName",
                    value: "anotherGivenName"
                },
                tags: ["x:tag3", "x:tag4"]
            }
        };
        const result = await services1.consumption.attributes.succeedRepositoryAttribute(succeedAttributeRequest);
        expect(result.isError).toBe(false);
        const { predecessor: updatedPredecessor, successor } = result.value;
        expect(updatedPredecessor.succeededBy).toStrictEqual(successor.id);
        expect((successor as any).content.value.value).toBe("anotherGivenName");
        await services1.eventBus.waitForEvent(RepositoryAttributeSucceededEvent, (e) => {
            return e.data.predecessor.id === updatedPredecessor.id && e.data.successor.id === successor.id;
        });
    });

    test("should trim the successor of a repository attribute", async () => {
        const createAttributeRequest: CreateRepositoryAttributeRequest = {
            content: {
                value: {
                    "@type": "GivenName",
                    value: "aGivenName"
                },
                tags: ["x:tag1", "x:tag2"]
            }
        };
        const predecessor = (await services1.consumption.attributes.createRepositoryAttribute(createAttributeRequest)).value;

        const succeedAttributeRequest: SucceedRepositoryAttributeRequest = {
            predecessorId: predecessor.id.toString(),
            successorContent: {
                value: {
                    "@type": "GivenName",
                    value: "    anotherGivenName    "
                },
                tags: ["x:tag1", "x:tag2"]
            }
        };
        const result = await services1.consumption.attributes.succeedRepositoryAttribute(succeedAttributeRequest);
        expect(result.isError).toBe(false);
        const { predecessor: updatedPredecessor, successor } = result.value;
        expect((successor as any).content.value.value).toBe("anotherGivenName");
        await services1.eventBus.waitForEvent(RepositoryAttributeSucceededEvent, (e) => {
            return e.data.predecessor.id === updatedPredecessor.id && e.data.successor.id === successor.id;
        });
    });

    test("should throw if predecessor id is invalid", async () => {
        const succeedAttributeRequest: SucceedRepositoryAttributeRequest = {
            predecessorId: CoreId.from("faulty").toString(),
            successorContent: {
                value: {
                    "@type": "GivenName",
                    value: "aGivenName"
                },
                tags: ["x:tag1", "x:tag2"]
            }
        };
        const result = await services1.consumption.attributes.succeedRepositoryAttribute(succeedAttributeRequest);
        expect(result).toBeAnError(/.*/, "error.consumption.attributes.predecessorDoesNotExist");
    });

    test("should throw if predecessor doesn't exist", async () => {
        const succeedAttributeRequest: SucceedRepositoryAttributeRequest = {
            predecessorId: (await new CoreIdHelper("ATT").generate()).toString(),
            successorContent: {
                value: {
                    "@type": "GivenName",
                    value: "aGivenName"
                },
                tags: ["x:tag1", "x:tag2"]
            }
        };
        const result = await services1.consumption.attributes.succeedRepositoryAttribute(succeedAttributeRequest);
        expect(result).toBeAnError(/.*/, "error.consumption.attributes.predecessorDoesNotExist");
    });

    test("should throw if successor doesn't meet validation criteria", async () => {
        const createAttributeRequest: CreateRepositoryAttributeRequest = {
            content: {
                value: {
                    "@type": "PhoneNumber",
                    value: "0123456789"
                }
            }
        };
        const predecessor = (await services1.consumption.attributes.createRepositoryAttribute(createAttributeRequest)).value;

        const succeedAttributeRequest: SucceedRepositoryAttributeRequest = {
            predecessorId: predecessor.id.toString(),
            successorContent: {
                value: {
                    "@type": "PhoneNumber",
                    value: ""
                }
            }
        };
        const result = await services1.consumption.attributes.succeedRepositoryAttribute(succeedAttributeRequest);
        expect(result).toBeAnError("Value is shorter than 3 characters", "error.consumption.attributes.successorIsNotAValidAttribute");
    });

    test("validation should catch attempts of changing the value type", async () => {
        const createAttributeRequest: CreateRepositoryAttributeRequest = {
            content: {
                value: {
                    "@type": "GivenName",
                    value: "aGivenName"
                },
                tags: ["x:tag1", "x:tag2"]
            }
        };
        const predecessor = (await services1.consumption.attributes.createRepositoryAttribute(createAttributeRequest)).value;

        const succeedAttributeRequest: SucceedRepositoryAttributeRequest = {
            predecessorId: predecessor.id.toString(),
            successorContent: {
                value: {
                    "@type": "PhoneNumber",
                    value: "+4915155253460"
                },
                tags: ["x:tag3", "x:tag4"]
            }
        };
        const result = await services1.consumption.attributes.succeedRepositoryAttribute(succeedAttributeRequest);
        expect(result).toBeAnError(/.*/, "error.consumption.attributes.successionMustNotChangeValueType");
    });
});

describe(NotifyPeerAboutRepositoryAttributeSuccessionUseCase.name, () => {
    let succeedRepositoryAttributeRequest1: SucceedRepositoryAttributeRequest;
    let succeedRepositoryAttributeRequest2: SucceedRepositoryAttributeRequest;
    let ownSharedIdentityAttributeVersion0: LocalAttributeDTO;
    let repositoryAttributeVersion1: LocalAttributeDTO;
    let repositoryAttributeVersion2: LocalAttributeDTO;
    beforeEach(async () => {
        ownSharedIdentityAttributeVersion0 = await executeFullCreateAndShareRepositoryAttributeFlow(services1, services2, {
            content: {
                value: {
                    "@type": "GivenName",
                    value: "aGivenName"
                },
                tags: ["x:tag1", "x:tag2"]
            }
        });

        succeedRepositoryAttributeRequest1 = {
            predecessorId: ownSharedIdentityAttributeVersion0.shareInfo!.sourceAttribute!,
            successorContent: {
                value: {
                    "@type": "GivenName",
                    value: "anotherGivenName"
                },
                tags: ["x:tag3", "x:tag4"]
            }
        };
        ({ successor: repositoryAttributeVersion1 } = (await services1.consumption.attributes.succeedRepositoryAttribute(succeedRepositoryAttributeRequest1)).value);

        succeedRepositoryAttributeRequest2 = {
            predecessorId: repositoryAttributeVersion1.id,
            successorContent: {
                value: {
                    "@type": "GivenName",
                    value: "aFurtherGivenName"
                }
            }
        };
        ({ successor: repositoryAttributeVersion2 } = (await services1.consumption.attributes.succeedRepositoryAttribute(succeedRepositoryAttributeRequest2)).value);
    });

    test("should successfully notify peer about attribute succession", async () => {
        const notificationResult = await services1.consumption.attributes.notifyPeerAboutRepositoryAttributeSuccession({
            attributeId: repositoryAttributeVersion1.id,
            peer: services2.address
        });
        expect(notificationResult).toBeSuccessful();
    });

    test("should create sender own shared identity attribute and recipient peer shared identity attribute", async () => {
        const { successor: ownSharedIdentityAttributeVersion1 } = await executeFullNotifyPeerAboutAttributeSuccessionFlow(services1, services2, repositoryAttributeVersion1.id);
        expect(ownSharedIdentityAttributeVersion1.succeeds).toStrictEqual(ownSharedIdentityAttributeVersion0.id);
        expect(ownSharedIdentityAttributeVersion1.content.value).toStrictEqual(succeedRepositoryAttributeRequest1.successorContent.value);
        expect((ownSharedIdentityAttributeVersion1 as any).content.tags).toStrictEqual(succeedRepositoryAttributeRequest1.successorContent.tags);

        const recipientPeerSharedIdentityAttributeVersion1 = (await services2.consumption.attributes.getAttribute({ id: ownSharedIdentityAttributeVersion1.id })).value;
        expect(recipientPeerSharedIdentityAttributeVersion1.content).toStrictEqual(ownSharedIdentityAttributeVersion1.content);
    });

    test("should allow to notify about successor having notified about predecessor", async () => {
        let { successor: ownSharedIdentityAttributeVersion1 } = await executeFullNotifyPeerAboutAttributeSuccessionFlow(services1, services2, repositoryAttributeVersion1.id);

        const successionResult = await executeFullNotifyPeerAboutAttributeSuccessionFlow(services1, services2, repositoryAttributeVersion2.id);
        ownSharedIdentityAttributeVersion1 = successionResult["predecessor"];
        const ownSharedIdentityAttributeVersion2 = successionResult["successor"];

        expect(ownSharedIdentityAttributeVersion1.succeededBy).toStrictEqual(ownSharedIdentityAttributeVersion2.id);
        expect(ownSharedIdentityAttributeVersion2.succeeds).toStrictEqual(ownSharedIdentityAttributeVersion1.id);
        expect(ownSharedIdentityAttributeVersion2.succeededBy).toBeUndefined();
    });

    test("should allow to notify about successor not having notified about predecessor", async () => {
        const { successor: ownSharedIdentityAttributeVersion2 } = await executeFullNotifyPeerAboutAttributeSuccessionFlow(services1, services2, repositoryAttributeVersion2.id);
        expect(ownSharedIdentityAttributeVersion2.succeeds).toStrictEqual(ownSharedIdentityAttributeVersion0.id);
    });

    test("should allow to notify about successor if the predecessor was deleted by peer but additional predecessor exists", async () => {
        const deleteResult = await services2.consumption.attributes.deletePeerSharedAttributeAndNotifyOwner({ attributeId: ownSharedIdentityAttributeVersion0.id });
        const notificationId = deleteResult.value.notificationId!;

        await syncUntilHasMessageWithNotification(services1.transport, notificationId);
        await services1.eventBus.waitForEvent(PeerSharedAttributeDeletedByPeerEvent, (e) => {
            return e.data.id === ownSharedIdentityAttributeVersion0.id;
        });
        const updatedOwnSharedIdentityAttribute = (await services1.consumption.attributes.getAttribute({ id: ownSharedIdentityAttributeVersion0.id })).value;
        expect(updatedOwnSharedIdentityAttribute.deletionInfo?.deletionStatus).toStrictEqual(LocalAttributeDeletionStatus.DeletedByPeer);

        const ownSharedIdentityAttributeVersion0WithoutDeletionInfo = await executeFullShareRepositoryAttributeFlow(
            services1,
            services2,
            ownSharedIdentityAttributeVersion0.shareInfo!.sourceAttribute!
        );

        const result = await services1.consumption.attributes.notifyPeerAboutRepositoryAttributeSuccession({
            attributeId: repositoryAttributeVersion2.id,
            peer: services2.address
        });
        expect(result).toBeSuccessful();
        expect(result.value.predecessor.id).toBe(ownSharedIdentityAttributeVersion0WithoutDeletionInfo.id);
    });

    test("should throw if the predecessor repository attribute was deleted", async () => {
        const repositoryAttributeVersion0 = (await services1.consumption.attributes.getAttribute({ id: ownSharedIdentityAttributeVersion0.shareInfo!.sourceAttribute! })).value;
        await services1.consumption.attributes.deleteRepositoryAttribute({ attributeId: repositoryAttributeVersion0.id });

        const notificationResult = await services1.consumption.attributes.notifyPeerAboutRepositoryAttributeSuccession({
            attributeId: repositoryAttributeVersion1.id,
            peer: services2.address
        });
        expect(notificationResult).toBeAnError(/.*/, "error.runtime.attributes.noPreviousVersionOfRepositoryAttributeHasBeenSharedWithPeerBefore");
    });

    test("should throw if the successor repository attribute was deleted", async () => {
        await services1.consumption.attributes.deleteRepositoryAttribute({ attributeId: repositoryAttributeVersion1.id });

        const notificationResult = await services1.consumption.attributes.notifyPeerAboutRepositoryAttributeSuccession({
            attributeId: repositoryAttributeVersion1.id,
            peer: services2.address
        });
        expect(notificationResult).toBeAnError(/.*/, "error.runtime.recordNotFound");
    });

    test("should throw if the predecessor was deleted by peer", async () => {
        const { successor: ownSharedIdentityAttributeVersion1 } = await executeFullNotifyPeerAboutAttributeSuccessionFlow(services1, services2, repositoryAttributeVersion1.id);
        const rPeerSharedIdentityAttributeVersion1 = (await services2.consumption.attributes.getAttribute({ id: ownSharedIdentityAttributeVersion1.id })).value;

        const deleteResult = await services2.consumption.attributes.deletePeerSharedAttributeAndNotifyOwner({ attributeId: rPeerSharedIdentityAttributeVersion1.id });
        const notificationId = deleteResult.value.notificationId!;

        await syncUntilHasMessageWithNotification(services1.transport, notificationId);
        await services1.eventBus.waitForEvent(PeerSharedAttributeDeletedByPeerEvent, (e) => {
            return e.data.id === ownSharedIdentityAttributeVersion1.id;
        });
        const updatedOwnSharedIdentityAttribute = (await services1.consumption.attributes.getAttribute({ id: ownSharedIdentityAttributeVersion1.id })).value;
        expect(updatedOwnSharedIdentityAttribute.deletionInfo?.deletionStatus).toStrictEqual(LocalAttributeDeletionStatus.DeletedByPeer);

        const notificationResult = await services1.consumption.attributes.notifyPeerAboutRepositoryAttributeSuccession({
            attributeId: repositoryAttributeVersion2.id,
            peer: services2.address
        });
        expect(notificationResult).toBeAnError(/.*/, "error.runtime.attributes.cannotSucceedAttributesWithDeletionInfo");
    });

    test("should throw if the same version of the attribute has been notified about already", async () => {
        await executeFullNotifyPeerAboutAttributeSuccessionFlow(services1, services2, repositoryAttributeVersion1.id);

        const result2 = await services1.consumption.attributes.notifyPeerAboutRepositoryAttributeSuccession({
            attributeId: repositoryAttributeVersion1.id,
            peer: services2.address
        });
        expect(result2).toBeAnError(/.*/, "error.runtime.attributes.repositoryAttributeHasAlreadyBeenSharedWithPeer");
    });

    test("should throw if a later version of the attribute has been notified about already", async () => {
        await executeFullNotifyPeerAboutAttributeSuccessionFlow(services1, services2, repositoryAttributeVersion2.id);

        const notificationResult = await services1.consumption.attributes.notifyPeerAboutRepositoryAttributeSuccession({
            attributeId: repositoryAttributeVersion1.id,
            peer: services2.address
        });
        expect(notificationResult).toBeAnError(/.*/, "error.consumption.attributes.successorSourceDoesNotSucceedPredecessorSource");
    });

    test("should throw if no other version of the attribute has been shared before", async () => {
        const newRepositoryAttribute = (
            await services1.consumption.attributes.createRepositoryAttribute({
                content: {
                    value: {
                        "@type": "GivenName",
                        value: "aGivenName"
                    }
                }
            })
        ).value;

        const result = await services1.consumption.attributes.notifyPeerAboutRepositoryAttributeSuccession({ attributeId: newRepositoryAttribute.id, peer: services2.address });
        expect(result).toBeAnError(/.*/, "error.runtime.attributes.noPreviousVersionOfRepositoryAttributeHasBeenSharedWithPeerBefore");
    });
});

describe(CreateAndShareRelationshipAttributeUseCase.name, () => {
    test("should create and share a relationship attribute", async () => {
        const createAndShareRelationshipAttributeRequest: CreateAndShareRelationshipAttributeRequest = {
            content: {
                key: "test key",
                value: {
                    "@type": "ProprietaryString",
                    value: "aString",
                    title: "aTitle"
                },
                confidentiality: RelationshipAttributeConfidentiality.Public
            },
            peer: services2.address
        };
        const requestResult = await services1.consumption.attributes.createAndShareRelationshipAttribute(createAndShareRelationshipAttributeRequest);
        expect(requestResult).toBeSuccessful();

        const requestId = requestResult.value.id;
        const sOwnSharedRelationshipAttribute = await acceptIncomingShareAttributeRequest(services1, services2, requestId);
        const rPeerSharedRelationshipAttribute = (await services2.consumption.attributes.getAttribute({ id: sOwnSharedRelationshipAttribute.id })).value;

        expect(sOwnSharedRelationshipAttribute.content.value).toStrictEqual(createAndShareRelationshipAttributeRequest.content.value);
        expect(sOwnSharedRelationshipAttribute.content).toStrictEqual(rPeerSharedRelationshipAttribute.content);
    });

    test("should create and share a relationship attribute with metadata", async () => {
        const expiresAt = CoreDate.utc().add({ days: 1 }).toString();
        const createAndShareRelationshipAttributeRequest: CreateAndShareRelationshipAttributeRequest = {
            content: {
                key: "test key for metadata",
                value: {
                    "@type": "ProprietaryString",
                    value: "aString",
                    title: "aTitle"
                },
                confidentiality: RelationshipAttributeConfidentiality.Public
            },
            peer: services2.address,
            requestMetadata: {
                title: "A request Title",
                description: "A request Description",
                metadata: { aKey: "aValue" },
                expiresAt
            },
            requestItemMetadata: {
                description: "An item Description",
                metadata: { aKey: "aValue" },
                requireManualDecision: true
            }
        };
        const requestResult = await services1.consumption.attributes.createAndShareRelationshipAttribute(createAndShareRelationshipAttributeRequest);
        expect(requestResult).toBeSuccessful();

        const request = requestResult.value;

        expect(request.content.title).toBe("A request Title");
        expect(request.content.description).toBe("A request Description");
        expect(request.content.metadata).toStrictEqual({ aKey: "aValue" });
        expect(request.content.expiresAt).toBe(expiresAt);

        expect(request.content.items[0].description).toBe("An item Description");
        expect(request.content.items[0].metadata).toStrictEqual({ aKey: "aValue" });
        expect((request.content.items[0] as RequestItemJSONDerivations).requireManualDecision).toBe(true);
    });
});

describe(SucceedRelationshipAttributeAndNotifyPeerUseCase.name, () => {
    let sOwnSharedRelationshipAttribute: LocalAttributeDTO;
    beforeEach(async () => {
        sOwnSharedRelationshipAttribute = await executeFullCreateAndShareRelationshipAttributeFlow(services1, services2, {
            content: {
                key: "test key for succession",
                value: {
                    "@type": "ProprietaryString",
                    value: "aString",
                    title: "aTitle"
                },
                confidentiality: RelationshipAttributeConfidentiality.Public
            }
        });
    });

    test("should succeed a relationship attribute and notify peer", async () => {
        const result = await services1.consumption.attributes.succeedRelationshipAttributeAndNotifyPeer({
            predecessorId: sOwnSharedRelationshipAttribute.id,
            successorContent: {
                value: {
                    "@type": "ProprietaryString",
                    value: "another String",
                    title: "another title"
                }
            }
        });
        expect(result).toBeSuccessful();

        await waitForRecipientToReceiveNotification(services1, services2, result.value);

        const senderPredecessor = result.value.predecessor;
        const senderSuccessor = result.value.successor;
        const recipientPredecessor = (await services2.consumption.attributes.getAttribute({ id: senderPredecessor.id })).value;
        const recipientSuccessor = (await services2.consumption.attributes.getAttribute({ id: senderSuccessor.id })).value;

        expect(senderSuccessor.content).toStrictEqual(recipientSuccessor.content);
        expect(senderSuccessor.shareInfo!.notificationReference).toStrictEqual(recipientSuccessor.shareInfo!.notificationReference);
        expect(senderSuccessor.shareInfo!.requestReference).toBeUndefined();
        expect(recipientSuccessor.shareInfo!.requestReference).toBeUndefined();
        expect(senderSuccessor.shareInfo!.peer).toBe(services2.address);
        expect(recipientSuccessor.shareInfo!.peer).toBe(services1.address);
        expect(senderSuccessor.succeeds).toBe(senderPredecessor.id);
        expect(recipientSuccessor.succeeds).toBe(recipientPredecessor.id);
        expect(senderPredecessor.succeededBy).toBe(senderSuccessor.id);
        expect(recipientPredecessor.succeededBy).toBe(recipientSuccessor.id);
    });

    test("should throw changing the value type succeeding a relationship attribute", async () => {
        const result = await services1.consumption.attributes.succeedRelationshipAttributeAndNotifyPeer({
            predecessorId: sOwnSharedRelationshipAttribute.id,
            successorContent: {
                value: {
                    "@type": "ProprietaryBoolean",
                    value: true,
                    title: "another title"
                }
            }
        });

        expect(result).toBeAnError(/.*/, "error.consumption.attributes.successionMustNotChangeValueType");
    });

    test("should throw if the predecessor was deleted by peer", async () => {
        const rPeerSharedRelationshipAttribute = (await services2.consumption.attributes.getAttribute({ id: sOwnSharedRelationshipAttribute.id })).value;

        const deleteResult = await services2.consumption.attributes.deletePeerSharedAttributeAndNotifyOwner({ attributeId: rPeerSharedRelationshipAttribute.id });
        const notificationId = deleteResult.value.notificationId!;

        await syncUntilHasMessageWithNotification(services1.transport, notificationId);
        await services1.eventBus.waitForEvent(PeerSharedAttributeDeletedByPeerEvent, (e) => {
            return e.data.id === sOwnSharedRelationshipAttribute.id;
        });
        const updatedOwnSharedRelationshipAttribute = (await services1.consumption.attributes.getAttribute({ id: sOwnSharedRelationshipAttribute.id })).value;
        expect(updatedOwnSharedRelationshipAttribute.deletionInfo?.deletionStatus).toStrictEqual(LocalAttributeDeletionStatus.DeletedByPeer);

        const result = await services1.consumption.attributes.succeedRelationshipAttributeAndNotifyPeer({
            predecessorId: sOwnSharedRelationshipAttribute.id,
            successorContent: {
                value: {
                    "@type": "ProprietaryString",
                    value: "another String",
                    title: "another title"
                }
            }
        });
        expect(result).toBeAnError(/.*/, "error.consumption.attributes.cannotSucceedAttributesWithDeletionInfo");
    });
});

describe(ChangeDefaultRepositoryAttributeUseCase.name, () => {
    test("should change default RepositoryAttribute", async () => {
        const defaultAttribute = (
            await appService.consumption.attributes.createRepositoryAttribute({
                content: {
                    value: {
                        "@type": "GivenName",
                        value: "My default name"
                    }
                }
            })
        ).value;
        expect(defaultAttribute.isDefault).toBe(true);

        const desiredDefaultAttribute = (
            await appService.consumption.attributes.createRepositoryAttribute({
                content: {
                    value: {
                        "@type": "GivenName",
                        value: "My new default name"
                    }
                }
            })
        ).value;
        expect(desiredDefaultAttribute.isDefault).toBeUndefined();

        const result = await appService.consumption.attributes.changeDefaultRepositoryAttribute({ attributeId: desiredDefaultAttribute.id });
        expect(result).toBeSuccessful();
        const newDefaultAttribute = result.value;
        expect(newDefaultAttribute.isDefault).toBe(true);

        const updatedFormerDesiredDefaultAttribute = (await appService.consumption.attributes.getAttribute({ id: desiredDefaultAttribute.id })).value;
        expect(updatedFormerDesiredDefaultAttribute.isDefault).toBe(true);

        const updatedFormerDefaultAttribute = (await appService.consumption.attributes.getAttribute({ id: defaultAttribute.id })).value;
        expect(updatedFormerDefaultAttribute.isDefault).toBeUndefined();
    });

    test("should return an error if the new default attribute is not a RepositoryAttribute", async () => {
        await appService.consumption.attributes.createRepositoryAttribute({
            content: {
                value: {
                    "@type": "GivenName",
                    value: "My default name"
                }
            }
        });

        const desiredSharedDefaultAttribute = await executeFullCreateAndShareRepositoryAttributeFlow(appService, services2, {
            content: {
                value: {
                    "@type": "GivenName",
                    value: "My new shared name"
                }
            }
        });
        const result = await appService.consumption.attributes.changeDefaultRepositoryAttribute({ attributeId: desiredSharedDefaultAttribute.id });
        expect(result).toBeAnError(`Attribute '${desiredSharedDefaultAttribute.id.toString()}' is not a RepositoryAttribute.`, "error.runtime.attributes.isNotRepositoryAttribute");
    });

    test("should return an error if the new default attribute has a successor", async () => {
        await appService.consumption.attributes.createRepositoryAttribute({
            content: {
                value: {
                    "@type": "GivenName",
                    value: "My default name"
                }
            }
        });

        const desiredDefaultAttribute = (
            await appService.consumption.attributes.createRepositoryAttribute({
                content: {
                    value: {
                        "@type": "GivenName",
                        value: "My new default name"
                    }
                }
            })
        ).value;

        const successionResult = (
            await appService.consumption.attributes.succeedRepositoryAttribute({
                predecessorId: desiredDefaultAttribute.id,
                successorContent: {
                    value: {
                        "@type": "GivenName",
                        value: "My new successor default name"
                    }
                }
            })
        ).value;

        const updatedDesiredDefaultAttribute = successionResult.predecessor;
        const desiredDefaultAttributeSuccessor = successionResult.successor;

        const result = await appService.consumption.attributes.changeDefaultRepositoryAttribute({ attributeId: updatedDesiredDefaultAttribute.id });
        expect(result).toBeAnError(
            `Attribute '${updatedDesiredDefaultAttribute.id.toString()}' already has a successor ${desiredDefaultAttributeSuccessor.id.toString()}.`,
            "error.runtime.attributes.hasSuccessor"
        );
    });

    test("should return an error trying to set a default attribute if setDefaultRepositoryAttributes is false", async () => {
        const attribute = (
            await services1.consumption.attributes.createRepositoryAttribute({
                content: {
                    value: {
                        "@type": "GivenName",
                        value: "My default name"
                    }
                }
            })
        ).value;
        expect(attribute.isDefault).toBeUndefined();

        const result = await services1.consumption.attributes.changeDefaultRepositoryAttribute({ attributeId: attribute.id });
        expect(result).toBeAnError("Setting default RepositoryAttributes is disabled for this Account.", "error.runtime.attributes.setDefaultRepositoryAttributesIsDisabled");
    });
});

describe("Get (shared) versions of attribute", () => {
    let sRepositoryAttributeVersion0: LocalAttributeDTO;
    let sRepositoryAttributeVersion1: LocalAttributeDTO;
    let sRepositoryAttributeVersion2: LocalAttributeDTO;
    let sRepositoryAttributeVersions: LocalAttributeDTO[];

    let sOwnSharedIdentityAttributeVersion0: LocalAttributeDTO;
    let sOwnSharedIdentityAttributeVersion2: LocalAttributeDTO;
    let sOwnSharedIdentityAttributeVersion2FurtherPeer: LocalAttributeDTO;

    let sOwnSharedRelationshipAttributeVersion0: LocalAttributeDTO;
    let sOwnSharedRelationshipAttributeVersion1: LocalAttributeDTO;
    let sOwnSharedRelationshipAttributeVersion2: LocalAttributeDTO;
    async function succeedVersion0(): Promise<void> {
        const succeedRepositoryAttributeRequest1: SucceedRepositoryAttributeRequest = {
            predecessorId: sRepositoryAttributeVersion0.id.toString(),
            successorContent: {
                value: {
                    "@type": "GivenName",
                    value: "Second Name"
                },
                tags: ["x:tag2"]
            }
        };
        const sRepositoryAttributeSuccessionResult1 = await services1.consumption.attributes.succeedRepositoryAttribute(succeedRepositoryAttributeRequest1);
        ({ predecessor: sRepositoryAttributeVersion0, successor: sRepositoryAttributeVersion1 } = sRepositoryAttributeSuccessionResult1.value);
    }

    async function succeedVersion1(): Promise<void> {
        const succeedRepositoryAttributeRequest2: SucceedRepositoryAttributeRequest = {
            predecessorId: sRepositoryAttributeVersion1.id.toString(),
            successorContent: {
                value: {
                    "@type": "GivenName",
                    value: "Third Name"
                },
                tags: ["x:tag3"]
            }
        };
        const sRepositoryAttributeSuccessionResult2 = await services1.consumption.attributes.succeedRepositoryAttribute(succeedRepositoryAttributeRequest2);
        ({ predecessor: sRepositoryAttributeVersion1, successor: sRepositoryAttributeVersion2 } = sRepositoryAttributeSuccessionResult2.value);
    }

    async function setUpRepositoryAttributeVersions() {
        sRepositoryAttributeVersion0 = (
            await services1.consumption.attributes.createRepositoryAttribute({
                content: {
                    value: {
                        "@type": "GivenName",
                        value: "First Name"
                    },
                    tags: ["x:tag1"]
                }
            })
        ).value;
        await succeedVersion0();
        await succeedVersion1();
        sRepositoryAttributeVersions = [sRepositoryAttributeVersion2, sRepositoryAttributeVersion1, sRepositoryAttributeVersion0];
    }

    async function setUpIdentityAttributeVersions() {
        await createAndShareVersion0();
        await succeedVersion0();
        await succeedVersion1();
        sRepositoryAttributeVersions = [sRepositoryAttributeVersion2, sRepositoryAttributeVersion1, sRepositoryAttributeVersion0];

        await notifyPeerAboutVersion2();
        await shareVersion2WithFurtherPeer();

        async function createAndShareVersion0(): Promise<void> {
            sOwnSharedIdentityAttributeVersion0 = await executeFullCreateAndShareRepositoryAttributeFlow(services1, services2, {
                content: {
                    value: {
                        "@type": "GivenName",
                        value: "First Name"
                    },
                    tags: ["x:tag1"]
                }
            });

            sRepositoryAttributeVersion0 = (await services1.consumption.attributes.getAttribute({ id: sOwnSharedIdentityAttributeVersion0.shareInfo!.sourceAttribute! })).value;
        }

        async function notifyPeerAboutVersion2(): Promise<void> {
            const notifyRequestResult = (
                await services1.consumption.attributes.notifyPeerAboutRepositoryAttributeSuccession({
                    attributeId: sRepositoryAttributeVersion2.id,
                    peer: services2.address
                })
            ).value;
            await waitForRecipientToReceiveNotification(services1, services2, notifyRequestResult);

            ({ predecessor: sOwnSharedIdentityAttributeVersion0, successor: sOwnSharedIdentityAttributeVersion2 } = notifyRequestResult);
        }

        async function shareVersion2WithFurtherPeer(): Promise<void> {
            const shareRequestResult = await services1.consumption.attributes.shareRepositoryAttribute({
                attributeId: sRepositoryAttributeVersion2.id,
                peer: services3.address
            });
            const shareRequestId = shareRequestResult.value.id;
            sOwnSharedIdentityAttributeVersion2FurtherPeer = await acceptIncomingShareAttributeRequest(services1, services3, shareRequestId);
        }
    }

    async function createAndShareRelationshipAttributeVersion0(): Promise<void> {
        sOwnSharedRelationshipAttributeVersion0 = await executeFullCreateAndShareRelationshipAttributeFlow(services1, services2, {
            content: {
                key: "aKey",
                value: {
                    "@type": "ProprietaryInteger",
                    title: "Version",
                    value: 1
                },
                confidentiality: RelationshipAttributeConfidentiality.Public
            }
        });
    }

    async function setUpRelationshipAttributeVersions() {
        await createAndShareRelationshipAttributeVersion0();
        await succeedVersion0();
        await succeedVersion1();

        async function succeedVersion0(): Promise<void> {
            const sRepositoryAttributeSuccessionResult1 = await services1.consumption.attributes.succeedRelationshipAttributeAndNotifyPeer({
                predecessorId: sOwnSharedRelationshipAttributeVersion0.id.toString(),
                successorContent: {
                    value: {
                        "@type": "ProprietaryInteger",
                        title: "Version",
                        value: 2
                    }
                }
            });
            await waitForRecipientToReceiveNotification(services1, services2, sRepositoryAttributeSuccessionResult1.value);

            ({ predecessor: sOwnSharedRelationshipAttributeVersion0, successor: sOwnSharedRelationshipAttributeVersion1 } = sRepositoryAttributeSuccessionResult1.value);
        }

        async function succeedVersion1(): Promise<void> {
            const sRepositoryAttributeSuccessionResult2 = await services1.consumption.attributes.succeedRelationshipAttributeAndNotifyPeer({
                predecessorId: sOwnSharedRelationshipAttributeVersion1.id.toString(),
                successorContent: {
                    value: {
                        "@type": "ProprietaryInteger",
                        title: "Version",
                        value: 3
                    }
                }
            });
            await waitForRecipientToReceiveNotification(services1, services2, sRepositoryAttributeSuccessionResult2.value);

            ({ predecessor: sOwnSharedRelationshipAttributeVersion1, successor: sOwnSharedRelationshipAttributeVersion2 } = sRepositoryAttributeSuccessionResult2.value);
        }
    }

    describe(GetVersionsOfAttributeUseCase.name, () => {
        test("should get all versions of a repository attribute", async () => {
            await setUpRepositoryAttributeVersions();
            for (const version of sRepositoryAttributeVersions) {
                const result = await services1.consumption.attributes.getVersionsOfAttribute({ attributeId: version.id });
                expect(result).toBeSuccessful();

                const returnedVersions = result.value;
                expect(returnedVersions).toStrictEqual(sRepositoryAttributeVersions);
            }
        });

        test("should get all versions of an own shared identity attribute shared with the same peer", async () => {
            await setUpIdentityAttributeVersions();
            const sOwnSharedIdentityAttributeVersions = [sOwnSharedIdentityAttributeVersion2, sOwnSharedIdentityAttributeVersion0];
            for (const version of sOwnSharedIdentityAttributeVersions) {
                const result1 = await services1.consumption.attributes.getVersionsOfAttribute({ attributeId: version.id });
                expect(result1.isSuccess).toBe(true);

                const returnedVersions1 = result1.value;
                expect(returnedVersions1).toStrictEqual(sOwnSharedIdentityAttributeVersions);
            }
        });

        test("should get all versions of a peer shared identity attribute", async () => {
            await setUpIdentityAttributeVersions();
            const rPeerSharedIdentityAttributeVersion2 = (await services2.consumption.attributes.getAttribute({ id: sOwnSharedIdentityAttributeVersion2.id })).value;
            const rPeerSharedIdentityAttributeVersion0 = (await services2.consumption.attributes.getAttribute({ id: sOwnSharedIdentityAttributeVersion0.id })).value;
            const rPeerSharedIdentityAttributeVersions = [rPeerSharedIdentityAttributeVersion2, rPeerSharedIdentityAttributeVersion0];

            for (const version of rPeerSharedIdentityAttributeVersions) {
                const result = await services2.consumption.attributes.getVersionsOfAttribute({ attributeId: version.id });
                expect(result).toBeSuccessful();

                const returnedVersions = result.value;
                expect(returnedVersions).toStrictEqual(rPeerSharedIdentityAttributeVersions);
            }
        });

        test("should get all versions of an own shared relationship attribute", async () => {
            await setUpRelationshipAttributeVersions();
            const sOwnSharedRelationshipAttributeVersions = [
                sOwnSharedRelationshipAttributeVersion2,
                sOwnSharedRelationshipAttributeVersion1,
                sOwnSharedRelationshipAttributeVersion0
            ];
            for (const version of sOwnSharedRelationshipAttributeVersions) {
                const result = await services1.consumption.attributes.getVersionsOfAttribute({ attributeId: version.id });
                expect(result).toBeSuccessful();

                const returnedVersions = result.value;
                expect(returnedVersions).toStrictEqual(sOwnSharedRelationshipAttributeVersions);
            }
        });

        test("should get all versions of a peer shared relationship attribute", async () => {
            await setUpRelationshipAttributeVersions();
            const rPeerSharedRelationshipAttributeVersion2 = (await services2.consumption.attributes.getAttribute({ id: sOwnSharedRelationshipAttributeVersion2.id })).value;
            const rPeerSharedRelationshipAttributeVersion1 = (await services2.consumption.attributes.getAttribute({ id: sOwnSharedRelationshipAttributeVersion1.id })).value;
            const rPeerSharedRelationshipAttributeVersion0 = (await services2.consumption.attributes.getAttribute({ id: sOwnSharedRelationshipAttributeVersion0.id })).value;
            const rPeerSharedRelationshipAttributeVersions = [
                rPeerSharedRelationshipAttributeVersion2,
                rPeerSharedRelationshipAttributeVersion1,
                rPeerSharedRelationshipAttributeVersion0
            ];

            for (const version of rPeerSharedRelationshipAttributeVersions) {
                const result = await services2.consumption.attributes.getVersionsOfAttribute({ attributeId: version.id });
                expect(result).toBeSuccessful();

                const returnedVersions = result.value;
                expect(returnedVersions).toStrictEqual(rPeerSharedRelationshipAttributeVersions);
            }
        });

        test("should throw trying to call getVersionsOfAttribute with a nonexistent attributeId", async () => {
            const result = await services1.consumption.attributes.getVersionsOfAttribute({ attributeId: "ATTxxxxxxxxxxxxxxxxx" });
            expect(result).toBeAnError(/.*/, "error.runtime.recordNotFound");
        });
    });

    describe(GetSharedVersionsOfAttributeUseCase.name, () => {
        beforeEach(async () => {
            await setUpIdentityAttributeVersions();
        });

        test("should get only latest shared version per peer of a repository attribute", async () => {
            for (const version of sRepositoryAttributeVersions) {
                const result1 = await services1.consumption.attributes.getSharedVersionsOfAttribute({ attributeId: version.id });
                expect(result1.isSuccess).toBe(true);
                const returnedVersions1 = result1.value;
                expect(returnedVersions1).toStrictEqual(expect.arrayContaining([sOwnSharedIdentityAttributeVersion2, sOwnSharedIdentityAttributeVersion2FurtherPeer]));

                const result2 = await services1.consumption.attributes.getSharedVersionsOfAttribute({ attributeId: version.id, onlyLatestVersions: true });
                expect(result2.isSuccess).toBe(true);
                const returnedVersions2 = result2.value;
                expect(returnedVersions2).toStrictEqual(expect.arrayContaining([sOwnSharedIdentityAttributeVersion2, sOwnSharedIdentityAttributeVersion2FurtherPeer]));
            }
        });

        test("should get all shared versions of a repository attribute", async () => {
            for (const version of sRepositoryAttributeVersions) {
                const result = await services1.consumption.attributes.getSharedVersionsOfAttribute({ attributeId: version.id, onlyLatestVersions: false });
                expect(result).toBeSuccessful();

                const returnedVersions = result.value;
                expect(returnedVersions).toStrictEqual(
                    expect.arrayContaining([sOwnSharedIdentityAttributeVersion2, sOwnSharedIdentityAttributeVersion2FurtherPeer, sOwnSharedIdentityAttributeVersion0])
                );
            }
        });

        test("should get only latest shared version of a repository attribute for a specific peer", async () => {
            for (const version of sRepositoryAttributeVersions) {
                const result1 = await services1.consumption.attributes.getSharedVersionsOfAttribute({ attributeId: version.id, peers: [services2.address] });
                expect(result1.isSuccess).toBe(true);
                const returnedVersions1 = result1.value;
                expect(returnedVersions1).toStrictEqual([sOwnSharedIdentityAttributeVersion2]);

                const result2 = await services1.consumption.attributes.getSharedVersionsOfAttribute({ attributeId: version.id, peers: [services3.address] });
                expect(result2.isSuccess).toBe(true);
                const returnedVersions2 = result2.value;
                expect(returnedVersions2).toStrictEqual([sOwnSharedIdentityAttributeVersion2FurtherPeer]);
            }
        });

        test("should get all shared versions of a repository attribute for a specific peer", async () => {
            for (const version of sRepositoryAttributeVersions) {
                const result1 = await services1.consumption.attributes.getSharedVersionsOfAttribute({
                    attributeId: version.id,
                    peers: [services2.address],
                    onlyLatestVersions: false
                });
                expect(result1.isSuccess).toBe(true);
                const returnedVersions1 = result1.value;
                expect(returnedVersions1).toStrictEqual([sOwnSharedIdentityAttributeVersion2, sOwnSharedIdentityAttributeVersion0]);

                const result2 = await services1.consumption.attributes.getSharedVersionsOfAttribute({
                    attributeId: version.id,
                    peers: [services3.address],
                    onlyLatestVersions: false
                });
                expect(result2.isSuccess).toBe(true);
                const returnedVersions2 = result2.value;
                expect(returnedVersions2).toStrictEqual([sOwnSharedIdentityAttributeVersion2FurtherPeer]);
            }
        });

        test("should return all emitted ThirdPartyRelationshipAttributes of a source RelationshipAttribute", async () => {
            await createAndShareRelationshipAttributeVersion0();
            const requestParams = {
                peer: services1.address,
                content: {
                    items: [
                        ReadAttributeRequestItem.from({
                            query: ThirdPartyRelationshipAttributeQuery.from({
                                key: "aKey",
                                owner: ThirdPartyRelationshipAttributeQueryOwner.Recipient,
                                thirdParty: [services2.address]
                            }),
                            mustBeAccepted: true
                        }).toJSON()
                    ]
                }
            };
            const emittedThirdPartyRelationshipAttribute = await executeFullRequestAndAcceptExistingAttributeFlow(
                services1,
                services3,
                requestParams,
                sOwnSharedRelationshipAttributeVersion0.id
            );

            const result = await services1.consumption.attributes.getSharedVersionsOfAttribute({ attributeId: sOwnSharedRelationshipAttributeVersion0.id });
            expect(result).toBeSuccessful();
            const returnedVersions = result.value;
            expect(returnedVersions).toStrictEqual([emittedThirdPartyRelationshipAttribute]);
        });

        test("should return an empty list if a relationship attribute without associated third party relationship attributes is queried", async () => {
            await createAndShareRelationshipAttributeVersion0();
            const result = await services1.consumption.attributes.getSharedVersionsOfAttribute({ attributeId: sOwnSharedRelationshipAttributeVersion0.id });
            expect(result).toBeSuccessful();
            const returnedVersions = result.value;
            expect(returnedVersions).toStrictEqual([]);
        });

        test("should return an empty list calling getSharedVersionsOfAttribute with a nonexistent peer", async () => {
            const result = await services1.consumption.attributes.getSharedVersionsOfAttribute({
                attributeId: sRepositoryAttributeVersion2.id,
                peers: ["did:e:localhost:dids:0000000000000000000000"]
            });
            expect(result).toBeSuccessful();
            const returnedVersions = result.value;
            expect(returnedVersions).toStrictEqual([]);
        });

        test("should throw trying to call getSharedVersionsOfAttribute with a nonexistent attributeId", async () => {
            const result2 = await services1.consumption.attributes.getSharedVersionsOfAttribute({ attributeId: "ATTxxxxxxxxxxxxxxxxx" });
            expect(result2).toBeAnError(/.*/, "error.runtime.recordNotFound");
        });
    });
});

describe("DeleteAttributeUseCases", () => {
    let repositoryAttributeVersion0: LocalAttributeDTO;
    let repositoryAttributeVersion1: LocalAttributeDTO;
    let ownSharedIdentityAttributeVersion0: LocalAttributeDTO;
    let ownSharedIdentityAttributeVersion1: LocalAttributeDTO;

    beforeEach(async () => {
        ownSharedIdentityAttributeVersion0 = await executeFullCreateAndShareRepositoryAttributeFlow(services1, services2, {
            content: {
                value: {
                    "@type": "GivenName",
                    value: "aGivenName"
                },
                tags: ["x:tag1", "x:tag2"]
            }
        });
        repositoryAttributeVersion0 = (await services1.consumption.attributes.getAttribute({ id: ownSharedIdentityAttributeVersion0.shareInfo!.sourceAttribute! })).value;

        ({ predecessor: ownSharedIdentityAttributeVersion0, successor: ownSharedIdentityAttributeVersion1 } = await executeFullSucceedRepositoryAttributeAndNotifyPeerFlow(
            services1,
            services2,
            {
                predecessorId: ownSharedIdentityAttributeVersion0.shareInfo!.sourceAttribute!,
                successorContent: {
                    value: {
                        "@type": "GivenName",
                        value: "anotherGivenName"
                    }
                }
            }
        ));
        repositoryAttributeVersion1 = (await services1.consumption.attributes.getAttribute({ id: ownSharedIdentityAttributeVersion1.shareInfo!.sourceAttribute! })).value;
    });

    describe(DeleteRepositoryAttributeUseCase.name, () => {
        test("should delete a repository attribute", async () => {
            const deletionResult = await services1.consumption.attributes.deleteRepositoryAttribute({ attributeId: repositoryAttributeVersion0.id });
            expect(deletionResult).toBeSuccessful();

            const getDeletedAttributeResult = await services1.consumption.attributes.getAttribute({ id: repositoryAttributeVersion0.id });
            expect(getDeletedAttributeResult).toBeAnError(/.*/, "error.runtime.recordNotFound");
        });

        test("should delete a succeeded repository attribute and its predecessors", async () => {
            const deletionResult = await services1.consumption.attributes.deleteRepositoryAttribute({ attributeId: repositoryAttributeVersion1.id });
            expect(deletionResult).toBeSuccessful();

            const getDeletedAttributeResult = await services1.consumption.attributes.getAttribute({ id: repositoryAttributeVersion0.id });
            expect(getDeletedAttributeResult).toBeAnError(/.*/, "error.runtime.recordNotFound");
        });

        test("should remove 'shareInfo.sourceAttribute' from own shared identity attribute copies of a deleted repository attribute", async () => {
            await services1.consumption.attributes.deleteRepositoryAttribute({ attributeId: repositoryAttributeVersion0.id });

            const updatedOwnSharedIdentityAttributeVersion0Result = await services1.consumption.attributes.getAttribute({ id: ownSharedIdentityAttributeVersion0.id });
            expect(updatedOwnSharedIdentityAttributeVersion0Result).toBeSuccessful();
            const updatedOwnSharedIdentityAttributeVersion0 = updatedOwnSharedIdentityAttributeVersion0Result.value;
            expect(updatedOwnSharedIdentityAttributeVersion0.shareInfo).toBeDefined();
            expect(updatedOwnSharedIdentityAttributeVersion0.shareInfo!.sourceAttribute).toBeUndefined();
        });

        test("should remove 'shareInfo.sourceAttribute' from own shared identity attribute predecessors of a deleted repository attribute", async () => {
            await services1.consumption.attributes.deleteRepositoryAttribute({ attributeId: repositoryAttributeVersion1.id });

            const updatedOwnSharedIdentityAttributeVersion0Result = await services1.consumption.attributes.getAttribute({ id: ownSharedIdentityAttributeVersion0.id });
            expect(updatedOwnSharedIdentityAttributeVersion0Result).toBeSuccessful();
            const updatedOwnSharedIdentityAttributeVersion0 = updatedOwnSharedIdentityAttributeVersion0Result.value;
            expect(updatedOwnSharedIdentityAttributeVersion0.shareInfo).toBeDefined();
            expect(updatedOwnSharedIdentityAttributeVersion0.shareInfo!.sourceAttribute).toBeUndefined();
        });

        test("should not change type of own shared identity attribute if 'shareInfo.sourceAttribute' is undefined", async () => {
            await services1.consumption.attributes.deleteRepositoryAttribute({ attributeId: repositoryAttributeVersion0.id });

            const updatedOwnSharedIdentityAttributeVersion0 = (await services1.consumption.attributes.getAttribute({ id: ownSharedIdentityAttributeVersion0.id })).value;
            expect(updatedOwnSharedIdentityAttributeVersion0.shareInfo!.sourceAttribute).toBeUndefined();

            // isOwnSharedIdentityAttribute
            expect(updatedOwnSharedIdentityAttributeVersion0.content["@type"]).toBe("IdentityAttribute");
            expect(updatedOwnSharedIdentityAttributeVersion0.shareInfo).toBeDefined();
            expect(updatedOwnSharedIdentityAttributeVersion0.content.owner).toBe(services1.address);
            expect(updatedOwnSharedIdentityAttributeVersion0.shareInfo!.peer).toBe(services2.address);
            expect(updatedOwnSharedIdentityAttributeVersion0.isDefault).toBeUndefined();
        });

        test("should set 'succeeds' of successor repository attribute to undefined if predecessor repository attribute is deleted", async () => {
            expect(repositoryAttributeVersion1.succeeds).toBeDefined();
            await services1.consumption.attributes.deleteRepositoryAttribute({ attributeId: repositoryAttributeVersion0.id });
            const updatedRepositoryAttributeVersion1 = (await services1.consumption.attributes.getAttribute({ id: repositoryAttributeVersion1.id })).value;
            expect(updatedRepositoryAttributeVersion1.succeeds).toBeUndefined();
        });

        test("should throw trying to call with an attribute that is not a repository attribute", async () => {
            const result = await services1.consumption.attributes.deleteRepositoryAttribute({ attributeId: ownSharedIdentityAttributeVersion1.id });
            expect(result).toBeAnError(/.*/, "error.runtime.attributes.isNotRepositoryAttribute");
        });

        test("should throw trying to call with an unknown attribute ID", async () => {
            const unknownAttributeId = "ATTxxxxxxxxxxxxxxxxx";
            const result = await services1.consumption.attributes.deleteRepositoryAttribute({ attributeId: unknownAttributeId });
            expect(result).toBeAnError(/.*/, "error.runtime.recordNotFound");
        });

        test("should throw trying to call with a child of a complex attribute", async () => {
            const complexAttribute = (
                await services1.consumption.attributes.createRepositoryAttribute({
                    content: {
                        value: {
                            "@type": "StreetAddress",
                            recipient: "aRecipient",
                            street: "aStreet",
                            houseNo: "aHouseNo",
                            zipCode: "aZipCode",
                            city: "aCity",
                            country: "DE"
                        }
                    }
                })
            ).value;

            const childAttributes = (
                await services1.consumption.attributes.getAttributes({
                    query: {
                        parentId: complexAttribute.id
                    }
                })
            ).value;
            expect(childAttributes).toHaveLength(5);

            const result = await services1.consumption.attributes.deleteRepositoryAttribute({ attributeId: childAttributes[0].id });
            expect(result).toBeAnError(
                `Attribute '${childAttributes[0].id.toString()}' is a child of a complex Attribute. If you want to delete it, you must delete its parent.`,
                "error.runtime.attributes.cannotSeparatelyDeleteChildOfComplexAttribute"
            );
        });
    });

    describe(DeleteOwnSharedAttributeAndNotifyPeerUseCase.name, () => {
        test("should delete an own shared identity attribute", async () => {
            expect(ownSharedIdentityAttributeVersion0).toBeDefined();

            const deletionResult = await services1.consumption.attributes.deleteOwnSharedAttributeAndNotifyPeer({ attributeId: ownSharedIdentityAttributeVersion0.id });
            expect(deletionResult).toBeSuccessful();

            const getDeletedAttributeResult = await services1.consumption.attributes.getAttribute({ id: ownSharedIdentityAttributeVersion0.id });
            expect(getDeletedAttributeResult).toBeAnError(/.*/, "error.runtime.recordNotFound");
        });

        test("should delete a succeeded own shared identity attribute and its predecessors", async () => {
            expect(ownSharedIdentityAttributeVersion1).toBeDefined();

            const deletionResult = await services1.consumption.attributes.deleteOwnSharedAttributeAndNotifyPeer({ attributeId: ownSharedIdentityAttributeVersion1.id });
            expect(deletionResult).toBeSuccessful();

            const getDeletedPredecessorResult = await services1.consumption.attributes.getAttribute({ id: ownSharedIdentityAttributeVersion0.id });
            expect(getDeletedPredecessorResult).toBeAnError(/.*/, "error.runtime.recordNotFound");
        });

        test("should remove 'shareInfo.sourceAttribute' from emitted ThirdPartyRelationshipAttribute copies of a deleted RepositoryAttribute", async () => {
            const ownSharedRelationshipAttribute = await executeFullCreateAndShareRelationshipAttributeFlow(services1, services3, {
                content: {
                    value: {
                        "@type": "ProprietaryString",
                        value: "aStringValue",
                        title: "aTitle"
                    },
                    key: "aKey",
                    confidentiality: RelationshipAttributeConfidentiality.Public
                }
            });

            const requestParams = {
                peer: services1.address,
                content: {
                    items: [
                        ReadAttributeRequestItem.from({
                            query: ThirdPartyRelationshipAttributeQuery.from({
                                key: "aKey",
                                owner: ThirdPartyRelationshipAttributeQueryOwner.Recipient,
                                thirdParty: [services3.address]
                            }),
                            mustBeAccepted: true
                        }).toJSON()
                    ]
                }
            };

            const emittedThirdPartyRelationshipAttribute = await executeFullRequestAndAcceptExistingAttributeFlow(
                services1,
                services2,
                requestParams,
                ownSharedRelationshipAttribute.id
            );

            await services1.consumption.attributes.deleteOwnSharedAttributeAndNotifyPeer({ attributeId: ownSharedRelationshipAttribute.id });

            const updatedEmittedThirdPartyRelationshipAttributeResult = await services1.consumption.attributes.getAttribute({ id: emittedThirdPartyRelationshipAttribute.id });
            expect(updatedEmittedThirdPartyRelationshipAttributeResult).toBeSuccessful();
            const updatedEmittedThirdPartyRelationshipAttribute = updatedEmittedThirdPartyRelationshipAttributeResult.value;
            expect(updatedEmittedThirdPartyRelationshipAttribute.shareInfo).toBeDefined();
            expect(updatedEmittedThirdPartyRelationshipAttribute.shareInfo!.sourceAttribute).toBeUndefined();
        });

        test("should set the 'succeeds' property of the own shared identity attribute successor to undefined", async () => {
            expect(ownSharedIdentityAttributeVersion1.succeeds).toBeDefined();
            await services1.consumption.attributes.deleteOwnSharedAttributeAndNotifyPeer({ attributeId: ownSharedIdentityAttributeVersion0.id });
            const updatedOwnSharedIdentityAttributeVersion1 = (await services1.consumption.attributes.getAttribute({ id: ownSharedIdentityAttributeVersion1.id })).value;
            expect(updatedOwnSharedIdentityAttributeVersion1.succeeds).toBeUndefined();
        });

        test("should notify about identity attribute deletion by owner", async () => {
            const notificationId = (await services1.consumption.attributes.deleteOwnSharedAttributeAndNotifyPeer({ attributeId: ownSharedIdentityAttributeVersion0.id })).value
                .notificationId!;
            const timeBeforeUpdate = CoreDate.utc();
            await syncUntilHasMessageWithNotification(services2.transport, notificationId);
            await services2.eventBus.waitForEvent(OwnSharedAttributeDeletedByOwnerEvent, (e) => {
                return e.data.id.toString() === ownSharedIdentityAttributeVersion0.id;
            });
            const timeAfterUpdate = CoreDate.utc();

            const result = await services2.consumption.attributes.getAttribute({ id: ownSharedIdentityAttributeVersion0.id });
            expect(result).toBeSuccessful();
            const updatedAttribute = result.value;
            expect(updatedAttribute.deletionInfo?.deletionStatus).toStrictEqual(LocalAttributeDeletionStatus.DeletedByOwner);
            expect(CoreDate.from(updatedAttribute.deletionInfo!.deletionDate).isBetween(timeBeforeUpdate, timeAfterUpdate.add(1))).toBe(true);
        });

        test("should notify about identity attribute deletion of succeeded attribute by owner", async () => {
            const notificationId = (await services1.consumption.attributes.deleteOwnSharedAttributeAndNotifyPeer({ attributeId: ownSharedIdentityAttributeVersion1.id })).value
                .notificationId!;
            const timeBeforeUpdate = CoreDate.utc();
            await syncUntilHasMessageWithNotification(services2.transport, notificationId);
            await services2.eventBus.waitForEvent(OwnSharedAttributeDeletedByOwnerEvent, (e) => {
                return e.data.id.toString() === ownSharedIdentityAttributeVersion1.id;
            });
            const timeAfterUpdate = CoreDate.utc();

            const updatedPredecessor = (await services2.consumption.attributes.getAttribute({ id: ownSharedIdentityAttributeVersion0.id })).value;
            expect(updatedPredecessor.deletionInfo?.deletionStatus).toStrictEqual(LocalAttributeDeletionStatus.DeletedByOwner);
            expect(CoreDate.from(updatedPredecessor.deletionInfo!.deletionDate).isBetween(timeBeforeUpdate, timeAfterUpdate.add(1))).toBe(true);
        });

        test("should throw an error trying to delete an own shared Attribute when the Relationship is in status Pending", async () => {
            const [services1, services2] = await runtimeServiceProvider.launch(2, {
                enableRequestModule: true,
                enableDeciderModule: true,
                enableNotificationModule: true
            });

            const repositoryAttribute = (
                await services2.consumption.attributes.createRepositoryAttribute({
                    content: {
                        value: {
                            "@type": "GivenName",
                            value: "aGivenName"
                        }
                    }
                })
            ).value;

            const item: ReadAttributeRequestItemJSON = {
                "@type": "ReadAttributeRequestItem",
                mustBeAccepted: true,
                query: {
                    "@type": "IdentityAttributeQuery",
                    valueType: "GivenName"
                }
            };

            const relationshipTemplateContent: RelationshipTemplateContentJSON = {
                "@type": "RelationshipTemplateContent",
                title: "aTitle",
                onNewRelationship: {
                    items: [item],
                    "@type": "Request"
                }
            };
            await createRelationshipWithStatusPending(services1, services2, relationshipTemplateContent, [
                {
                    accept: true,
                    existingAttributeId: repositoryAttribute.id
                } as AcceptReadAttributeRequestItemParametersWithExistingAttributeJSON
            ]);

            const ownSharedAttribute = await services2.consumption.attributes.getAttributes({
                query: {
                    "shareInfo.sourceAttribute": repositoryAttribute.id
                }
            });

            const attributeDeletionResult = await services2.consumption.attributes.deleteOwnSharedAttributeAndNotifyPeer({ attributeId: ownSharedAttribute.value[0].id });
            expect(attributeDeletionResult).toBeAnError(
                "The shared Attribute cannot be deleted while the Relationship to the peer is in status 'Pending'.",
                "error.runtime.attributes.cannotDeleteSharedAttributeWhileRelationshipIsPending"
            );
        });
    });

    describe(DeletePeerSharedAttributeAndNotifyOwnerUseCase.name, () => {
        test("should delete a peer shared identity attribute", async () => {
            const recipientPeerSharedIdentityAttributeVersion0 = (await services2.consumption.attributes.getAttribute({ id: ownSharedIdentityAttributeVersion0.id })).value;
            expect(recipientPeerSharedIdentityAttributeVersion0).toBeDefined();

            const deletionResult = await services2.consumption.attributes.deletePeerSharedAttributeAndNotifyOwner({ attributeId: ownSharedIdentityAttributeVersion0.id });
            expect(deletionResult).toBeSuccessful();

            const getDeletedAttributeResult = await services2.consumption.attributes.getAttribute({ id: ownSharedIdentityAttributeVersion0.id });
            expect(getDeletedAttributeResult).toBeAnError(/.*/, "error.runtime.recordNotFound");
        });

        test("should delete the predecessor of a peer shared identity attribute", async () => {
            const recipientPeerSharedIdentityAttributeVersion1 = (await services2.consumption.attributes.getAttribute({ id: ownSharedIdentityAttributeVersion1.id })).value;
            expect(recipientPeerSharedIdentityAttributeVersion1).toBeDefined();

            const deletionResult = await services2.consumption.attributes.deletePeerSharedAttributeAndNotifyOwner({ attributeId: ownSharedIdentityAttributeVersion1.id });
            expect(deletionResult).toBeSuccessful();

            const getDeletedPredecessorResult = await services2.consumption.attributes.getAttribute({ id: ownSharedIdentityAttributeVersion0.id });
            expect(getDeletedPredecessorResult).toBeAnError(/.*/, "error.runtime.recordNotFound");
        });

        test("should remove 'shareInfo.sourceAttribute' from emitted ThirdPartyRelationshipAttribute copies of a deleted peer shared RelationshipAttribute", async () => {
            const peerSharedRelationshipAttribute = await executeFullCreateAndShareRelationshipAttributeFlow(services3, services1, {
                content: {
                    value: {
                        "@type": "ProprietaryString",
                        value: "aStringValue",
                        title: "aTitle"
                    },
                    key: "aKey",
                    confidentiality: RelationshipAttributeConfidentiality.Public
                }
            });

            const requestParams = {
                peer: services1.address,
                content: {
                    items: [
                        ReadAttributeRequestItem.from({
                            query: ThirdPartyRelationshipAttributeQuery.from({
                                key: "aKey",
                                owner: ThirdPartyRelationshipAttributeQueryOwner.ThirdParty,
                                thirdParty: [services3.address]
                            }),
                            mustBeAccepted: true
                        }).toJSON()
                    ]
                }
            };

            const emittedThirdPartyRelationshipAttribute = await executeFullRequestAndAcceptExistingAttributeFlow(
                services1,
                services2,
                requestParams,
                peerSharedRelationshipAttribute.id
            );

            await services1.consumption.attributes.deletePeerSharedAttributeAndNotifyOwner({ attributeId: peerSharedRelationshipAttribute.id });

            const updatedEmittedThirdPartyRelationshipAttributeResult = await services1.consumption.attributes.getAttribute({
                id: emittedThirdPartyRelationshipAttribute.id
            });
            expect(updatedEmittedThirdPartyRelationshipAttributeResult).toBeSuccessful();
            const updatedEmittedThirdPartyRelationshipAttribute = updatedEmittedThirdPartyRelationshipAttributeResult.value;
            expect(updatedEmittedThirdPartyRelationshipAttribute.shareInfo).toBeDefined();
            expect(updatedEmittedThirdPartyRelationshipAttribute.shareInfo!.sourceAttribute).toBeUndefined();
        });

        test("should set the 'succeeds' property of the peer shared identity attribute successor to undefined", async () => {
            const recipientPeerSharedIdentityAttributeVersion1 = (await services2.consumption.attributes.getAttribute({ id: ownSharedIdentityAttributeVersion1.id })).value;
            expect(recipientPeerSharedIdentityAttributeVersion1.succeeds).toBeDefined();
            await services2.consumption.attributes.deletePeerSharedAttributeAndNotifyOwner({ attributeId: ownSharedIdentityAttributeVersion0.id });
            const updatedRecipientPeerSharedIdentityAttributeVersion1 = (
                await services2.consumption.attributes.getAttribute({ id: recipientPeerSharedIdentityAttributeVersion1.id })
            ).value;
            expect(updatedRecipientPeerSharedIdentityAttributeVersion1.succeeds).toBeUndefined();
        });

        test("should notify about identity attribute deletion by peer", async () => {
            const notificationId = (await services2.consumption.attributes.deletePeerSharedAttributeAndNotifyOwner({ attributeId: ownSharedIdentityAttributeVersion0.id })).value
                .notificationId!;
            const timeBeforeUpdate = CoreDate.utc();
            await syncUntilHasMessageWithNotification(services1.transport, notificationId);
            await services1.eventBus.waitForEvent(PeerSharedAttributeDeletedByPeerEvent, (e) => {
                return e.data.id.toString() === ownSharedIdentityAttributeVersion0.id;
            });

            const timeAfterUpdate = CoreDate.utc();

            const result = await services1.consumption.attributes.getAttribute({ id: ownSharedIdentityAttributeVersion0.id });
            expect(result).toBeSuccessful();
            const updatedAttribute = result.value;
            expect(updatedAttribute.deletionInfo?.deletionStatus).toStrictEqual(LocalAttributeDeletionStatus.DeletedByPeer);
            expect(CoreDate.from(updatedAttribute.deletionInfo!.deletionDate).isBetween(timeBeforeUpdate, timeAfterUpdate.add(1))).toBe(true);
        });

        test("should notify about identity attribute deletion of succeeded attribute by peer", async () => {
            const notificationId = (await services2.consumption.attributes.deletePeerSharedAttributeAndNotifyOwner({ attributeId: ownSharedIdentityAttributeVersion1.id })).value
                .notificationId!;
            const timeBeforeUpdate = CoreDate.utc();
            await syncUntilHasMessageWithNotification(services1.transport, notificationId);
            await services1.eventBus.waitForEvent(PeerSharedAttributeDeletedByPeerEvent, (e) => {
                return e.data.id.toString() === ownSharedIdentityAttributeVersion1.id;
            });

            const timeAfterUpdate = CoreDate.utc();

            const updatedPredecessor = (await services1.consumption.attributes.getAttribute({ id: ownSharedIdentityAttributeVersion0.id })).value;
            expect(updatedPredecessor.deletionInfo?.deletionStatus).toStrictEqual(LocalAttributeDeletionStatus.DeletedByPeer);
            expect(CoreDate.from(updatedPredecessor.deletionInfo!.deletionDate).isBetween(timeBeforeUpdate, timeAfterUpdate.add(1))).toBe(true);
        });

        test("should throw an error trying to delete a peer shared Attribute when the Relationship is in status Pending", async () => {
            const [services1, services2] = await runtimeServiceProvider.launch(2, {
                enableRequestModule: true,
                enableDeciderModule: true,
                enableNotificationModule: true
            });

            const repositoryAttribute = (
                await services1.consumption.attributes.createRepositoryAttribute({
                    content: {
                        value: {
                            "@type": "GivenName",
                            value: "aGivenName"
                        }
                    }
                })
            ).value;

            const item: ShareAttributeRequestItemJSON = {
                "@type": "ShareAttributeRequestItem",
                mustBeAccepted: true,
                attribute: repositoryAttribute.content,
                sourceAttributeId: repositoryAttribute.id
            };

            const relationshipTemplateContent: CreateOwnRelationshipTemplateRequest["content"] = {
                "@type": "RelationshipTemplateContent",
                title: "aTitle",
                onNewRelationship: {
                    items: [item],
                    "@type": "Request"
                }
            };

            await createRelationshipWithStatusPending(services1, services2, relationshipTemplateContent, [
                {
                    accept: true
                } as AcceptRequestItemParametersJSON
            ]);

            const peerSharedAttribute = await services2.consumption.attributes.getAttributes({
                query: {
                    "shareInfo.peer": services1.address
                }
            });

            const attributeDeletionResult = await services2.consumption.attributes.deletePeerSharedAttributeAndNotifyOwner({ attributeId: peerSharedAttribute.value[0].id });
            expect(attributeDeletionResult).toBeAnError(
                "The shared Attribute cannot be deleted while the Relationship to the peer is in status 'Pending'.",
                "error.runtime.attributes.cannotDeleteSharedAttributeWhileRelationshipIsPending"
            );
        });
    });

    describe(DeleteThirdPartyRelationshipAttributeAndNotifyPeerUseCase.name, () => {
        let peerSharedRelationshipAttribute: LocalAttributeDTO;
        let emittedThirdPartyRelationshipAttribute: LocalAttributeDTO;
        beforeEach(async () => {
            peerSharedRelationshipAttribute = await executeFullCreateAndShareRelationshipAttributeFlow(services3, services1, {
                content: {
                    value: {
                        "@type": "ProprietaryString",
                        value: "aString",
                        title: "aTitle"
                    },
                    key: "aKey",
                    confidentiality: RelationshipAttributeConfidentiality.Public
                }
            });

            const requestParams = {
                peer: services1.address,
                content: {
                    items: [
                        ReadAttributeRequestItem.from({
                            query: ThirdPartyRelationshipAttributeQuery.from({
                                key: "aKey",
                                owner: ThirdPartyRelationshipAttributeQueryOwner.ThirdParty,
                                thirdParty: [services3.address]
                            }),
                            mustBeAccepted: true
                        }).toJSON()
                    ]
                }
            };

            emittedThirdPartyRelationshipAttribute = await executeFullRequestAndAcceptExistingAttributeFlow(
                services1,
                services2,
                requestParams,
                peerSharedRelationshipAttribute.id
            );
        });

        test("should delete a ThirdPartyRelationshipAttribute as the emitter of it", async () => {
            expect(emittedThirdPartyRelationshipAttribute).toBeDefined();

            const deletionResult = await services1.consumption.attributes.deleteThirdPartyRelationshipAttributeAndNotifyPeer({
                attributeId: emittedThirdPartyRelationshipAttribute.id
            });
            expect(deletionResult).toBeSuccessful();

            const getDeletedAttributeResult = await services1.consumption.attributes.getAttribute({ id: emittedThirdPartyRelationshipAttribute.id });
            expect(getDeletedAttributeResult).toBeAnError(/.*/, "error.runtime.recordNotFound");
        });

        test("should delete a ThirdPartyRelationshipAttribute as the recipient of it", async () => {
            const receivedThirdPartyRelationshipAttribute = (await services2.consumption.attributes.getAttribute({ id: emittedThirdPartyRelationshipAttribute.id })).value;
            expect(receivedThirdPartyRelationshipAttribute).toBeDefined();

            const deletionResult = await services2.consumption.attributes.deleteThirdPartyRelationshipAttributeAndNotifyPeer({
                attributeId: receivedThirdPartyRelationshipAttribute.id
            });
            expect(deletionResult).toBeSuccessful();

            const getDeletedAttributeResult = await services2.consumption.attributes.getAttribute({ id: receivedThirdPartyRelationshipAttribute.id });
            expect(getDeletedAttributeResult).toBeAnError(/.*/, "error.runtime.recordNotFound");
        });

        test("should notify about ThirdPartyRelationshipAttribute as the emitter of it", async () => {
            const notificationId = (
                await services1.consumption.attributes.deleteThirdPartyRelationshipAttributeAndNotifyPeer({ attributeId: emittedThirdPartyRelationshipAttribute.id })
            ).value.notificationId!;
            const timeBeforeUpdate = CoreDate.utc();
            await syncUntilHasMessageWithNotification(services2.transport, notificationId);
            await services2.eventBus.waitForEvent(ThirdPartyRelationshipAttributeDeletedByPeerEvent, (e) => {
                return e.data.id.toString() === emittedThirdPartyRelationshipAttribute.id;
            });

            const timeAfterUpdate = CoreDate.utc();

            const result = await services2.consumption.attributes.getAttribute({ id: emittedThirdPartyRelationshipAttribute.id });
            expect(result).toBeSuccessful();
            const updatedAttribute = result.value;
            expect(updatedAttribute.deletionInfo?.deletionStatus).toStrictEqual(LocalAttributeDeletionStatus.DeletedByPeer);
            expect(CoreDate.from(updatedAttribute.deletionInfo!.deletionDate).isBetween(timeBeforeUpdate, timeAfterUpdate.add(1))).toBe(true);
        });

        test("should notify about ThirdPartyRelationshipAttribute as the recipient of it", async () => {
            const notificationId = (
                await services2.consumption.attributes.deleteThirdPartyRelationshipAttributeAndNotifyPeer({ attributeId: emittedThirdPartyRelationshipAttribute.id })
            ).value.notificationId!;
            const timeBeforeUpdate = CoreDate.utc();
            await syncUntilHasMessageWithNotification(services1.transport, notificationId);
            await services1.eventBus.waitForEvent(ThirdPartyRelationshipAttributeDeletedByPeerEvent, (e) => {
                return e.data.id.toString() === emittedThirdPartyRelationshipAttribute.id;
            });

            const timeAfterUpdate = CoreDate.utc();

            const result = await services1.consumption.attributes.getAttribute({ id: emittedThirdPartyRelationshipAttribute.id });
            expect(result).toBeSuccessful();
            const updatedAttribute = result.value;
            expect(updatedAttribute.deletionInfo?.deletionStatus).toStrictEqual(LocalAttributeDeletionStatus.DeletedByPeer);
            expect(CoreDate.from(updatedAttribute.deletionInfo!.deletionDate).isBetween(timeBeforeUpdate, timeAfterUpdate.add(1))).toBe(true);
        });

<<<<<<< HEAD
=======
        test("should delete a ThirdPartyRelationshipAttribute as the emitter of it using the deprecated function deleteThirdPartyOwnedRelationshipAttributeAndNotifyPeer", async () => {
            expect(emittedThirdPartyRelationshipAttribute).toBeDefined();

            const deletionResult = await services1.consumption.attributes.deleteThirdPartyOwnedRelationshipAttributeAndNotifyPeer({
                attributeId: emittedThirdPartyRelationshipAttribute.id
            });
            expect(deletionResult).toBeSuccessful();

            const getDeletedAttributeResult = await services1.consumption.attributes.getAttribute({ id: emittedThirdPartyRelationshipAttribute.id });
            expect(getDeletedAttributeResult).toBeAnError(/.*/, "error.runtime.recordNotFound");
        });

>>>>>>> 49bf183a
        test("should throw an error trying to delete a ThirdPartyRelationshipAttribute when the Relationship is in status Pending", async () => {
            const [services1, services2, services3] = await runtimeServiceProvider.launch(3, {
                enableRequestModule: true,
                enableDeciderModule: true,
                enableNotificationModule: true
            });
            await establishRelationship(services1.transport, services2.transport);
            const peerSharedRelationshipAttribute = await executeFullCreateAndShareRelationshipAttributeFlow(services2, services1, {
                content: {
                    value: {
                        "@type": "ProprietaryString",
                        value: "aString",
                        title: "aTitle"
                    },
                    key: "aKey",
                    confidentiality: RelationshipAttributeConfidentiality.Public
                }
            });

            const item: ShareAttributeRequestItemJSON = {
                "@type": "ShareAttributeRequestItem",
                mustBeAccepted: true,
                attribute: peerSharedRelationshipAttribute.content,
                sourceAttributeId: peerSharedRelationshipAttribute.id,
                thirdPartyAddress: services1.address
            };

            const relationshipTemplateContent: CreateOwnRelationshipTemplateRequest["content"] = {
                "@type": "RelationshipTemplateContent",
                title: "aTitle",
                onNewRelationship: {
                    items: [item],
                    "@type": "Request"
                }
            };

            await createRelationshipWithStatusPending(services2, services3, relationshipTemplateContent, [
                {
                    accept: true
                } as AcceptRequestItemParametersJSON
            ]);

            const thirdPartyRelationshipAttribute = await services3.consumption.attributes.getAttributes({
                query: {
                    "shareInfo.peer": services2.address
                }
            });
            const attributeDeletionResult = await services3.consumption.attributes.deletePeerSharedAttributeAndNotifyOwner({
                attributeId: thirdPartyRelationshipAttribute.value[0].id
            });
            expect(attributeDeletionResult).toBeAnError(
                "The shared Attribute cannot be deleted while the Relationship to the peer is in status 'Pending'.",
                "error.runtime.attributes.cannotDeleteSharedAttributeWhileRelationshipIsPending"
            );
        });
    });
});

describe("ThirdPartyRelationshipAttributes", () => {
    let localAttribute: LocalAttributeDTO;
    beforeEach(async () => {
        localAttribute = await executeFullCreateAndShareRelationshipAttributeFlow(services1, services2, {
            content: {
                key: "ThirdPartyKey",
                confidentiality: RelationshipAttributeConfidentiality.Public,
                value: {
                    "@type": "ProprietaryString",
                    value: "ThirdPartyValue",
                    title: "ThirdPartyTitle"
                },
                isTechnical: true
            }
        });
    });

    test("should share a RelationshipAttribute that was created by the sharing identity", async () => {
        const localThirdPartyAttribute = await executeFullShareAndAcceptAttributeRequestFlow(
            services1,
            services3,
            ShareAttributeRequestItem.from({
                attribute: localAttribute.content,
                sourceAttributeId: localAttribute.id,
                thirdPartyAddress: services2.address,
                mustBeAccepted: true
            })
        );

        const services1AttributesResult = (await services1.consumption.attributes.getAttribute({ id: localThirdPartyAttribute.id })).value;
        const services3AttributesResult = (await services3.consumption.attributes.getAttribute({ id: localThirdPartyAttribute.id })).value;

        expect(services1AttributesResult.shareInfo!.thirdPartyAddress).toStrictEqual(services2.address);
        expect(services3AttributesResult.shareInfo!.thirdPartyAddress).toStrictEqual(services2.address);
    });

    test("should share a RelationshipAttribute that was shared with the sharing identity", async () => {
        const localThirdPartyAttribute = await executeFullShareAndAcceptAttributeRequestFlow(
            services2,
            services3,
            ShareAttributeRequestItem.from({
                attribute: localAttribute.content,
                sourceAttributeId: localAttribute.id,
                thirdPartyAddress: services1.address,
                mustBeAccepted: true
            })
        );

        const services2AttributesResult = (await services2.consumption.attributes.getAttribute({ id: localThirdPartyAttribute.id })).value;
        const services3AttributesResult = (await services3.consumption.attributes.getAttribute({ id: localThirdPartyAttribute.id })).value;

        expect(services2AttributesResult.shareInfo!.thirdPartyAddress).toStrictEqual(services1.address);
        expect(services3AttributesResult.shareInfo!.thirdPartyAddress).toStrictEqual(services1.address);
    });

    test("should request a ThirdPartyRelationshipAttribute from the initial owner", async () => {
        const localThirdPartyAttribute = await executeFullRequestAndAcceptExistingAttributeFlow(
            services1,
            services3,
            {
                peer: services1.address,
                content: {
                    items: [
                        ReadAttributeRequestItem.from({
                            query: ThirdPartyRelationshipAttributeQuery.from({
                                key: "ThirdPartyKey",
                                owner: ThirdPartyRelationshipAttributeQueryOwner.Recipient,
                                thirdParty: [services2.address]
                            }),
                            mustBeAccepted: true
                        }).toJSON()
                    ]
                }
            },
            localAttribute.id
        );
        const services1AttributesResult = (await services1.consumption.attributes.getAttribute({ id: localThirdPartyAttribute.id })).value;
        const services3AttributesResult = (await services3.consumption.attributes.getAttribute({ id: localThirdPartyAttribute.id })).value;

        expect(services1AttributesResult.shareInfo!.thirdPartyAddress).toStrictEqual(services2.address);
        expect(services3AttributesResult.shareInfo!.thirdPartyAddress).toStrictEqual(services2.address);
    });

    test("should request a ThirdPartyRelationshipAttribute from the initial peer", async () => {
        const localThirdPartyAttribute = await executeFullRequestAndAcceptExistingAttributeFlow(
            services2,
            services3,
            {
                peer: services2.address,
                content: {
                    items: [
                        ReadAttributeRequestItem.from({
                            query: ThirdPartyRelationshipAttributeQuery.from({
                                key: "ThirdPartyKey",
                                owner: ThirdPartyRelationshipAttributeQueryOwner.ThirdParty,
                                thirdParty: [services1.address]
                            }),
                            mustBeAccepted: true
                        }).toJSON()
                    ]
                }
            },
            localAttribute.id
        );
        const services2AttributesResult = (await services2.consumption.attributes.getAttribute({ id: localThirdPartyAttribute.id })).value;
        const services3AttributesResult = (await services3.consumption.attributes.getAttribute({ id: localThirdPartyAttribute.id })).value;

        expect(services2AttributesResult.shareInfo!.thirdPartyAddress).toStrictEqual(services1.address);
        expect(services3AttributesResult.shareInfo!.thirdPartyAddress).toStrictEqual(services1.address);
    });
});

describe(SetAttributeDeletionInfoOfDeletionProposedRelationshipUseCase.name, () => {
    let services1: TestRuntimeServices;
    let services2: TestRuntimeServices;
    let relationshipId: string;

    beforeEach(async () => {
        [services1, services2] = await runtimeServiceProvider.launch(2, { enableRequestModule: true, enableDeciderModule: true, enableNotificationModule: true });
        const relationship = await ensureActiveRelationship(services1.transport, services2.transport);
        relationshipId = relationship.id;
    }, 30000);

    test("peer shared Attributes should be marked as deleted for peer", async () => {
        await executeFullCreateAndShareRepositoryAttributeFlow(services1, services2, {
            content: {
                value: {
                    "@type": "GivenName",
                    value: "aGivenNameServices1"
                }
            }
        });

        await services1.transport.relationships.terminateRelationship({ relationshipId });
        await services1.transport.relationships.decomposeRelationship({ relationshipId });
        await syncUntilHasRelationships(services2.transport);
        await services2.eventBus.waitForEvent(RelationshipChangedEvent, (e) => e.data.status === RelationshipStatus.DeletionProposed);

        const result = await services2.consumption.attributes.setAttributeDeletionInfoOfDeletionProposedRelationship({ relationshipId });
        expect(result).toBeSuccessful();

        const peerSharedAttributes = (await services2.consumption.attributes.getPeerSharedAttributes({ peer: services1.address })).value;
        expect(peerSharedAttributes).toHaveLength(1);
        expect(peerSharedAttributes[0].deletionInfo!.deletionStatus).toBe(LocalAttributeDeletionStatus.DeletedByOwner);

        const relationship = (await services2.transport.relationships.getRelationship({ id: relationshipId })).value;
        const deletionDate = relationship.auditLog[relationship.auditLog.length - 1].createdAt;
        expect(peerSharedAttributes[0].deletionInfo!.deletionDate).toStrictEqual(deletionDate);
    });

    test("own shared Attributes should be marked as deleted for peer", async () => {
        await executeFullCreateAndShareRepositoryAttributeFlow(services2, services1, {
            content: {
                value: {
                    "@type": "GivenName",
                    value: "aGivenNameServices2"
                }
            }
        });

        await services1.transport.relationships.terminateRelationship({ relationshipId });
        await services1.transport.relationships.decomposeRelationship({ relationshipId });
        await syncUntilHasRelationships(services2.transport);
        await services2.eventBus.waitForEvent(RelationshipChangedEvent, (e) => e.data.status === RelationshipStatus.DeletionProposed);

        const result = await services2.consumption.attributes.setAttributeDeletionInfoOfDeletionProposedRelationship({ relationshipId });
        expect(result).toBeSuccessful();

        const ownSharedAttributes = (await services2.consumption.attributes.getOwnSharedAttributes({ peer: services1.address })).value;
        expect(ownSharedAttributes).toHaveLength(1);
        expect(ownSharedAttributes[0].deletionInfo!.deletionStatus).toBe(LocalAttributeDeletionStatus.DeletedByPeer);

        const relationship = (await services2.transport.relationships.getRelationship({ id: relationshipId })).value;
        const deletionDate = relationship.auditLog[relationship.auditLog.length - 1].createdAt;
        expect(ownSharedAttributes[0].deletionInfo!.deletionDate).toStrictEqual(deletionDate);
    });

    test("peer shared Attributes should not be updated if they are already marked as deleted", async () => {
        const sharedAttribute = await executeFullCreateAndShareRepositoryAttributeFlow(services1, services2, {
            content: {
                value: {
                    "@type": "GivenName",
                    value: "aGivenNameServices1"
                }
            }
        });

        const notificationId = (await services1.consumption.attributes.deleteOwnSharedAttributeAndNotifyPeer({ attributeId: sharedAttribute.id })).value.notificationId!;
        await syncUntilHasMessageWithNotification(services2.transport, notificationId);
        await services2.eventBus.waitForEvent(OwnSharedAttributeDeletedByOwnerEvent, (e) => {
            return e.data.id.toString() === sharedAttribute.id;
        });

        const peerSharedAttributeAfterDeletion = (await services2.consumption.attributes.getAttribute({ id: sharedAttribute.id })).value;
        const dateOfAttributeDeletion = peerSharedAttributeAfterDeletion.deletionInfo!.deletionDate;
        expect(dateOfAttributeDeletion).toBeDefined();

        await services1.transport.relationships.terminateRelationship({ relationshipId });
        await services1.transport.relationships.decomposeRelationship({ relationshipId });
        await syncUntilHasRelationships(services2.transport);
        await services2.eventBus.waitForEvent(RelationshipChangedEvent, (e) => e.data.status === RelationshipStatus.DeletionProposed);

        const result = await services2.consumption.attributes.setAttributeDeletionInfoOfDeletionProposedRelationship({ relationshipId });
        expect(result).toBeSuccessful();

        const peerSharedAttributeAfterDecomposition = (await services2.consumption.attributes.getAttribute({ id: sharedAttribute.id })).value;
        expect(peerSharedAttributeAfterDecomposition.deletionInfo!.deletionStatus).toBe(LocalAttributeDeletionStatus.DeletedByOwner);
        expect(peerSharedAttributeAfterDecomposition.deletionInfo!.deletionDate).toStrictEqual(dateOfAttributeDeletion);
    });

    test("own shared Attributes should not be updated if they are already marked as deleted", async () => {
        const sharedAttribute = await executeFullCreateAndShareRepositoryAttributeFlow(services2, services1, {
            content: {
                value: {
                    "@type": "GivenName",
                    value: "aGivenNameServices2"
                }
            }
        });

        const notificationId = (await services1.consumption.attributes.deletePeerSharedAttributeAndNotifyOwner({ attributeId: sharedAttribute.id })).value.notificationId!;
        await syncUntilHasMessageWithNotification(services2.transport, notificationId);
        await services2.eventBus.waitForEvent(PeerSharedAttributeDeletedByPeerEvent, (e) => {
            return e.data.id.toString() === sharedAttribute.id;
        });

        const ownSharedAttributeAfterDeletion = (await services2.consumption.attributes.getAttribute({ id: sharedAttribute.id })).value;
        const dateOfAttributeDeletion = ownSharedAttributeAfterDeletion.deletionInfo!.deletionDate;
        expect(dateOfAttributeDeletion).toBeDefined();

        await services1.transport.relationships.terminateRelationship({ relationshipId });
        await services1.transport.relationships.decomposeRelationship({ relationshipId });
        await syncUntilHasRelationships(services2.transport);
        await services2.eventBus.waitForEvent(RelationshipChangedEvent, (e) => e.data.status === RelationshipStatus.DeletionProposed);

        const result = await services2.consumption.attributes.setAttributeDeletionInfoOfDeletionProposedRelationship({ relationshipId });
        expect(result).toBeSuccessful();

        const ownSharedAttributeAfterDecomposition = (await services2.consumption.attributes.getAttribute({ id: sharedAttribute.id })).value;
        expect(ownSharedAttributeAfterDecomposition.deletionInfo!.deletionStatus).toBe(LocalAttributeDeletionStatus.DeletedByPeer);
        expect(ownSharedAttributeAfterDecomposition.deletionInfo!.deletionDate).toStrictEqual(dateOfAttributeDeletion);
    });

    test("should return an error if there is no matching Relationship", async () => {
        await services1.transport.relationships.terminateRelationship({ relationshipId });
        await services1.transport.relationships.decomposeRelationship({ relationshipId });

        const result = await services1.consumption.attributes.setAttributeDeletionInfoOfDeletionProposedRelationship({ relationshipId });
        expect(result).toBeAnError("'Relationship' not found.", "error.transport.recordNotFound");
    });

    test("should return an error if the Relationship doesn't have status 'DeletionProposed'", async () => {
        const result = await services2.consumption.attributes.setAttributeDeletionInfoOfDeletionProposedRelationship({ relationshipId });
        expect(result).toBeAnError(
            "In order to manually set the deletionInfo of an Attribute, the corresponding Relationship must have status 'DeletionProposed'.",
            "error.consumption.attributes.wrongRelationshipStatusToSetDeletionInfo"
        );
    });
});

describe(MarkAttributeAsViewedUseCase.name, () => {
    test("should mark an Attribute as viewed", async () => {
        const request: CreateRepositoryAttributeRequest = {
            content: {
                value: {
                    "@type": "GivenName",
                    value: "aGivenName"
                }
            }
        };
        const localAttribute = (await services1.consumption.attributes.createRepositoryAttribute(request)).value;
        expect(localAttribute.wasViewedAt).toBeUndefined();

        const expectedViewingTime = CoreDate.utc();
        const updatedLocalAttribute = (await services1.consumption.attributes.markAttributeAsViewed({ attributeId: localAttribute.id })).value;

        expect(updatedLocalAttribute.wasViewedAt).toBeDefined();
        const actualViewingTime = CoreDate.from(updatedLocalAttribute.wasViewedAt!);
        expect(actualViewingTime.isSameOrAfter(expectedViewingTime)).toBe(true);

        await expect(services1.eventBus).toHavePublished(AttributeWasViewedAtChangedEvent, (m) => m.data.id === localAttribute.id);
    });
});<|MERGE_RESOLUTION|>--- conflicted
+++ resolved
@@ -3182,21 +3182,6 @@
             expect(CoreDate.from(updatedAttribute.deletionInfo!.deletionDate).isBetween(timeBeforeUpdate, timeAfterUpdate.add(1))).toBe(true);
         });
 
-<<<<<<< HEAD
-=======
-        test("should delete a ThirdPartyRelationshipAttribute as the emitter of it using the deprecated function deleteThirdPartyOwnedRelationshipAttributeAndNotifyPeer", async () => {
-            expect(emittedThirdPartyRelationshipAttribute).toBeDefined();
-
-            const deletionResult = await services1.consumption.attributes.deleteThirdPartyOwnedRelationshipAttributeAndNotifyPeer({
-                attributeId: emittedThirdPartyRelationshipAttribute.id
-            });
-            expect(deletionResult).toBeSuccessful();
-
-            const getDeletedAttributeResult = await services1.consumption.attributes.getAttribute({ id: emittedThirdPartyRelationshipAttribute.id });
-            expect(getDeletedAttributeResult).toBeAnError(/.*/, "error.runtime.recordNotFound");
-        });
-
->>>>>>> 49bf183a
         test("should throw an error trying to delete a ThirdPartyRelationshipAttribute when the Relationship is in status Pending", async () => {
             const [services1, services2, services3] = await runtimeServiceProvider.launch(3, {
                 enableRequestModule: true,
