import { AcceptReadAttributeRequestItemParametersWithExistingAttributeJSON, AcceptRequestItemParametersJSON } from "@nmshd/consumption";
import {
    CityJSON,
    CountryJSON,
    DeleteAttributeRequestItem,
    GivenNameJSON,
    HouseNumberJSON,
    ReadAttributeRequestItem,
    ReadAttributeRequestItemJSON,
    RelationshipAttributeConfidentiality,
    RelationshipTemplateContentJSON,
    RequestItemJSONDerivations,
    ShareAttributeRequestItem,
    ShareAttributeRequestItemJSON,
    StreetAddressJSON,
    StreetJSON,
    ThirdPartyRelationshipAttributeQuery,
    ThirdPartyRelationshipAttributeQueryOwner,
    ZipCodeJSON
} from "@nmshd/content";
import { CoreDate, CoreId } from "@nmshd/core-types";
import { CoreIdHelper } from "@nmshd/transport";
import assert from "assert";
import {
    AttributeCreatedEvent,
    CanCreateRepositoryAttributeRequest,
    CanCreateRepositoryAttributeUseCase,
    ChangeDefaultRepositoryAttributeUseCase,
    CreateAndShareRelationshipAttributeRequest,
    CreateAndShareRelationshipAttributeUseCase,
    CreateOwnRelationshipTemplateRequest,
    CreateRepositoryAttributeRequest,
    CreateRepositoryAttributeUseCase,
    DeleteOwnSharedAttributeAndNotifyPeerUseCase,
    DeletePeerSharedAttributeAndNotifyOwnerUseCase,
    DeleteRepositoryAttributeUseCase,
    DeleteThirdPartyRelationshipAttributeAndNotifyPeerUseCase,
    ExecuteIdentityAttributeQueryUseCase,
    ExecuteRelationshipAttributeQueryUseCase,
    ExecuteThirdPartyRelationshipAttributeQueryUseCase,
    GetAttributeUseCase,
    GetAttributesUseCase,
    GetOwnSharedAttributesUseCase,
    GetPeerSharedAttributesUseCase,
    GetRepositoryAttributesUseCase,
    GetSharedVersionsOfAttributeUseCase,
    GetVersionsOfAttributeUseCase,
    LocalAttributeDTO,
    LocalAttributeDeletionStatus,
    NotifyPeerAboutRepositoryAttributeSuccessionUseCase,
    OwnSharedAttributeDeletedByOwnerEvent,
    PeerSharedAttributeDeletedByPeerEvent,
    RepositoryAttributeSucceededEvent,
    ShareRepositoryAttributeRequest,
    ShareRepositoryAttributeUseCase,
    SucceedRelationshipAttributeAndNotifyPeerUseCase,
    SucceedRepositoryAttributeRequest,
    SucceedRepositoryAttributeUseCase,
    ThirdPartyRelationshipAttributeDeletedByPeerEvent
} from "../../src";
import {
    RuntimeServiceProvider,
    TestRuntimeServices,
    acceptIncomingShareAttributeRequest,
    cleanupAttributes,
    createRelationshipWithStatusPending,
    establishRelationship,
    exchangeAndAcceptRequestByMessage,
    executeFullCreateAndShareRelationshipAttributeFlow,
    executeFullCreateAndShareRepositoryAttributeFlow,
    executeFullNotifyPeerAboutAttributeSuccessionFlow,
    executeFullRequestAndAcceptExistingAttributeFlow,
    executeFullShareAndAcceptAttributeRequestFlow,
    executeFullShareRepositoryAttributeFlow,
    executeFullSucceedRepositoryAttributeAndNotifyPeerFlow,
    syncUntilHasMessageWithNotification,
    waitForRecipientToReceiveNotification
} from "../lib";

const runtimeServiceProvider = new RuntimeServiceProvider();

let services1: TestRuntimeServices;
let services2: TestRuntimeServices;
let services3: TestRuntimeServices;

let appService: TestRuntimeServices;

beforeAll(async () => {
    const numberOfServices = 3;
    [services1, services2, services3] = await runtimeServiceProvider.launch(numberOfServices, {
        enableRequestModule: true,
        enableDeciderModule: true,
        enableNotificationModule: true
    });

    await establishRelationship(services1.transport, services2.transport);
    await establishRelationship(services1.transport, services3.transport);
    await establishRelationship(services2.transport, services3.transport);

    appService = (
        await runtimeServiceProvider.launch(1, {
            enableDefaultRepositoryAttributes: true,
            enableRequestModule: true
        })
    )[0];

    await establishRelationship(appService.transport, services2.transport);
}, 30000);
afterAll(async () => await runtimeServiceProvider.stop());

beforeEach(async () => {
    services1.eventBus.reset();
    services2.eventBus.reset();
    services3.eventBus.reset();
    await cleanupAttributes([services1, services2, services3, appService]);
});

describe("get attribute(s)", () => {
    let relationshipAttributeId: string;
    let identityAttributeIds: string[];
    let appAttributeIds: string[];
    beforeEach(async function () {
        const senderRequests: CreateRepositoryAttributeRequest[] = [
            {
                content: {
                    value: {
                        "@type": "GivenName",
                        value: "aGivenName"
                    }
                }
            },
            {
                content: {
                    value: {
                        "@type": "Surname",
                        value: "aSurname"
                    }
                }
            },
            {
                content: {
                    value: {
                        "@type": "Surname",
                        value: "Another Surname"
                    }
                }
            }
        ];

        identityAttributeIds = [];
        for (const request of senderRequests) {
            const identityAttribute = (await services1.consumption.attributes.createRepositoryAttribute(request)).value;
            identityAttributeIds.push(identityAttribute.id);
        }

        const relationshipAttribute = await executeFullCreateAndShareRelationshipAttributeFlow(services1, services2, {
            content: {
                key: "aKey",
                confidentiality: RelationshipAttributeConfidentiality.Public,
                value: {
                    "@type": "ProprietaryString",
                    value: "aString",
                    title: "aTitle"
                },
                isTechnical: true
            }
        });
        relationshipAttributeId = relationshipAttribute.id;

        appAttributeIds = [];
        for (const request of senderRequests) {
            const appAttribute = (await appService.consumption.attributes.createRepositoryAttribute(request)).value;
            appAttributeIds.push(appAttribute.id);
        }
    });

    describe(GetAttributeUseCase.name, () => {
        test("should allow to get an attribute by id", async function () {
            const result = await services1.consumption.attributes.getAttribute({ id: relationshipAttributeId });
            expect(result.isSuccess).toBe(true);
            const receivedAttributeId = result.value.id;
            expect(receivedAttributeId).toStrictEqual(relationshipAttributeId);
        });
    });

    describe(GetAttributesUseCase.name, () => {
        test("should list all attributes with empty query", async () => {
            const result = await services1.consumption.attributes.getAttributes({ query: {} });
            expect(result.isSuccess).toBe(true);
            const attributes = result.value;
            expect(attributes).toHaveLength(4);
            const attributeIds = attributes.map((attribute) => attribute.id);
            expect(attributeIds).toContain(relationshipAttributeId);
            expect(attributeIds).toStrictEqual(expect.arrayContaining(identityAttributeIds));
        });

        test("should allow to get an attribute by type", async function () {
            const result = await services1.consumption.attributes.getAttributes({
                query: { "content.value.@type": "GivenName" }
            });

            expect(result).toBeSuccessful();

            const attributes = result.value;
            expect(attributes).toHaveLength(1);
            expect(attributes[0].id).toStrictEqual(identityAttributeIds[0]);
        });

        test("should allow to get an attribute by multiple types", async function () {
            const result = await services1.consumption.attributes.getAttributes({
                query: { "content.value.@type": ["Surname", "GivenName"] }
            });

            expect(result).toBeSuccessful();

            const attributes = result.value;
            expect(attributes).toHaveLength(3);

            const attributeIds = attributes.map((attribute) => attribute.id);
            expect(attributeIds).toStrictEqual(expect.arrayContaining(identityAttributeIds));
        });

        test("should hide technical attributes when hideTechnical=true", async () => {
            const result = await services1.consumption.attributes.getAttributes({ query: {}, hideTechnical: true });
            expect(result.isSuccess).toBe(true);
            const attributes = result.value;
            expect(attributes.filter((a) => a.id === relationshipAttributeId)).toHaveLength(0);
            expect(attributes).toHaveLength(3);
            const attributeIds = attributes.map((attribute) => attribute.id);
            expect(attributeIds).toStrictEqual(identityAttributeIds);
        });

        test("should return technical attributes when hideTechnical=false", async () => {
            const getAttributesResponse = await services1.consumption.attributes.getAttributes({ query: {}, hideTechnical: false });
            expect(getAttributesResponse.isSuccess).toBe(true);
            const attributes = getAttributesResponse.value;
            expect(attributes.filter((a) => a.id === relationshipAttributeId)).toHaveLength(1);
            expect(attributes).toHaveLength(4);
            const attributeIds = attributes.map((attribute) => attribute.id);
            expect(attributeIds).toContain(relationshipAttributeId);
            expect(attributeIds).toStrictEqual(expect.arrayContaining(identityAttributeIds));
        });

        test("should allow to get only default attributes", async function () {
            const result = await appService.consumption.attributes.getAttributes({
                query: { isDefault: "true" }
            });
            expect(result).toBeSuccessful();

            const attributes = result.value;
            expect(attributes).toHaveLength(2);

            const attributeIds = attributes.map((attr) => attr.id);
            expect(attributeIds).toContain(appAttributeIds[0]);
            expect(attributeIds).toContain(appAttributeIds[1]);
            expect(attributeIds).not.toContain(appAttributeIds[2]);
        });

        test("should allow not to get default attributes", async function () {
            const result = await appService.consumption.attributes.getAttributes({
                query: { isDefault: "!true" }
            });
            expect(result).toBeSuccessful();

            const attributes = result.value;
            expect(attributes).toHaveLength(1);

            expect(attributes[0].id).toBe(appAttributeIds[2]);
        });
    });
});

describe("attribute queries", () => {
    let repositoryAttribute: LocalAttributeDTO;
    let ownSharedRelationshipAttribute: LocalAttributeDTO;

    beforeEach(async function () {
        const createRepositoryAttributeRequest: CreateRepositoryAttributeRequest = {
            content: {
                value: {
                    "@type": "PhoneNumber",
                    value: "012345678910"
                }
            }
        };
        repositoryAttribute = (await services1.consumption.attributes.createRepositoryAttribute(createRepositoryAttributeRequest)).value;

        ownSharedRelationshipAttribute = await executeFullCreateAndShareRelationshipAttributeFlow(services1, services2, {
            content: {
                value: {
                    "@type": "ProprietaryString",
                    title: "aTitle",
                    value: "aProprietaryStringValue"
                },
                key: "website",
                confidentiality: RelationshipAttributeConfidentiality.Protected
            }
        });
    });

    describe(ExecuteIdentityAttributeQueryUseCase.name, () => {
        test("should allow to execute an identityAttributeQuery", async function () {
            const result = await services1.consumption.attributes.executeIdentityAttributeQuery({ query: { "@type": "IdentityAttributeQuery", valueType: "PhoneNumber" } });
            expect(result.isSuccess).toBe(true);
            const receivedAttributes = result.value;
            const receivedAttributeIds = receivedAttributes.map((attribute) => attribute.id);
            expect(receivedAttributeIds.sort()).toStrictEqual([repositoryAttribute.id]);
        });
    });

    describe(ExecuteRelationshipAttributeQueryUseCase.name, () => {
        test("should allow to execute a relationshipAttributeQuery", async function () {
            const result = await services1.consumption.attributes.executeRelationshipAttributeQuery({
                query: {
                    "@type": "RelationshipAttributeQuery",
                    key: "website",
                    owner: services1.address,
                    attributeCreationHints: { valueType: "ProprietaryString", title: "AnAttributeHint", confidentiality: RelationshipAttributeConfidentiality.Protected }
                }
            });
            expect(result.isSuccess).toBe(true);
            const receivedAttribute = result.value;
            expect(receivedAttribute.id).toStrictEqual(ownSharedRelationshipAttribute.id);
        });
    });

    describe(ExecuteThirdPartyRelationshipAttributeQueryUseCase.name, () => {
        test("should allow to execute a thirdPartyRelationshipAttributeQuery", async function () {
            const result = await services2.consumption.attributes.executeThirdPartyRelationshipAttributeQuery({
                query: {
                    "@type": "ThirdPartyRelationshipAttributeQuery",
                    key: "website",
                    owner: ThirdPartyRelationshipAttributeQueryOwner.ThirdParty,
                    thirdParty: [services1.address]
                }
            });
            expect(result).toBeSuccessful();
            const receivedAttribute = result.value;
            expect(receivedAttribute).toHaveLength(1);
            expect(receivedAttribute[0].id).toStrictEqual(ownSharedRelationshipAttribute.id);
        });
    });
});

describe("get repository, own shared and peer shared attributes", () => {
    // own = services1, peer = services 2
    let services1RepoSurnameV0: LocalAttributeDTO;
    let services1RepoSurnameV1: LocalAttributeDTO;

    let services1RepoGivenNameV0: LocalAttributeDTO;
    let services1RepoGivenNameV1: LocalAttributeDTO;
    let services1SharedGivenNameV0: LocalAttributeDTO;
    let services1SharedGivenNameV1: LocalAttributeDTO;

    let services1SharedRelationshipAttributeV0: LocalAttributeDTO;
    let services1SharedRelationshipAttributeV1: LocalAttributeDTO;

    let services1SharedTechnicalRelationshipAttribute: LocalAttributeDTO;

    beforeEach(async function () {
        // unshared succeeded repository attribute
        services1RepoSurnameV0 = (
            await services1.consumption.attributes.createRepositoryAttribute({
                content: {
                    value: {
                        "@type": "Surname",
                        value: "A surname"
                    }
                }
            })
        ).value;

        ({ predecessor: services1RepoSurnameV0, successor: services1RepoSurnameV1 } = (
            await services1.consumption.attributes.succeedRepositoryAttribute({
                predecessorId: services1RepoSurnameV0.id,
                successorContent: {
                    value: {
                        "@type": "Surname",
                        value: "Another surname"
                    }
                }
            })
        ).value);

        // own shared succeeded identity attribute
        services1SharedGivenNameV0 = await executeFullCreateAndShareRepositoryAttributeFlow(services1, services2, {
            content: {
                value: {
                    "@type": "GivenName",
                    value: "A given name"
                }
            }
        });
        services1RepoGivenNameV0 = (await services1.consumption.attributes.getAttribute({ id: services1SharedGivenNameV0.shareInfo!.sourceAttribute! })).value;

        ({ predecessor: services1SharedGivenNameV0, successor: services1SharedGivenNameV1 } = await executeFullSucceedRepositoryAttributeAndNotifyPeerFlow(services1, services2, {
            predecessorId: services1RepoGivenNameV0.id,
            successorContent: {
                value: {
                    "@type": "GivenName",
                    value: "Another given name"
                }
            }
        }));
        services1RepoGivenNameV0 = (await services1.consumption.attributes.getAttribute({ id: services1SharedGivenNameV0.shareInfo!.sourceAttribute! })).value;
        services1RepoGivenNameV1 = (await services1.consumption.attributes.getAttribute({ id: services1SharedGivenNameV1.shareInfo!.sourceAttribute! })).value;

        // peer shared identity attribute
        await executeFullCreateAndShareRepositoryAttributeFlow(services2, services1, {
            content: {
                value: {
                    "@type": "GivenName",
                    value: "A peer name"
                }
            }
        });

        // own shared succeeded relationship attribute
        services1SharedRelationshipAttributeV0 = await executeFullCreateAndShareRelationshipAttributeFlow(services1, services2, {
            content: {
                key: "aKey",
                confidentiality: RelationshipAttributeConfidentiality.Public,
                value: {
                    "@type": "ProprietaryString",
                    value: "aString",
                    title: "aTitle"
                },
                isTechnical: false
            }
        });

        ({ predecessor: services1SharedRelationshipAttributeV0, successor: services1SharedRelationshipAttributeV1 } = (
            await services1.consumption.attributes.succeedRelationshipAttributeAndNotifyPeer({
                predecessorId: services1SharedRelationshipAttributeV0.id,
                successorContent: {
                    value: {
                        "@type": "ProprietaryString",
                        value: "another String",
                        title: "another title"
                    }
                }
            })
        ).value);

        // peer shared relationship attribute
        await executeFullCreateAndShareRelationshipAttributeFlow(services2, services1, {
            content: {
                key: "a peer key",
                confidentiality: RelationshipAttributeConfidentiality.Public,
                value: {
                    "@type": "ProprietaryString",
                    value: "a peer String",
                    title: "a peer title"
                },
                isTechnical: false
            }
        });

        // own shared technical relationship attribute
        services1SharedTechnicalRelationshipAttribute = await executeFullCreateAndShareRelationshipAttributeFlow(services1, services2, {
            content: {
                key: "a technical key",
                confidentiality: RelationshipAttributeConfidentiality.Public,
                value: {
                    "@type": "ProprietaryString",
                    value: "a technical String",
                    title: "a technical title"
                },
                isTechnical: true
            }
        });

        // peer shared tecnical relationship attribute
        await executeFullCreateAndShareRelationshipAttributeFlow(services2, services1, {
            content: {
                key: "a technical peer key",
                confidentiality: RelationshipAttributeConfidentiality.Public,
                value: {
                    "@type": "ProprietaryString",
                    value: "a technical peer String",
                    title: "a technical peer title"
                },
                isTechnical: true
            }
        });
    });

    describe(GetRepositoryAttributesUseCase.name, () => {
        test("get only latest version of repository attributes", async () => {
            const result = await services1.consumption.attributes.getRepositoryAttributes({});
            expect(result).toBeSuccessful();
            const repositoryAttributes = result.value;
            expect(repositoryAttributes).toStrictEqual([services1RepoSurnameV1, services1RepoGivenNameV1]);
        });

        test("get all versions of repository attributes", async () => {
            const result = await services1.consumption.attributes.getRepositoryAttributes({ onlyLatestVersions: false });
            expect(result).toBeSuccessful();
            const repositoryAttributes = result.value;
            expect(repositoryAttributes).toStrictEqual([services1RepoSurnameV0, services1RepoSurnameV1, services1RepoGivenNameV0, services1RepoGivenNameV1]);
        });

        test("should allow to get only default attributes", async function () {
            const defaultGivenName = (
                await appService.consumption.attributes.createRepositoryAttribute({
                    content: {
                        value: {
                            "@type": "GivenName",
                            value: "aGivenName"
                        }
                    }
                })
            ).value;

            const defaultSurname = (
                await appService.consumption.attributes.createRepositoryAttribute({
                    content: {
                        value: {
                            "@type": "Surname",
                            value: "aSurname"
                        }
                    }
                })
            ).value;

            const otherSurname = (
                await appService.consumption.attributes.createRepositoryAttribute({
                    content: {
                        value: {
                            "@type": "Surname",
                            value: "AnotherSurname"
                        }
                    }
                })
            ).value;

            const result = await appService.consumption.attributes.getRepositoryAttributes({
                query: {
                    isDefault: "true"
                }
            });
            expect(result).toBeSuccessful();

            const attributes = result.value;
            expect(attributes).toHaveLength(2);

            const attributeIds = attributes.map((attr) => attr.id);
            expect(attributeIds).toContain(defaultGivenName.id);
            expect(attributeIds).toContain(defaultSurname.id);
            expect(attributeIds).not.toContain(otherSurname.id);
        });
    });

    describe(GetOwnSharedAttributesUseCase.name, () => {
        test("should return only latest shared versions of own shared attributes", async function () {
            const requests = [{ peer: services2.address }, { peer: services2.address, onlyLatestVersions: true }, { peer: services2.address, hideTechnical: false }];
            for (const request of requests) {
                const result = await services1.consumption.attributes.getOwnSharedAttributes(request);
                expect(result).toBeSuccessful();
                const ownSharedAttributes = result.value;
                expect(ownSharedAttributes).toStrictEqual([services1SharedGivenNameV1, services1SharedRelationshipAttributeV1, services1SharedTechnicalRelationshipAttribute]);
            }
        });

        test("should return all shared version of own shared attributes", async function () {
            const result = await services1.consumption.attributes.getOwnSharedAttributes({ peer: services2.address, onlyLatestVersions: false });
            expect(result).toBeSuccessful();
            const ownSharedAttributes = result.value;
            expect(ownSharedAttributes).toStrictEqual([
                services1SharedGivenNameV0,
                services1SharedGivenNameV1,
                services1SharedRelationshipAttributeV0,
                services1SharedRelationshipAttributeV1,
                services1SharedTechnicalRelationshipAttribute
            ]);
        });

        test("should hide technical own shared attributes when hideTechnical=true", async () => {
            const result = await services1.consumption.attributes.getOwnSharedAttributes({ peer: services2.address, hideTechnical: true });
            expect(result).toBeSuccessful();
            const ownSharedAttributes = result.value;
            expect(ownSharedAttributes).toStrictEqual([services1SharedGivenNameV1, services1SharedRelationshipAttributeV1]);
        });
    });

    describe(GetPeerSharedAttributesUseCase.name, () => {
        // point of view of services 2 => own shared attributes are peer shared attributes
        let allReceivedAttributes: LocalAttributeDTO[];
        let onlyLatestReceivedAttributes: LocalAttributeDTO[];
        let notTechnicalReceivedAttributes: LocalAttributeDTO[];
        beforeEach(async function () {
            const services1SharedAttributeIds = [
                services1SharedGivenNameV0,
                services1SharedGivenNameV1,
                services1SharedRelationshipAttributeV0,
                services1SharedRelationshipAttributeV1,
                services1SharedTechnicalRelationshipAttribute
            ].map((attribute) => attribute.id);

            allReceivedAttributes = [];
            onlyLatestReceivedAttributes = [];
            notTechnicalReceivedAttributes = [];
            for (const attributeId of services1SharedAttributeIds) {
                const attribute = (await services2.consumption.attributes.getAttribute({ id: attributeId })).value;
                allReceivedAttributes.push(attribute);

                if (!attribute.succeededBy) onlyLatestReceivedAttributes.push(attribute);

                if (attribute.content["@type"] === "IdentityAttribute" || !attribute.content.isTechnical) {
                    notTechnicalReceivedAttributes.push(attribute);
                }
            }
        });

        test("should return only latest shared versions of peer shared attributes", async () => {
            const requests = [{ peer: services1.address }, { peer: services1.address, onlyLatestVersions: true }, { peer: services1.address, hideTechnical: false }];
            for (const request of requests) {
                const result = await services2.consumption.attributes.getPeerSharedAttributes(request);
                expect(result).toBeSuccessful();
                const peerSharedAttributes = result.value;
                expect(peerSharedAttributes).toStrictEqual(onlyLatestReceivedAttributes);
            }
        });

        test("should return all versions of peer shared attributes", async () => {
            const result = await services2.consumption.attributes.getPeerSharedAttributes({ peer: services1.address, onlyLatestVersions: false });
            expect(result).toBeSuccessful();
            const peerSharedAttributes = result.value;
            expect(peerSharedAttributes).toStrictEqual(allReceivedAttributes);
        });

        test("should hide technical peer shared attributes when hideTechnical=true", async () => {
            const result = await services2.consumption.attributes.getPeerSharedAttributes({ peer: services1.address, hideTechnical: true, onlyLatestVersions: false });
            expect(result).toBeSuccessful();
            const peerSharedAttributes = result.value;
            expect(peerSharedAttributes).toStrictEqual(notTechnicalReceivedAttributes);
        });
    });
});

describe(CanCreateRepositoryAttributeUseCase.name, () => {
    const canCreateRepositoryAttributeRequest: CanCreateRepositoryAttributeRequest = {
        content: {
            value: {
                "@type": "GivenName",
                value: "aGivenName"
            },
            tags: ["x+%+tag1", "x+%+tag2"]
        }
    };

    describe("validation errors for the attribute content", () => {
        test("should not allow to create a number as GivenName", async () => {
            const request: CanCreateRepositoryAttributeRequest = {
                content: {
                    value: {
                        "@type": "GivenName",
                        value: 5
                    },
                    tags: ["x+%+tag1", "x+%+tag2"]
                } as any
            };
            const result = await services1.consumption.attributes.canCreateRepositoryAttribute(request);

            assert(!result.value.isSuccess);

            expect(result.value.isSuccess).toBe(false);
            expect(result.value.message).toBe("GivenName :: value must be string");
            expect(result.value.code).toBe("error.runtime.validation.invalidPropertyValue");
        });

        test("should not allow to create a string as year of BirthDate", async () => {
            const request: CanCreateRepositoryAttributeRequest = {
                content: {
                    value: {
                        "@type": "BirthDate",
                        day: 5,
                        month: 5,
                        year: "a-string"
                    },
                    tags: ["x+%+tag1", "x+%+tag2"]
                } as any
            };
            const result = await services1.consumption.attributes.canCreateRepositoryAttribute(request);

            assert(!result.value.isSuccess);

            expect(result.value.isSuccess).toBe(false);
            expect(result.value.message).toBe("BirthDate :: year must be number");
            expect(result.value.code).toBe("error.runtime.validation.invalidPropertyValue");
        });

        test("should not allow to create a BirthDate with a missing year", async () => {
            const request: CanCreateRepositoryAttributeRequest = {
                content: {
                    value: {
                        "@type": "BirthDate",
                        day: 5,
                        month: 5
                    },
                    tags: ["x+%+tag1", "x+%+tag2"]
                } as any
            };
            const result = await services1.consumption.attributes.canCreateRepositoryAttribute(request);

            assert(!result.value.isSuccess);

            expect(result.value.isSuccess).toBe(false);
            expect(result.value.message).toBe("BirthDate :: must have required property 'year'");
            expect(result.value.code).toBe("error.runtime.validation.invalidPropertyValue");
        });

        test("should not allow to create 14 as BirthMonth", async () => {
            const request: CanCreateRepositoryAttributeRequest = {
                content: {
                    value: {
                        "@type": "BirthMonth",
                        value: 14
                    },
                    tags: ["x+%+tag1", "x+%+tag2"]
                } as any
            };
            const result = await services1.consumption.attributes.canCreateRepositoryAttribute(request);

            assert(!result.value.isSuccess);

            expect(result.value.isSuccess).toBe(false);
            expect(result.value.message).toBe("BirthMonth :: value must be equal to one of the allowed values");
            expect(result.value.code).toBe("error.runtime.validation.invalidPropertyValue");
        });

        test("should not allow to accept an additional property", async () => {
            const request: CanCreateRepositoryAttributeRequest = {
                content: {
                    value: {
                        "@type": "GivenName",
                        value: "aGivenName",
                        additionalProperty: 1
                    },
                    tags: ["x+%+tag1", "x+%+tag2"]
                } as any
            };
            const result = await services1.consumption.attributes.canCreateRepositoryAttribute(request);

            assert(!result.value.isSuccess);

            expect(result.value.isSuccess).toBe(false);
            expect(result.value.message).toBe("GivenName :: must NOT have additional properties");
            expect(result.value.code).toBe("error.runtime.validation.invalidPropertyValue");
        });

        test("should not allow to accept an invalid @type", async () => {
            const request: CanCreateRepositoryAttributeRequest = {
                content: {
                    value: {
                        "@type": "invalid-type"
                    }
                }
            } as any;
            const result = await services1.consumption.attributes.canCreateRepositoryAttribute(request);

            assert(!result.value.isSuccess);

            expect(result.value.isSuccess).toBe(false);
            expect(result.value.message).toBe("content.value.@type must match one of the allowed Attribute value types for IdentityAttributes");
            expect(result.value.code).toBe("error.runtime.validation.invalidPropertyValue");
        });
    });

    test("should allow to create a RepositoryAttribute", async () => {
        const result = await services1.consumption.attributes.canCreateRepositoryAttribute(canCreateRepositoryAttributeRequest);
        expect(result.value.isSuccess).toBe(true);
    });

    test("should not allow to create a RepositoryAttribute duplicate", async () => {
        const repositoryAttribute = (await services1.consumption.attributes.createRepositoryAttribute(canCreateRepositoryAttributeRequest)).value;

        const result = await services1.consumption.attributes.canCreateRepositoryAttribute(canCreateRepositoryAttributeRequest);

        assert(!result.value.isSuccess);

        expect(result.value.isSuccess).toBe(false);
        expect(result.value.message).toBe(
            `The RepositoryAttribute cannot be created because it has the same content.value as the already existing RepositoryAttribute with id '${repositoryAttribute.id.toString()}'.`
        );
        expect(result.value.code).toBe("error.runtime.attributes.cannotCreateDuplicateRepositoryAttribute");
    });

<<<<<<< HEAD
    test("should not allow to create a duplicate RepositoryAttribute even if the tags are different", async () => {
=======
    test("should not allow to create a RepositoryAttribute if there exists a duplicate after trimming", async () => {
        const canCreateUntrimmedRepositoryAttributeRequest: CanCreateRepositoryAttributeRequest = {
            content: {
                value: {
                    "@type": "GivenName",
                    value: "    aGivenName  "
                },
                tags: ["tag1", "tag2"]
            }
        };
        const repositoryAttribute = (await services1.consumption.attributes.createRepositoryAttribute(canCreateRepositoryAttributeRequest)).value;

        const result = await services1.consumption.attributes.canCreateRepositoryAttribute(canCreateUntrimmedRepositoryAttributeRequest);

        assert(!result.value.isSuccess);

        expect(result.value.isSuccess).toBe(false);
        expect(result.value.message).toBe(
            `The RepositoryAttribute cannot be created because it has the same content.value as the already existing RepositoryAttribute with id '${repositoryAttribute.id.toString()}'.`
        );
        expect(result.value.code).toBe("error.runtime.attributes.cannotCreateDuplicateRepositoryAttribute");
    });

    test("should not allow to create a duplicate RepositoryAttribute even if the tags/validFrom/validTo are different", async () => {
>>>>>>> bba03c60
        const createAttributeRequest: CreateRepositoryAttributeRequest = {
            content: {
                value: {
                    "@type": "GivenName",
                    value: "aGivenName"
                },
                tags: ["x+%+tag1", "x+%+tag2"]
            }
        };
        const repositoryAttribute = (await services1.consumption.attributes.createRepositoryAttribute(createAttributeRequest)).value;

        const canCreateAttributeRequest: CanCreateRepositoryAttributeRequest = {
            content: {
                value: {
                    "@type": "GivenName",
                    value: "aGivenName"
                },
                tags: ["x+%+tag3"]
            }
        };

        const result = await services1.consumption.attributes.canCreateRepositoryAttribute(canCreateAttributeRequest);

        assert(!result.value.isSuccess);

        expect(result.value.isSuccess).toBe(false);
        expect(result.value.message).toBe(
            `The RepositoryAttribute cannot be created because it has the same content.value as the already existing RepositoryAttribute with id '${repositoryAttribute.id.toString()}'.`
        );
        expect(result.value.code).toBe("error.runtime.attributes.cannotCreateDuplicateRepositoryAttribute");
    });

    test("should allow to create another RepositoryAttribute even if the tags are duplicates", async () => {
        const request: CreateRepositoryAttributeRequest = {
            content: {
                value: {
                    "@type": "GivenName",
                    value: "aGivenName"
                },
                tags: ["x+%+tag1", "x+%+tag2"]
            }
        };
        await services1.consumption.attributes.createRepositoryAttribute(request);

        const request2: CanCreateRepositoryAttributeRequest = {
            content: {
                value: {
                    "@type": "GivenName",
                    value: "anotherGivenName"
                },
                tags: ["x+%+tag1", "x+%+tag2"]
            }
        };

        const result = await services1.consumption.attributes.canCreateRepositoryAttribute(request2);
        expect(result.value.isSuccess).toBe(true);
    });

    test("should allow to create a RepositoryAttribute duplicate of a predecessor", async () => {
        const predecessor = await services1.consumption.attributes.createRepositoryAttribute(canCreateRepositoryAttributeRequest);
        await services1.consumption.attributes.succeedRepositoryAttribute({
            predecessorId: predecessor.value.id,
            successorContent: {
                value: {
                    "@type": "GivenName",
                    value: "anotherGivenName"
                }
            }
        });

        const result = await services1.consumption.attributes.canCreateRepositoryAttribute(canCreateRepositoryAttributeRequest);
        expect(result.value.isSuccess).toBe(true);
    });

    test("should allow to create a RepositoryAttribute that is the same as an existing RepositoryAttribute without an optional property", async () => {
        const createAttributeWithOptionalPropertyRequest: CreateRepositoryAttributeRequest = {
            content: {
                value: {
                    "@type": "PersonName",
                    givenName: "aGivenName",
                    surname: "aSurname",
                    middleName: "aMiddleName"
                },
                tags: ["x+%+tag1", "x+%+tag2"]
            }
        };

        const canCreateAttributeWithoutOptionalPropertyRequest: CanCreateRepositoryAttributeRequest = {
            content: {
                value: {
                    "@type": "PersonName",
                    givenName: "aGivenName",
                    surname: "aSurname"
                },
                tags: ["x+%+tag1", "x+%+tag2"]
            }
        };

        await services1.consumption.attributes.createRepositoryAttribute(createAttributeWithOptionalPropertyRequest);

        const result = await services1.consumption.attributes.canCreateRepositoryAttribute(canCreateAttributeWithoutOptionalPropertyRequest);
        expect(result.value.isSuccess).toBe(true);
    });
});

describe(CreateRepositoryAttributeUseCase.name, () => {
    test("should create a repository attribute", async () => {
        const request: CreateRepositoryAttributeRequest = {
            content: {
                value: {
                    "@type": "GivenName",
                    value: "aGivenName"
                },
                tags: ["x+%+tag1", "x+%+tag2"]
            }
        };

        const result = await services1.consumption.attributes.createRepositoryAttribute(request);
        expect(result).toBeSuccessful();
        const attribute = result.value;
        expect(attribute.content).toMatchObject(request.content);
        await services1.eventBus.waitForEvent(AttributeCreatedEvent, (e) => e.data.id === attribute.id);
    });

    test("should trim a repository attribute before creation", async () => {
        const request: CreateRepositoryAttributeRequest = {
            content: {
                value: {
                    "@type": "GivenName",
                    value: "    aGivenName  "
                },
                tags: ["tag1", "tag2"]
            }
        };

        const result = await services1.consumption.attributes.createRepositoryAttribute(request);
        expect(result).toBeSuccessful();
        const attribute = result.value;
        expect((attribute.content.value as GivenNameJSON).value).toBe("aGivenName");
        await services1.eventBus.waitForEvent(AttributeCreatedEvent, (e) => e.data.id === attribute.id);
    });

    test("should create LocalAttributes for each child of a complex repository attribute", async function () {
        const attributesBeforeCreate = await services1.consumption.attributes.getAttributes({});
        const nrAttributesBeforeCreate = attributesBeforeCreate.value.length;

        const createRepositoryAttributeParams: CreateRepositoryAttributeRequest = {
            content: {
                value: {
                    "@type": "StreetAddress",
                    recipient: "aRecipient",
                    street: "aStreet",
                    houseNo: "aHouseNo",
                    zipCode: "aZipCode",
                    city: "aCity",
                    country: "DE"
                }
            }
        };
        const createRepositoryAttributeResult = await services1.consumption.attributes.createRepositoryAttribute(createRepositoryAttributeParams);
        expect(createRepositoryAttributeResult).toBeSuccessful();
        const complexRepoAttribute = createRepositoryAttributeResult.value;

        const childAttributes = (
            await services1.consumption.attributes.getAttributes({
                query: {
                    parentId: complexRepoAttribute.id
                }
            })
        ).value;

        expect(childAttributes).toHaveLength(5);
        expect(childAttributes[0].content.value["@type"]).toBe("Street");
        expect((childAttributes[0].content.value as StreetJSON).value).toBe("aStreet");
        expect(childAttributes[1].content.value["@type"]).toBe("HouseNumber");
        expect((childAttributes[1].content.value as HouseNumberJSON).value).toBe("aHouseNo");
        expect(childAttributes[2].content.value["@type"]).toBe("ZipCode");
        expect((childAttributes[2].content.value as ZipCodeJSON).value).toBe("aZipCode");
        expect(childAttributes[3].content.value["@type"]).toBe("City");
        expect((childAttributes[3].content.value as CityJSON).value).toBe("aCity");
        expect(childAttributes[4].content.value["@type"]).toBe("Country");
        expect((childAttributes[4].content.value as CountryJSON).value).toBe("DE");

        const attributesAfterCreate = (await services1.consumption.attributes.getAttributes({})).value;
        const nrAttributesAfterCreate = attributesAfterCreate.length;
        expect(nrAttributesAfterCreate).toBe(nrAttributesBeforeCreate + 6);

        await expect(services1.eventBus).toHavePublished(AttributeCreatedEvent, (e) => e.data.content.value["@type"] === "StreetAddress");
        await expect(services1.eventBus).toHavePublished(AttributeCreatedEvent, (e) => e.data.content.value["@type"] === "Street");
        await expect(services1.eventBus).toHavePublished(AttributeCreatedEvent, (e) => e.data.content.value["@type"] === "HouseNumber");
        await expect(services1.eventBus).toHavePublished(AttributeCreatedEvent, (e) => e.data.content.value["@type"] === "ZipCode");
        await expect(services1.eventBus).toHavePublished(AttributeCreatedEvent, (e) => e.data.content.value["@type"] === "City");
        await expect(services1.eventBus).toHavePublished(AttributeCreatedEvent, (e) => e.data.content.value["@type"] === "Country");
    });

    test("should trim LocalAttributes for a complex repository attribute and for each child during creation", async function () {
        const createRepositoryAttributeParams: CreateRepositoryAttributeRequest = {
            content: {
                value: {
                    "@type": "StreetAddress",
                    recipient: "    aRecipient  ",
                    street: "   aStreet ",
                    houseNo: "  aHouseNo    ",
                    zipCode: "  aZipCode    ",
                    city: " aCity   ",
                    country: "DE"
                }
            }
        };
        const createRepositoryAttributeResult = await services1.consumption.attributes.createRepositoryAttribute(createRepositoryAttributeParams);
        expect(createRepositoryAttributeResult).toBeSuccessful();
        const complexRepoAttribute = createRepositoryAttributeResult.value;

        expect((complexRepoAttribute.content.value as StreetAddressJSON).recipient).toBe("aRecipient");
        expect((complexRepoAttribute.content.value as StreetAddressJSON).street).toBe("aStreet");
        expect((complexRepoAttribute.content.value as StreetAddressJSON).houseNo).toBe("aHouseNo");
        expect((complexRepoAttribute.content.value as StreetAddressJSON).zipCode).toBe("aZipCode");
        expect((complexRepoAttribute.content.value as StreetAddressJSON).city).toBe("aCity");

        const childAttributes = (
            await services1.consumption.attributes.getAttributes({
                query: {
                    parentId: complexRepoAttribute.id
                }
            })
        ).value;

        expect((childAttributes[0].content.value as StreetJSON).value).toBe("aStreet");
        expect((childAttributes[1].content.value as HouseNumberJSON).value).toBe("aHouseNo");
        expect((childAttributes[2].content.value as ZipCodeJSON).value).toBe("aZipCode");
        expect((childAttributes[3].content.value as CityJSON).value).toBe("aCity");

        await expect(services1.eventBus).toHavePublished(AttributeCreatedEvent, (e) => e.data.content.value["@type"] === "StreetAddress");
        await expect(services1.eventBus).toHavePublished(AttributeCreatedEvent, (e) => e.data.content.value["@type"] === "Street");
        await expect(services1.eventBus).toHavePublished(AttributeCreatedEvent, (e) => e.data.content.value["@type"] === "HouseNumber");
        await expect(services1.eventBus).toHavePublished(AttributeCreatedEvent, (e) => e.data.content.value["@type"] === "ZipCode");
        await expect(services1.eventBus).toHavePublished(AttributeCreatedEvent, (e) => e.data.content.value["@type"] === "City");
        await expect(services1.eventBus).toHavePublished(AttributeCreatedEvent, (e) => e.data.content.value["@type"] === "Country");
    });

    test("should create a RepositoryAttribute that is the default if it is the first of its value type", async () => {
        const request: CreateRepositoryAttributeRequest = {
            content: {
                value: {
                    "@type": "Pseudonym",
                    value: "A pseudonym"
                }
            }
        };
        const result = await appService.consumption.attributes.createRepositoryAttribute(request);
        const attribute = result.value;
        expect(attribute.isDefault).toBe(true);
    });

    test("should create a RepositoryAttribute that is not the default if it is not the first of its value type", async () => {
        const request: CreateRepositoryAttributeRequest = {
            content: {
                value: {
                    "@type": "JobTitle",
                    value: "First job title"
                }
            }
        };
        const request2: CreateRepositoryAttributeRequest = {
            content: {
                value: {
                    "@type": "JobTitle",
                    value: "Second job title"
                }
            }
        };
        await appService.consumption.attributes.createRepositoryAttribute(request);
        const result = await appService.consumption.attributes.createRepositoryAttribute(request2);
        const attribute = result.value;
        expect(attribute.isDefault).toBeUndefined();
    });

    describe("validation errors for the attribute content", () => {
        test("should not create a number as GivenName", async () => {
            const request: CreateRepositoryAttributeRequest = {
                content: {
                    value: {
                        "@type": "GivenName",
                        value: 5
                    },
                    tags: ["x+%+tag1", "x+%+tag2"]
                } as any
            };
            const result = await services1.consumption.attributes.createRepositoryAttribute(request);
            expect(result.error.message).toBe("GivenName :: value must be string");
            expect(result.error.code).toBe("error.runtime.validation.invalidPropertyValue");
        });

        test("should not create a string as year of BirthDate", async () => {
            const request: CreateRepositoryAttributeRequest = {
                content: {
                    value: {
                        "@type": "BirthDate",
                        day: 5,
                        month: 5,
                        year: "a-string"
                    },
                    tags: ["x+%+tag1", "x+%+tag2"]
                } as any
            };
            const result = await services1.consumption.attributes.createRepositoryAttribute(request);
            expect(result.error.message).toBe("BirthDate :: year must be number");
            expect(result.error.code).toBe("error.runtime.validation.invalidPropertyValue");
        });

        test("should not create a BirthDate with a missing year", async () => {
            const request: CreateRepositoryAttributeRequest = {
                content: {
                    value: {
                        "@type": "BirthDate",
                        day: 5,
                        month: 5
                    },
                    tags: ["x+%+tag1", "x+%+tag2"]
                } as any
            };
            const result = await services1.consumption.attributes.createRepositoryAttribute(request);
            expect(result.error.message).toBe("BirthDate :: must have required property 'year'");
            expect(result.error.code).toBe("error.runtime.validation.invalidPropertyValue");
        });

        test("should not create 14 as BirthMonth", async () => {
            const request: CreateRepositoryAttributeRequest = {
                content: {
                    value: {
                        "@type": "BirthMonth",
                        value: 14
                    },
                    tags: ["x+%+tag1", "x+%+tag2"]
                } as any
            };
            const result = await services1.consumption.attributes.createRepositoryAttribute(request);
            expect(result.error.message).toBe("BirthMonth :: value must be equal to one of the allowed values");
            expect(result.error.code).toBe("error.runtime.validation.invalidPropertyValue");
        });

        test("should not accept an additional property", async () => {
            const request: CreateRepositoryAttributeRequest = {
                content: {
                    value: {
                        "@type": "GivenName",
                        value: "aGivenName",
                        additionalProperty: 1
                    },
                    tags: ["x+%+tag1", "x+%+tag2"]
                } as any
            };
            const result = await services1.consumption.attributes.createRepositoryAttribute(request);
            expect(result.error.message).toBe("GivenName :: must NOT have additional properties");
            expect(result.error.code).toBe("error.runtime.validation.invalidPropertyValue");
        });

        test("should not accept an invalid @type", async () => {
            const request: CreateRepositoryAttributeRequest = {
                content: {
                    value: {
                        "@type": "invalid-type"
                    }
                }
            } as any;
            const result = await services1.consumption.attributes.createRepositoryAttribute(request);
            expect(result.error.message).toBe("content.value.@type must match one of the allowed Attribute value types for IdentityAttributes");
            expect(result.error.code).toBe("error.runtime.validation.invalidPropertyValue");
        });
    });

    test("should not create a duplicate RepositoryAttribute", async () => {
        const request: CreateRepositoryAttributeRequest = {
            content: {
                value: {
                    "@type": "GivenName",
                    value: "aGivenName"
                },
                tags: ["x+%+tag1", "x+%+tag2"]
            }
        };

        const result = await services1.consumption.attributes.createRepositoryAttribute(request);
        expect(result).toBeSuccessful();

        const result2 = await services1.consumption.attributes.createRepositoryAttribute(request);
        expect(result2).toBeAnError(
            `The RepositoryAttribute cannot be created because it has the same content.value as the already existing RepositoryAttribute with id '${result.value.id.toString()}'.`,
            "error.runtime.attributes.cannotCreateDuplicateRepositoryAttribute"
        );
    });

    test("should not create a RepositoryAttribute if there would be a duplicate after trimming", async () => {
        const request: CreateRepositoryAttributeRequest = {
            content: {
                value: {
                    "@type": "GivenName",
                    value: "aGivenName"
                },
                tags: ["tag1", "tag2"]
            }
        };

        const untrimmedRequest: CreateRepositoryAttributeRequest = {
            content: {
                value: {
                    "@type": "GivenName",
                    value: "    aGivenName  "
                },
                tags: ["tag1", "tag2"]
            }
        };

        const result = await services1.consumption.attributes.createRepositoryAttribute(request);
        expect(result).toBeSuccessful();

        const result2 = await services1.consumption.attributes.createRepositoryAttribute(untrimmedRequest);
        expect(result2).toBeAnError(
            `The RepositoryAttribute cannot be created because it has the same content.value as the already existing RepositoryAttribute with id '${result.value.id.toString()}'.`,
            "error.runtime.attributes.cannotCreateDuplicateRepositoryAttribute"
        );
    });

    test("should not prevent the creation when the RepositoryAttribute duplicate got succeeded", async () => {
        const request: CreateRepositoryAttributeRequest = {
            content: {
                value: {
                    "@type": "GivenName",
                    value: "aGivenName"
                },
                tags: ["x+%+tag1", "x+%+tag2"]
            }
        };

        const result = await services1.consumption.attributes.createRepositoryAttribute(request);
        expect(result).toBeSuccessful();

        const successionResult = await services1.consumption.attributes.succeedRepositoryAttribute({
            predecessorId: result.value.id,
            successorContent: {
                value: {
                    "@type": "GivenName",
                    value: "AnotherGivenName"
                }
            }
        });
        expect(successionResult).toBeSuccessful();

        const result2 = await services1.consumption.attributes.createRepositoryAttribute(request);
        expect(result2).toBeSuccessful();
    });

    test("should create a RepositoryAttribute that is the same as an existing RepositoryAttribute without an optional property", async () => {
        const request: CreateRepositoryAttributeRequest = {
            content: {
                value: {
                    "@type": "PersonName",
                    givenName: "aGivenName",
                    surname: "aSurname",
                    middleName: "aMiddleName"
                },
                tags: ["x+%+tag1", "x+%+tag2"]
            }
        };

        const request2: CreateRepositoryAttributeRequest = {
            content: {
                value: {
                    "@type": "PersonName",
                    givenName: "aGivenName",
                    surname: "aSurname"
                },
                tags: ["x+%+tag1", "x+%+tag2"]
            }
        };

        const result = await services1.consumption.attributes.createRepositoryAttribute(request);
        expect(result).toBeSuccessful();

        const result2 = await services1.consumption.attributes.createRepositoryAttribute(request2);
        expect(result2).toBeSuccessful();
    });

    test("should not create a duplicate RepositoryAttribute even if the tags are different", async () => {
        const request: CreateRepositoryAttributeRequest = {
            content: {
                value: {
                    "@type": "GivenName",
                    value: "aGivenName"
                },
                tags: ["x+%+tag1", "x+%+tag2"]
            }
        };

        const result = await services1.consumption.attributes.createRepositoryAttribute(request);
        expect(result).toBeSuccessful();

        const request2: CreateRepositoryAttributeRequest = {
            content: {
                value: {
                    "@type": "GivenName",
                    value: "aGivenName"
                },
                tags: ["x+%+tag1", "x+%+tag2"]
            }
        };

        const result2 = await services1.consumption.attributes.createRepositoryAttribute(request2);
        expect(result2).toBeAnError(
            `The RepositoryAttribute cannot be created because it has the same content.value as the already existing RepositoryAttribute with id '${result.value.id.toString()}'.`,
            "error.runtime.attributes.cannotCreateDuplicateRepositoryAttribute"
        );

        const request3: CreateRepositoryAttributeRequest = {
            content: {
                value: {
                    "@type": "GivenName",
                    value: "aGivenName"
                },
                tags: ["x+%+tag1", "x+%+tag2"]
            }
        };

        const result3 = await services1.consumption.attributes.createRepositoryAttribute(request3);
        expect(result3).toBeAnError(
            `The RepositoryAttribute cannot be created because it has the same content.value as the already existing RepositoryAttribute with id '${result.value.id.toString()}'.`,
            "error.runtime.attributes.cannotCreateDuplicateRepositoryAttribute"
        );

        const request4: CreateRepositoryAttributeRequest = {
            content: {
                value: {
                    "@type": "GivenName",
                    value: "aGivenName"
                }
            }
        };

        const result4 = await services1.consumption.attributes.createRepositoryAttribute(request4);
        expect(result4).toBeAnError(
            `The RepositoryAttribute cannot be created because it has the same content.value as the already existing RepositoryAttribute with id '${result.value.id.toString()}'.`,
            "error.runtime.attributes.cannotCreateDuplicateRepositoryAttribute"
        );
    });

    test("should create a RepositoryAttribute even if the tags are duplicates", async () => {
        const request: CreateRepositoryAttributeRequest = {
            content: {
                value: {
                    "@type": "GivenName",
                    value: "aGivenName"
                },
                tags: ["x+%+tag1", "x+%+tag2"]
            }
        };

        const result = await services1.consumption.attributes.createRepositoryAttribute(request);
        expect(result).toBeSuccessful();

        const request2: CreateRepositoryAttributeRequest = {
            content: {
                value: {
                    "@type": "GivenName",
                    value: "aGivenName2"
                },
                tags: ["x+%+tag1", "x+%+tag2"]
            }
        };

        const result2 = await services1.consumption.attributes.createRepositoryAttribute(request2);
        expect(result2).toBeSuccessful();
    });
});

describe(ShareRepositoryAttributeUseCase.name, () => {
    let sRepositoryAttribute: LocalAttributeDTO;
    beforeEach(async () => {
        sRepositoryAttribute = (
            await services1.consumption.attributes.createRepositoryAttribute({
                content: {
                    value: {
                        "@type": "GivenName",
                        value: "Petra Pan"
                    },
                    tags: ["x+%+tag1", "x+%+tag2"]
                }
            })
        ).value;
    });

    test("should send a sharing request containing a repository attribute", async () => {
        const shareRequest: ShareRepositoryAttributeRequest = {
            attributeId: sRepositoryAttribute.id,
            peer: services2.address
        };
        const shareRequestResult = await services1.consumption.attributes.shareRepositoryAttribute(shareRequest);
        expect(shareRequestResult.isSuccess).toBe(true);

        const shareRequestId = shareRequestResult.value.id;
        const sOwnSharedIdentityAttribute = await acceptIncomingShareAttributeRequest(services1, services2, shareRequestId);

        const rPeerSharedIdentityAttributeResult = await services2.consumption.attributes.getAttribute({ id: sOwnSharedIdentityAttribute.id });
        expect(rPeerSharedIdentityAttributeResult.isSuccess).toBe(true);
        const rPeerSharedIdentityAttribute = rPeerSharedIdentityAttributeResult.value;

        expect(sOwnSharedIdentityAttribute.content).toStrictEqual(rPeerSharedIdentityAttribute.content);
        expect(sOwnSharedIdentityAttribute.shareInfo?.sourceAttribute?.toString()).toBe(sRepositoryAttribute.id);
    });

    test("should send a sharing request containing a repository attribute with metadata", async () => {
        const expiresAt = CoreDate.utc().add({ days: 1 }).toString();
        const shareRequest: ShareRepositoryAttributeRequest = {
            attributeId: sRepositoryAttribute.id,
            peer: services2.address,
            requestMetadata: {
                title: "A request title",
                description: "A request description",
                metadata: { aKey: "aValue" },
                expiresAt
            },
            requestItemMetadata: {
                title: "An item title",
                description: "An item description",
                metadata: { aKey: "aValue" },
                requireManualDecision: true
            }
        };
        const shareRequestResult = await services1.consumption.attributes.shareRepositoryAttribute(shareRequest);
        expect(shareRequestResult.isSuccess).toBe(true);
        const request = shareRequestResult.value;

        expect(request.content.title).toBe("A request title");
        expect(request.content.description).toBe("A request description");
        expect(request.content.metadata).toStrictEqual({ aKey: "aValue" });
        expect(request.content.expiresAt).toBe(expiresAt);

        expect(request.content.items[0].title).toBe("An item title");
        expect(request.content.items[0].description).toBe("An item description");
        expect(request.content.items[0].metadata).toStrictEqual({ aKey: "aValue" });
        expect((request.content.items[0] as RequestItemJSONDerivations).requireManualDecision).toBe(true);
    });

    test("should send a sharing request containing a repository attribute that was already shared but deleted by the peer", async () => {
        const shareRequest: ShareRepositoryAttributeRequest = {
            attributeId: sRepositoryAttribute.id,
            peer: services2.address
        };
        const shareRequestResult = await services1.consumption.attributes.shareRepositoryAttribute(shareRequest);

        const shareRequestId = shareRequestResult.value.id;
        const sOwnSharedIdentityAttribute = await acceptIncomingShareAttributeRequest(services1, services2, shareRequestId);

        const rPeerSharedIdentityAttribute = (await services2.consumption.attributes.getAttribute({ id: sOwnSharedIdentityAttribute.id })).value;
        const deleteResult = await services2.consumption.attributes.deletePeerSharedAttributeAndNotifyOwner({ attributeId: rPeerSharedIdentityAttribute.id });
        const notificationId = deleteResult.value.notificationId!;

        await syncUntilHasMessageWithNotification(services1.transport, notificationId);
        await services1.eventBus.waitForEvent(PeerSharedAttributeDeletedByPeerEvent, (e) => {
            return e.data.id === sOwnSharedIdentityAttribute.id;
        });
        const sUpdatedOwnSharedIdentityAttribute = (await services1.consumption.attributes.getAttribute({ id: sOwnSharedIdentityAttribute.id })).value;
        expect(sUpdatedOwnSharedIdentityAttribute.deletionInfo?.deletionStatus).toStrictEqual(LocalAttributeDeletionStatus.DeletedByPeer);

        const shareRequestResult2 = await services1.consumption.attributes.shareRepositoryAttribute(shareRequest);
        expect(shareRequestResult2).toBeSuccessful();
    });

    test("should send a sharing request containing a repository attribute that was already shared but is to be deleted by the peer", async () => {
        const shareRequest: ShareRepositoryAttributeRequest = {
            attributeId: sRepositoryAttribute.id,
            peer: services2.address
        };
        const shareRequestResult = await services1.consumption.attributes.shareRepositoryAttribute(shareRequest);

        const shareRequestId = shareRequestResult.value.id;
        const sOwnSharedIdentityAttribute = await acceptIncomingShareAttributeRequest(services1, services2, shareRequestId);

        const requestParams = {
            content: {
                items: [
                    DeleteAttributeRequestItem.from({
                        attributeId: sOwnSharedIdentityAttribute.id,
                        mustBeAccepted: true
                    }).toJSON()
                ]
            },
            peer: services2.address
        };

        const responseItems = [
            {
                accept: true,
                deletionDate: CoreDate.utc().add({ days: 1 }).toString()
            }
        ];

        await exchangeAndAcceptRequestByMessage(services1, services2, requestParams, responseItems);

        const sUpdatedOwnSharedIdentityAttribute = (await services1.consumption.attributes.getAttribute({ id: sOwnSharedIdentityAttribute.id })).value;
        expect(sUpdatedOwnSharedIdentityAttribute.deletionInfo?.deletionStatus).toStrictEqual(LocalAttributeDeletionStatus.ToBeDeletedByPeer);

        const shareRequestResult2 = await services1.consumption.attributes.shareRepositoryAttribute(shareRequest);
        expect(shareRequestResult2).toBeSuccessful();
    });

    test("should reject attempts to share the same repository attribute more than once with the same peer", async () => {
        await executeFullShareRepositoryAttributeFlow(services1, services3, sRepositoryAttribute.id);

        const repeatedShareRequestResult = await services1.consumption.attributes.shareRepositoryAttribute({
            attributeId: sRepositoryAttribute.id,
            peer: services3.address
        });

        expect(repeatedShareRequestResult).toBeAnError(
            `The IdentityAttribute with the given sourceAttributeId '${sRepositoryAttribute.id}' is already shared with the peer.`,
            "error.consumption.requests.invalidRequestItem"
        );
    });

    test("should reject sharing an attribute, of which a previous version has been shared", async () => {
        const predecesssorOwnSharedIdentityAttribute = await executeFullCreateAndShareRepositoryAttributeFlow(services1, services2, {
            content: {
                value: {
                    "@type": "Surname",
                    value: "Name 1"
                }
            }
        });

        const { successor: successorRepositoryAttribute } = (
            await services1.consumption.attributes.succeedRepositoryAttribute({
                predecessorId: predecesssorOwnSharedIdentityAttribute.shareInfo!.sourceAttribute!,
                successorContent: {
                    value: {
                        "@type": "Surname",
                        value: "Name 2"
                    }
                }
            })
        ).value;

        const response = await services1.consumption.attributes.shareRepositoryAttribute({
            attributeId: successorRepositoryAttribute.id,
            peer: services2.address
        });
        expect(response).toBeAnError(
            `The predecessor '${predecesssorOwnSharedIdentityAttribute.shareInfo!.sourceAttribute}' of the IdentityAttribute is already shared with the peer. Instead of sharing it, you should notify the peer about the Attribute succession.`,
            "error.consumption.requests.invalidRequestItem"
        );
    });

    test("should reject sharing an own shared identity attribute", async () => {
        const sOwnSharedIdentityAttribute = await executeFullShareRepositoryAttributeFlow(services1, services2, sRepositoryAttribute.id);

        const shareRequest: ShareRepositoryAttributeRequest = {
            attributeId: sOwnSharedIdentityAttribute.id,
            peer: services2.address
        };
        const shareRequestResult = await services1.consumption.attributes.shareRepositoryAttribute(shareRequest);
        expect(shareRequestResult).toBeAnError(/.*/, "error.runtime.attributes.isNotRepositoryAttribute");
    });

    test("should reject sharing a peer shared identity attribute", async () => {
        const sOwnSharedIdentityAttribute = await executeFullShareRepositoryAttributeFlow(services1, services2, sRepositoryAttribute.id);
        const rPeerSharedIdentityAttribute = (await services2.consumption.attributes.getAttribute({ id: sOwnSharedIdentityAttribute.id })).value;

        const shareRequest: ShareRepositoryAttributeRequest = {
            attributeId: rPeerSharedIdentityAttribute.id,
            peer: services1.address
        };
        const shareRequestResult = await services2.consumption.attributes.shareRepositoryAttribute(shareRequest);
        expect(shareRequestResult).toBeAnError(/.*/, "error.runtime.attributes.isNotRepositoryAttribute");
    });

    test("should reject sharing a relationship attribute", async () => {
        const createAndShareRelationshipAttributeRequest: CreateAndShareRelationshipAttributeRequest = {
            content: {
                key: "test",
                value: {
                    "@type": "ProprietaryString",
                    value: "aString",
                    title: "aTitle"
                },
                confidentiality: RelationshipAttributeConfidentiality.Public
            },
            peer: services2.address
        };
        const sOwnSharedRelationshipAttribute = await executeFullCreateAndShareRelationshipAttributeFlow(services1, services2, createAndShareRelationshipAttributeRequest);

        const shareRequest: ShareRepositoryAttributeRequest = {
            attributeId: sOwnSharedRelationshipAttribute.id,
            peer: services2.address
        };
        const shareRequestResult = await services1.consumption.attributes.shareRepositoryAttribute(shareRequest);
        expect(shareRequestResult).toBeAnError(/.*/, "error.runtime.attributes.isNotRepositoryAttribute");
    });

    test("should throw if repository attribute doesn't exist", async () => {
        const shareRequest: ShareRepositoryAttributeRequest = {
            attributeId: (await new CoreIdHelper("ATT").generate()).toString(),
            peer: services1.address
        };
        const shareRequestResult = await services1.consumption.attributes.shareRepositoryAttribute(shareRequest);
        expect(shareRequestResult).toBeAnError(/.*/, "error.runtime.recordNotFound");
    });

    test("should throw if repository attribute id is invalid ", async () => {
        const shareRequest: ShareRepositoryAttributeRequest = {
            attributeId: CoreId.from("faulty").toString(),
            peer: services1.address
        };
        const shareRequestResult = await services1.consumption.attributes.shareRepositoryAttribute(shareRequest);
        expect(shareRequestResult).toBeAnError(/.*/, "error.runtime.validation.invalidPropertyValue");
    });
});

describe(SucceedRepositoryAttributeUseCase.name, () => {
    test("should succeed a repository attribute", async () => {
        const createAttributeRequest: CreateRepositoryAttributeRequest = {
            content: {
                value: {
                    "@type": "GivenName",
                    value: "Petra Pan"
                },
                tags: ["x+%+tag1", "x+%+tag2"]
            }
        };
        const predecessor = (await services1.consumption.attributes.createRepositoryAttribute(createAttributeRequest)).value;

        const succeedAttributeRequest: SucceedRepositoryAttributeRequest = {
            predecessorId: predecessor.id.toString(),
            successorContent: {
                value: {
                    "@type": "GivenName",
                    value: "Tina Turner"
                },
                tags: ["x+%+tag3", "x+%+tag4"]
            }
        };
        const result = await services1.consumption.attributes.succeedRepositoryAttribute(succeedAttributeRequest);
        expect(result.isError).toBe(false);
        const { predecessor: updatedPredecessor, successor } = result.value;
        expect(updatedPredecessor.succeededBy).toStrictEqual(successor.id);
        expect((successor as any).content.value.value).toBe("Tina Turner");
        await services1.eventBus.waitForEvent(RepositoryAttributeSucceededEvent, (e) => {
            return e.data.predecessor.id === updatedPredecessor.id && e.data.successor.id === successor.id;
        });
    });

    test("should trim the successor of a repository attribute", async () => {
        const createAttributeRequest: CreateRepositoryAttributeRequest = {
            content: {
                value: {
                    "@type": "GivenName",
                    value: "aGivenName"
                },
                tags: ["tag1", "tag2"]
            }
        };
        const predecessor = (await services1.consumption.attributes.createRepositoryAttribute(createAttributeRequest)).value;

        const succeedAttributeRequest: SucceedRepositoryAttributeRequest = {
            predecessorId: predecessor.id.toString(),
            successorContent: {
                value: {
                    "@type": "GivenName",
                    value: "    anotherGivenName    "
                },
                tags: ["tag1", "tag2"]
            }
        };
        const result = await services1.consumption.attributes.succeedRepositoryAttribute(succeedAttributeRequest);
        expect(result.isError).toBe(false);
        const { predecessor: updatedPredecessor, successor } = result.value;
        expect((successor as any).content.value.value).toBe("anotherGivenName");
        await services1.eventBus.waitForEvent(RepositoryAttributeSucceededEvent, (e) => {
            return e.data.predecessor.id === updatedPredecessor.id && e.data.successor.id === successor.id;
        });
    });

    test("should throw if predecessor id is invalid", async () => {
        const succeedAttributeRequest: SucceedRepositoryAttributeRequest = {
            predecessorId: CoreId.from("faulty").toString(),
            successorContent: {
                value: {
                    "@type": "GivenName",
                    value: "Tina Turner"
                },
                tags: ["x+%+tag1", "x+%+tag2"]
            }
        };
        const result = await services1.consumption.attributes.succeedRepositoryAttribute(succeedAttributeRequest);
        expect(result).toBeAnError(/.*/, "error.consumption.attributes.predecessorDoesNotExist");
    });

    test("should throw if predecessor doesn't exist", async () => {
        const succeedAttributeRequest: SucceedRepositoryAttributeRequest = {
            predecessorId: (await new CoreIdHelper("ATT").generate()).toString(),
            successorContent: {
                value: {
                    "@type": "GivenName",
                    value: "Tina Turner"
                },
                tags: ["x+%+tag1", "x+%+tag2"]
            }
        };
        const result = await services1.consumption.attributes.succeedRepositoryAttribute(succeedAttributeRequest);
        expect(result).toBeAnError(/.*/, "error.consumption.attributes.predecessorDoesNotExist");
    });

    test("validation should catch attempts of changing the value type", async () => {
        const createAttributeRequest: CreateRepositoryAttributeRequest = {
            content: {
                value: {
                    "@type": "GivenName",
                    value: "Petra Pan"
                },
                tags: ["x+%+tag1", "x+%+tag2"]
            }
        };
        const predecessor = (await services1.consumption.attributes.createRepositoryAttribute(createAttributeRequest)).value;

        const succeedAttributeRequest: SucceedRepositoryAttributeRequest = {
            predecessorId: predecessor.id.toString(),
            successorContent: {
                value: {
                    "@type": "PhoneNumber",
                    value: "+4915155253460"
                },
                tags: ["x+%+tag3", "x+%+tag4"]
            }
        };
        const result = await services1.consumption.attributes.succeedRepositoryAttribute(succeedAttributeRequest);
        expect(result).toBeAnError(/.*/, "error.consumption.attributes.successionMustNotChangeValueType");
    });
});

describe(NotifyPeerAboutRepositoryAttributeSuccessionUseCase.name, () => {
    let succeedRepositoryAttributeRequest1: SucceedRepositoryAttributeRequest;
    let succeedRepositoryAttributeRequest2: SucceedRepositoryAttributeRequest;
    let ownSharedIdentityAttributeVersion0: LocalAttributeDTO;
    let repositoryAttributeVersion1: LocalAttributeDTO;
    let repositoryAttributeVersion2: LocalAttributeDTO;
    beforeEach(async () => {
        ownSharedIdentityAttributeVersion0 = await executeFullCreateAndShareRepositoryAttributeFlow(services1, services2, {
            content: {
                value: {
                    "@type": "GivenName",
                    value: "Petra Pan"
                },
                tags: ["x+%+tag1", "x+%+tag2"]
            }
        });

        succeedRepositoryAttributeRequest1 = {
            predecessorId: ownSharedIdentityAttributeVersion0.shareInfo!.sourceAttribute!,
            successorContent: {
                value: {
                    "@type": "GivenName",
                    value: "Tina Turner"
                },
                tags: ["x+%+tag3", "x+%+tag4"]
            }
        };
        ({ successor: repositoryAttributeVersion1 } = (await services1.consumption.attributes.succeedRepositoryAttribute(succeedRepositoryAttributeRequest1)).value);

        succeedRepositoryAttributeRequest2 = {
            predecessorId: repositoryAttributeVersion1.id,
            successorContent: {
                value: {
                    "@type": "GivenName",
                    value: "Martina Mustermann"
                }
            }
        };
        ({ successor: repositoryAttributeVersion2 } = (await services1.consumption.attributes.succeedRepositoryAttribute(succeedRepositoryAttributeRequest2)).value);
    });

    test("should successfully notify peer about attribute succession", async () => {
        const notificationResult = await services1.consumption.attributes.notifyPeerAboutRepositoryAttributeSuccession({
            attributeId: repositoryAttributeVersion1.id,
            peer: services2.address
        });
        expect(notificationResult.isSuccess).toBe(true);
    });

    test("should create sender own shared identity attribute and recipient peer shared identity attribute", async () => {
        const { successor: ownSharedIdentityAttributeVersion1 } = await executeFullNotifyPeerAboutAttributeSuccessionFlow(services1, services2, repositoryAttributeVersion1.id);
        expect(ownSharedIdentityAttributeVersion1.succeeds).toStrictEqual(ownSharedIdentityAttributeVersion0.id);
        expect(ownSharedIdentityAttributeVersion1.content.value).toStrictEqual(succeedRepositoryAttributeRequest1.successorContent.value);
        expect((ownSharedIdentityAttributeVersion1 as any).content.tags).toStrictEqual(succeedRepositoryAttributeRequest1.successorContent.tags);

        const recipientPeerSharedIdentityAttributeVersion1 = (await services2.consumption.attributes.getAttribute({ id: ownSharedIdentityAttributeVersion1.id })).value;
        expect(recipientPeerSharedIdentityAttributeVersion1.content).toStrictEqual(ownSharedIdentityAttributeVersion1.content);
    });

    test("should allow to notify about successor having notified about predecessor", async () => {
        let { successor: ownSharedIdentityAttributeVersion1 } = await executeFullNotifyPeerAboutAttributeSuccessionFlow(services1, services2, repositoryAttributeVersion1.id);

        const successionResult = await executeFullNotifyPeerAboutAttributeSuccessionFlow(services1, services2, repositoryAttributeVersion2.id);
        ownSharedIdentityAttributeVersion1 = successionResult["predecessor"];
        const ownSharedIdentityAttributeVersion2 = successionResult["successor"];

        expect(ownSharedIdentityAttributeVersion1.succeededBy).toStrictEqual(ownSharedIdentityAttributeVersion2.id);
        expect(ownSharedIdentityAttributeVersion2.succeeds).toStrictEqual(ownSharedIdentityAttributeVersion1.id);
        expect(ownSharedIdentityAttributeVersion2.succeededBy).toBeUndefined();
    });

    test("should allow to notify about successor not having notified about predecessor", async () => {
        const { successor: ownSharedIdentityAttributeVersion2 } = await executeFullNotifyPeerAboutAttributeSuccessionFlow(services1, services2, repositoryAttributeVersion2.id);
        expect(ownSharedIdentityAttributeVersion2.succeeds).toStrictEqual(ownSharedIdentityAttributeVersion0.id);
    });

    test("should allow to notify about successor if the predecessor was deleted by peer but additional predecessor exists", async () => {
        const deleteResult = await services2.consumption.attributes.deletePeerSharedAttributeAndNotifyOwner({ attributeId: ownSharedIdentityAttributeVersion0.id });
        const notificationId = deleteResult.value.notificationId!;

        await syncUntilHasMessageWithNotification(services1.transport, notificationId);
        await services1.eventBus.waitForEvent(PeerSharedAttributeDeletedByPeerEvent, (e) => {
            return e.data.id === ownSharedIdentityAttributeVersion0.id;
        });
        const updatedOwnSharedIdentityAttribute = (await services1.consumption.attributes.getAttribute({ id: ownSharedIdentityAttributeVersion0.id })).value;
        expect(updatedOwnSharedIdentityAttribute.deletionInfo?.deletionStatus).toStrictEqual(LocalAttributeDeletionStatus.DeletedByPeer);

        const ownSharedIdentityAttributeVersion0WithoutDeletionInfo = await executeFullShareRepositoryAttributeFlow(
            services1,
            services2,
            ownSharedIdentityAttributeVersion0.shareInfo!.sourceAttribute!
        );

        const result = await services1.consumption.attributes.notifyPeerAboutRepositoryAttributeSuccession({
            attributeId: repositoryAttributeVersion2.id,
            peer: services2.address
        });
        expect(result).toBeSuccessful();
        expect(result.value.predecessor.id).toBe(ownSharedIdentityAttributeVersion0WithoutDeletionInfo.id);
    });

    test("should throw if the predecessor repository attribute was deleted", async () => {
        const repositoryAttributeVersion0 = (await services1.consumption.attributes.getAttribute({ id: ownSharedIdentityAttributeVersion0.shareInfo!.sourceAttribute! })).value;
        await services1.consumption.attributes.deleteRepositoryAttribute({ attributeId: repositoryAttributeVersion0.id });

        const notificationResult = await services1.consumption.attributes.notifyPeerAboutRepositoryAttributeSuccession({
            attributeId: repositoryAttributeVersion1.id,
            peer: services2.address
        });
        expect(notificationResult).toBeAnError(/.*/, "error.runtime.attributes.noPreviousVersionOfRepositoryAttributeHasBeenSharedWithPeerBefore");
    });

    test("should throw if the successor repository attribute was deleted", async () => {
        await services1.consumption.attributes.deleteRepositoryAttribute({ attributeId: repositoryAttributeVersion1.id });

        const notificationResult = await services1.consumption.attributes.notifyPeerAboutRepositoryAttributeSuccession({
            attributeId: repositoryAttributeVersion1.id,
            peer: services2.address
        });
        expect(notificationResult).toBeAnError(/.*/, "error.runtime.recordNotFound");
    });

    test("should throw if the predecessor was deleted by peer", async () => {
        const { successor: ownSharedIdentityAttributeVersion1 } = await executeFullNotifyPeerAboutAttributeSuccessionFlow(services1, services2, repositoryAttributeVersion1.id);
        const rPeerSharedIdentityAttributeVersion1 = (await services2.consumption.attributes.getAttribute({ id: ownSharedIdentityAttributeVersion1.id })).value;

        const deleteResult = await services2.consumption.attributes.deletePeerSharedAttributeAndNotifyOwner({ attributeId: rPeerSharedIdentityAttributeVersion1.id });
        const notificationId = deleteResult.value.notificationId!;

        await syncUntilHasMessageWithNotification(services1.transport, notificationId);
        await services1.eventBus.waitForEvent(PeerSharedAttributeDeletedByPeerEvent, (e) => {
            return e.data.id === ownSharedIdentityAttributeVersion1.id;
        });
        const updatedOwnSharedIdentityAttribute = (await services1.consumption.attributes.getAttribute({ id: ownSharedIdentityAttributeVersion1.id })).value;
        expect(updatedOwnSharedIdentityAttribute.deletionInfo?.deletionStatus).toStrictEqual(LocalAttributeDeletionStatus.DeletedByPeer);

        const notificationResult = await services1.consumption.attributes.notifyPeerAboutRepositoryAttributeSuccession({
            attributeId: repositoryAttributeVersion2.id,
            peer: services2.address
        });
        expect(notificationResult).toBeAnError(/.*/, "error.runtime.attributes.cannotSucceedAttributesWithDeletionInfo");
    });

    test("should throw if the same version of the attribute has been notified about already", async () => {
        await executeFullNotifyPeerAboutAttributeSuccessionFlow(services1, services2, repositoryAttributeVersion1.id);

        const result2 = await services1.consumption.attributes.notifyPeerAboutRepositoryAttributeSuccession({
            attributeId: repositoryAttributeVersion1.id,
            peer: services2.address
        });
        expect(result2).toBeAnError(/.*/, "error.runtime.attributes.repositoryAttributeHasAlreadyBeenSharedWithPeer");
    });

    test("should throw if a later version of the attribute has been notified about already", async () => {
        await executeFullNotifyPeerAboutAttributeSuccessionFlow(services1, services2, repositoryAttributeVersion2.id);

        const notificationResult = await services1.consumption.attributes.notifyPeerAboutRepositoryAttributeSuccession({
            attributeId: repositoryAttributeVersion1.id,
            peer: services2.address
        });
        expect(notificationResult).toBeAnError(/.*/, "error.consumption.attributes.successorSourceDoesNotSucceedPredecessorSource");
    });

    test("should throw if no other version of the attribute has been shared before", async () => {
        const newRepositoryAttribute = (
            await services1.consumption.attributes.createRepositoryAttribute({
                content: {
                    value: {
                        "@type": "GivenName",
                        value: "aGivenName"
                    }
                }
            })
        ).value;

        const result = await services1.consumption.attributes.notifyPeerAboutRepositoryAttributeSuccession({ attributeId: newRepositoryAttribute.id, peer: services2.address });
        expect(result).toBeAnError(/.*/, "error.runtime.attributes.noPreviousVersionOfRepositoryAttributeHasBeenSharedWithPeerBefore");
    });
});

describe(CreateAndShareRelationshipAttributeUseCase.name, () => {
    test("should create and share a relationship attribute", async () => {
        const createAndShareRelationshipAttributeRequest: CreateAndShareRelationshipAttributeRequest = {
            content: {
                key: "test key",
                value: {
                    "@type": "ProprietaryString",
                    value: "aString",
                    title: "aTitle"
                },
                confidentiality: RelationshipAttributeConfidentiality.Public
            },
            peer: services2.address
        };
        const requestResult = await services1.consumption.attributes.createAndShareRelationshipAttribute(createAndShareRelationshipAttributeRequest);
        expect(requestResult.isSuccess).toBe(true);

        const requestId = requestResult.value.id;
        const sOwnSharedRelationshipAttribute = await acceptIncomingShareAttributeRequest(services1, services2, requestId);
        const rPeerSharedRelationshipAttribute = (await services2.consumption.attributes.getAttribute({ id: sOwnSharedRelationshipAttribute.id })).value;

        expect(sOwnSharedRelationshipAttribute.content.value).toStrictEqual(createAndShareRelationshipAttributeRequest.content.value);
        expect(sOwnSharedRelationshipAttribute.content).toStrictEqual(rPeerSharedRelationshipAttribute.content);
    });

    test("should create and share a relationship attribute with metadata", async () => {
        const expiresAt = CoreDate.utc().add({ days: 1 }).toString();
        const createAndShareRelationshipAttributeRequest: CreateAndShareRelationshipAttributeRequest = {
            content: {
                key: "test key for metadata",
                value: {
                    "@type": "ProprietaryString",
                    value: "aString",
                    title: "aTitle"
                },
                confidentiality: RelationshipAttributeConfidentiality.Public
            },
            peer: services2.address,
            requestMetadata: {
                title: "A request Title",
                description: "A request Description",
                metadata: { aKey: "aValue" },
                expiresAt
            },
            requestItemMetadata: {
                title: "An item Title",
                description: "An item Description",
                metadata: { aKey: "aValue" },
                requireManualDecision: true
            }
        };
        const requestResult = await services1.consumption.attributes.createAndShareRelationshipAttribute(createAndShareRelationshipAttributeRequest);
        expect(requestResult.isSuccess).toBe(true);

        const request = requestResult.value;

        expect(request.content.title).toBe("A request Title");
        expect(request.content.description).toBe("A request Description");
        expect(request.content.metadata).toStrictEqual({ aKey: "aValue" });
        expect(request.content.expiresAt).toBe(expiresAt);

        expect(request.content.items[0].title).toBe("An item Title");
        expect(request.content.items[0].description).toBe("An item Description");
        expect(request.content.items[0].metadata).toStrictEqual({ aKey: "aValue" });
        expect((request.content.items[0] as RequestItemJSONDerivations).requireManualDecision).toBe(true);
    });
});

describe(SucceedRelationshipAttributeAndNotifyPeerUseCase.name, () => {
    let sOwnSharedRelationshipAttribute: LocalAttributeDTO;
    beforeEach(async () => {
        sOwnSharedRelationshipAttribute = await executeFullCreateAndShareRelationshipAttributeFlow(services1, services2, {
            content: {
                key: "test key for succession",
                value: {
                    "@type": "ProprietaryString",
                    value: "aString",
                    title: "aTitle"
                },
                confidentiality: RelationshipAttributeConfidentiality.Public
            }
        });
    });

    test("should succeed a relationship attribute and notify peer", async () => {
        const result = await services1.consumption.attributes.succeedRelationshipAttributeAndNotifyPeer({
            predecessorId: sOwnSharedRelationshipAttribute.id,
            successorContent: {
                value: {
                    "@type": "ProprietaryString",
                    value: "another String",
                    title: "another title"
                }
            }
        });
        expect(result.isSuccess).toBe(true);

        await waitForRecipientToReceiveNotification(services1, services2, result.value);

        const senderPredecessor = result.value.predecessor;
        const senderSuccessor = result.value.successor;
        const recipientPredecessor = (await services2.consumption.attributes.getAttribute({ id: senderPredecessor.id })).value;
        const recipientSuccessor = (await services2.consumption.attributes.getAttribute({ id: senderSuccessor.id })).value;

        expect(senderSuccessor.content).toStrictEqual(recipientSuccessor.content);
        expect(senderSuccessor.shareInfo!.notificationReference).toStrictEqual(recipientSuccessor.shareInfo!.notificationReference);
        expect(senderSuccessor.shareInfo!.requestReference).toBeUndefined();
        expect(recipientSuccessor.shareInfo!.requestReference).toBeUndefined();
        expect(senderSuccessor.shareInfo!.peer).toBe(services2.address);
        expect(recipientSuccessor.shareInfo!.peer).toBe(services1.address);
        expect(senderSuccessor.succeeds).toBe(senderPredecessor.id);
        expect(recipientSuccessor.succeeds).toBe(recipientPredecessor.id);
        expect(senderPredecessor.succeededBy).toBe(senderSuccessor.id);
        expect(recipientPredecessor.succeededBy).toBe(recipientSuccessor.id);
    });

    test("should throw changing the value type succeeding a relationship attribute", async () => {
        const result = await services1.consumption.attributes.succeedRelationshipAttributeAndNotifyPeer({
            predecessorId: sOwnSharedRelationshipAttribute.id,
            successorContent: {
                value: {
                    "@type": "ProprietaryBoolean",
                    value: true,
                    title: "another title"
                }
            }
        });

        expect(result).toBeAnError(/.*/, "error.consumption.attributes.successionMustNotChangeValueType");
    });

    test("should throw if the predecessor was deleted by peer", async () => {
        const rPeerSharedRelationshipAttribute = (await services2.consumption.attributes.getAttribute({ id: sOwnSharedRelationshipAttribute.id })).value;

        const deleteResult = await services2.consumption.attributes.deletePeerSharedAttributeAndNotifyOwner({ attributeId: rPeerSharedRelationshipAttribute.id });
        const notificationId = deleteResult.value.notificationId!;

        await syncUntilHasMessageWithNotification(services1.transport, notificationId);
        await services1.eventBus.waitForEvent(PeerSharedAttributeDeletedByPeerEvent, (e) => {
            return e.data.id === sOwnSharedRelationshipAttribute.id;
        });
        const updatedOwnSharedRelationshipAttribute = (await services1.consumption.attributes.getAttribute({ id: sOwnSharedRelationshipAttribute.id })).value;
        expect(updatedOwnSharedRelationshipAttribute.deletionInfo?.deletionStatus).toStrictEqual(LocalAttributeDeletionStatus.DeletedByPeer);

        const result = await services1.consumption.attributes.succeedRelationshipAttributeAndNotifyPeer({
            predecessorId: sOwnSharedRelationshipAttribute.id,
            successorContent: {
                value: {
                    "@type": "ProprietaryString",
                    value: "another String",
                    title: "another title"
                }
            }
        });
        expect(result).toBeAnError(/.*/, "error.consumption.attributes.cannotSucceedAttributesWithDeletionInfo");
    });
});

describe(ChangeDefaultRepositoryAttributeUseCase.name, () => {
    test("should change default RepositoryAttribute", async () => {
        const defaultAttribute = (
            await appService.consumption.attributes.createRepositoryAttribute({
                content: {
                    value: {
                        "@type": "GivenName",
                        value: "My default name"
                    }
                }
            })
        ).value;
        expect(defaultAttribute.isDefault).toBe(true);

        const desiredDefaultAttribute = (
            await appService.consumption.attributes.createRepositoryAttribute({
                content: {
                    value: {
                        "@type": "GivenName",
                        value: "My new default name"
                    }
                }
            })
        ).value;
        expect(desiredDefaultAttribute.isDefault).toBeUndefined();

        const result = await appService.consumption.attributes.changeDefaultRepositoryAttribute({ attributeId: desiredDefaultAttribute.id });
        expect(result.isSuccess).toBe(true);
        const newDefaultAttribute = result.value;
        expect(newDefaultAttribute.isDefault).toBe(true);

        const updatedFormerDesiredDefaultAttribute = (await appService.consumption.attributes.getAttribute({ id: desiredDefaultAttribute.id })).value;
        expect(updatedFormerDesiredDefaultAttribute.isDefault).toBe(true);

        const updatedFormerDefaultAttribute = (await appService.consumption.attributes.getAttribute({ id: defaultAttribute.id })).value;
        expect(updatedFormerDefaultAttribute.isDefault).toBeUndefined();
    });

    test("should return an error if the new default attribute is not a RepositoryAttribute", async () => {
        await appService.consumption.attributes.createRepositoryAttribute({
            content: {
                value: {
                    "@type": "GivenName",
                    value: "My default name"
                }
            }
        });

        const desiredSharedDefaultAttribute = await executeFullCreateAndShareRepositoryAttributeFlow(appService, services2, {
            content: {
                value: {
                    "@type": "GivenName",
                    value: "My new shared name"
                }
            }
        });
        const result = await appService.consumption.attributes.changeDefaultRepositoryAttribute({ attributeId: desiredSharedDefaultAttribute.id });
        expect(result).toBeAnError(`Attribute '${desiredSharedDefaultAttribute.id.toString()}' is not a RepositoryAttribute.`, "error.runtime.attributes.isNotRepositoryAttribute");
    });

    test("should return an error if the new default attribute has a successor", async () => {
        await appService.consumption.attributes.createRepositoryAttribute({
            content: {
                value: {
                    "@type": "GivenName",
                    value: "My default name"
                }
            }
        });

        const desiredDefaultAttribute = (
            await appService.consumption.attributes.createRepositoryAttribute({
                content: {
                    value: {
                        "@type": "GivenName",
                        value: "My new default name"
                    }
                }
            })
        ).value;

        const successionResult = (
            await appService.consumption.attributes.succeedRepositoryAttribute({
                predecessorId: desiredDefaultAttribute.id,
                successorContent: {
                    value: {
                        "@type": "GivenName",
                        value: "My new successor default name"
                    }
                }
            })
        ).value;

        const updatedDesiredDefaultAttribute = successionResult.predecessor;
        const desiredDefaultAttributeSuccessor = successionResult.successor;

        const result = await appService.consumption.attributes.changeDefaultRepositoryAttribute({ attributeId: updatedDesiredDefaultAttribute.id });
        expect(result).toBeAnError(
            `Attribute '${updatedDesiredDefaultAttribute.id.toString()}' already has a successor ${desiredDefaultAttributeSuccessor.id.toString()}.`,
            "error.runtime.attributes.hasSuccessor"
        );
    });

    test("should return an error trying to set a default attribute if setDefaultRepositoryAttributes is false", async () => {
        const attribute = (
            await services1.consumption.attributes.createRepositoryAttribute({
                content: {
                    value: {
                        "@type": "GivenName",
                        value: "My default name"
                    }
                }
            })
        ).value;
        expect(attribute.isDefault).toBeUndefined();

        const result = await services1.consumption.attributes.changeDefaultRepositoryAttribute({ attributeId: attribute.id });
        expect(result).toBeAnError("Setting default RepositoryAttributes is disabled for this Account.", "error.runtime.attributes.setDefaultRepositoryAttributesIsDisabled");
    });
});

describe("Get (shared) versions of attribute", () => {
    let sRepositoryAttributeVersion0: LocalAttributeDTO;
    let sRepositoryAttributeVersion1: LocalAttributeDTO;
    let sRepositoryAttributeVersion2: LocalAttributeDTO;
    let sRepositoryAttributeVersions: LocalAttributeDTO[];

    let sOwnSharedIdentityAttributeVersion0: LocalAttributeDTO;
    let sOwnSharedIdentityAttributeVersion2: LocalAttributeDTO;
    let sOwnSharedIdentityAttributeVersion2FurtherPeer: LocalAttributeDTO;

    let sOwnSharedRelationshipAttributeVersion0: LocalAttributeDTO;
    let sOwnSharedRelationshipAttributeVersion1: LocalAttributeDTO;
    let sOwnSharedRelationshipAttributeVersion2: LocalAttributeDTO;
    async function succeedVersion0(): Promise<void> {
        const succeedRepositoryAttributeRequest1: SucceedRepositoryAttributeRequest = {
            predecessorId: sRepositoryAttributeVersion0.id.toString(),
            successorContent: {
                value: {
                    "@type": "GivenName",
                    value: "Second Name"
                },
                tags: ["x+%+tag2"]
            }
        };
        const sRepositoryAttributeSuccessionResult1 = await services1.consumption.attributes.succeedRepositoryAttribute(succeedRepositoryAttributeRequest1);
        ({ predecessor: sRepositoryAttributeVersion0, successor: sRepositoryAttributeVersion1 } = sRepositoryAttributeSuccessionResult1.value);
    }

    async function succeedVersion1(): Promise<void> {
        const succeedRepositoryAttributeRequest2: SucceedRepositoryAttributeRequest = {
            predecessorId: sRepositoryAttributeVersion1.id.toString(),
            successorContent: {
                value: {
                    "@type": "GivenName",
                    value: "Third Name"
                },
                tags: ["x+%+tag3"]
            }
        };
        const sRepositoryAttributeSuccessionResult2 = await services1.consumption.attributes.succeedRepositoryAttribute(succeedRepositoryAttributeRequest2);
        ({ predecessor: sRepositoryAttributeVersion1, successor: sRepositoryAttributeVersion2 } = sRepositoryAttributeSuccessionResult2.value);
    }

    async function setUpRepositoryAttributeVersions() {
        sRepositoryAttributeVersion0 = (
            await services1.consumption.attributes.createRepositoryAttribute({
                content: {
                    value: {
                        "@type": "GivenName",
                        value: "First Name"
                    },
                    tags: ["x+%+tag1"]
                }
            })
        ).value;
        await succeedVersion0();
        await succeedVersion1();
        sRepositoryAttributeVersions = [sRepositoryAttributeVersion2, sRepositoryAttributeVersion1, sRepositoryAttributeVersion0];
    }

    async function setUpIdentityAttributeVersions() {
        await createAndShareVersion0();
        await succeedVersion0();
        await succeedVersion1();
        sRepositoryAttributeVersions = [sRepositoryAttributeVersion2, sRepositoryAttributeVersion1, sRepositoryAttributeVersion0];

        await notifyPeerAboutVersion2();
        await shareVersion2WithFurtherPeer();

        async function createAndShareVersion0(): Promise<void> {
            sOwnSharedIdentityAttributeVersion0 = await executeFullCreateAndShareRepositoryAttributeFlow(services1, services2, {
                content: {
                    value: {
                        "@type": "GivenName",
                        value: "First Name"
                    },
                    tags: ["x+%+tag1"]
                }
            });

            sRepositoryAttributeVersion0 = (await services1.consumption.attributes.getAttribute({ id: sOwnSharedIdentityAttributeVersion0.shareInfo!.sourceAttribute! })).value;
        }

        async function notifyPeerAboutVersion2(): Promise<void> {
            const notifyRequestResult = (
                await services1.consumption.attributes.notifyPeerAboutRepositoryAttributeSuccession({
                    attributeId: sRepositoryAttributeVersion2.id,
                    peer: services2.address
                })
            ).value;
            await waitForRecipientToReceiveNotification(services1, services2, notifyRequestResult);

            ({ predecessor: sOwnSharedIdentityAttributeVersion0, successor: sOwnSharedIdentityAttributeVersion2 } = notifyRequestResult);
        }

        async function shareVersion2WithFurtherPeer(): Promise<void> {
            const shareRequestResult = await services1.consumption.attributes.shareRepositoryAttribute({
                attributeId: sRepositoryAttributeVersion2.id,
                peer: services3.address
            });
            const shareRequestId = shareRequestResult.value.id;
            sOwnSharedIdentityAttributeVersion2FurtherPeer = await acceptIncomingShareAttributeRequest(services1, services3, shareRequestId);
        }
    }

    async function createAndShareRelationshipAttributeVersion0(): Promise<void> {
        sOwnSharedRelationshipAttributeVersion0 = await executeFullCreateAndShareRelationshipAttributeFlow(services1, services2, {
            content: {
                key: "aKey",
                value: {
                    "@type": "ProprietaryInteger",
                    title: "Version",
                    value: 1
                },
                confidentiality: RelationshipAttributeConfidentiality.Public
            }
        });
    }

    async function setUpRelationshipAttributeVersions() {
        await createAndShareRelationshipAttributeVersion0();
        await succeedVersion0();
        await succeedVersion1();

        async function succeedVersion0(): Promise<void> {
            const sRepositoryAttributeSuccessionResult1 = await services1.consumption.attributes.succeedRelationshipAttributeAndNotifyPeer({
                predecessorId: sOwnSharedRelationshipAttributeVersion0.id.toString(),
                successorContent: {
                    value: {
                        "@type": "ProprietaryInteger",
                        title: "Version",
                        value: 2
                    }
                }
            });
            await waitForRecipientToReceiveNotification(services1, services2, sRepositoryAttributeSuccessionResult1.value);

            ({ predecessor: sOwnSharedRelationshipAttributeVersion0, successor: sOwnSharedRelationshipAttributeVersion1 } = sRepositoryAttributeSuccessionResult1.value);
        }

        async function succeedVersion1(): Promise<void> {
            const sRepositoryAttributeSuccessionResult2 = await services1.consumption.attributes.succeedRelationshipAttributeAndNotifyPeer({
                predecessorId: sOwnSharedRelationshipAttributeVersion1.id.toString(),
                successorContent: {
                    value: {
                        "@type": "ProprietaryInteger",
                        title: "Version",
                        value: 3
                    }
                }
            });
            await waitForRecipientToReceiveNotification(services1, services2, sRepositoryAttributeSuccessionResult2.value);

            ({ predecessor: sOwnSharedRelationshipAttributeVersion1, successor: sOwnSharedRelationshipAttributeVersion2 } = sRepositoryAttributeSuccessionResult2.value);
        }
    }

    describe(GetVersionsOfAttributeUseCase.name, () => {
        test("should get all versions of a repository attribute", async () => {
            await setUpRepositoryAttributeVersions();
            for (const version of sRepositoryAttributeVersions) {
                const result = await services1.consumption.attributes.getVersionsOfAttribute({ attributeId: version.id });
                expect(result.isSuccess).toBe(true);

                const returnedVersions = result.value;
                expect(returnedVersions).toStrictEqual(sRepositoryAttributeVersions);
            }
        });

        test("should get all versions of an own shared identity attribute shared with the same peer", async () => {
            await setUpIdentityAttributeVersions();
            const sOwnSharedIdentityAttributeVersions = [sOwnSharedIdentityAttributeVersion2, sOwnSharedIdentityAttributeVersion0];
            for (const version of sOwnSharedIdentityAttributeVersions) {
                const result1 = await services1.consumption.attributes.getVersionsOfAttribute({ attributeId: version.id });
                expect(result1.isSuccess).toBe(true);

                const returnedVersions1 = result1.value;
                expect(returnedVersions1).toStrictEqual(sOwnSharedIdentityAttributeVersions);
            }
        });

        test("should get all versions of a peer shared identity attribute", async () => {
            await setUpIdentityAttributeVersions();
            const rPeerSharedIdentityAttributeVersion2 = (await services2.consumption.attributes.getAttribute({ id: sOwnSharedIdentityAttributeVersion2.id })).value;
            const rPeerSharedIdentityAttributeVersion0 = (await services2.consumption.attributes.getAttribute({ id: sOwnSharedIdentityAttributeVersion0.id })).value;
            const rPeerSharedIdentityAttributeVersions = [rPeerSharedIdentityAttributeVersion2, rPeerSharedIdentityAttributeVersion0];

            for (const version of rPeerSharedIdentityAttributeVersions) {
                const result = await services2.consumption.attributes.getVersionsOfAttribute({ attributeId: version.id });
                expect(result.isSuccess).toBe(true);

                const returnedVersions = result.value;
                expect(returnedVersions).toStrictEqual(rPeerSharedIdentityAttributeVersions);
            }
        });

        test("should get all versions of an own shared relationship attribute", async () => {
            await setUpRelationshipAttributeVersions();
            const sOwnSharedRelationshipAttributeVersions = [
                sOwnSharedRelationshipAttributeVersion2,
                sOwnSharedRelationshipAttributeVersion1,
                sOwnSharedRelationshipAttributeVersion0
            ];
            for (const version of sOwnSharedRelationshipAttributeVersions) {
                const result = await services1.consumption.attributes.getVersionsOfAttribute({ attributeId: version.id });
                expect(result.isSuccess).toBe(true);

                const returnedVersions = result.value;
                expect(returnedVersions).toStrictEqual(sOwnSharedRelationshipAttributeVersions);
            }
        });

        test("should get all versions of a peer shared relationship attribute", async () => {
            await setUpRelationshipAttributeVersions();
            const rPeerSharedRelationshipAttributeVersion2 = (await services2.consumption.attributes.getAttribute({ id: sOwnSharedRelationshipAttributeVersion2.id })).value;
            const rPeerSharedRelationshipAttributeVersion1 = (await services2.consumption.attributes.getAttribute({ id: sOwnSharedRelationshipAttributeVersion1.id })).value;
            const rPeerSharedRelationshipAttributeVersion0 = (await services2.consumption.attributes.getAttribute({ id: sOwnSharedRelationshipAttributeVersion0.id })).value;
            const rPeerSharedRelationshipAttributeVersions = [
                rPeerSharedRelationshipAttributeVersion2,
                rPeerSharedRelationshipAttributeVersion1,
                rPeerSharedRelationshipAttributeVersion0
            ];

            for (const version of rPeerSharedRelationshipAttributeVersions) {
                const result = await services2.consumption.attributes.getVersionsOfAttribute({ attributeId: version.id });
                expect(result.isSuccess).toBe(true);

                const returnedVersions = result.value;
                expect(returnedVersions).toStrictEqual(rPeerSharedRelationshipAttributeVersions);
            }
        });

        test("should throw trying to call getVersionsOfAttribute with a nonexistent attributeId", async () => {
            const result = await services1.consumption.attributes.getVersionsOfAttribute({ attributeId: "ATTxxxxxxxxxxxxxxxxx" });
            expect(result).toBeAnError(/.*/, "error.runtime.recordNotFound");
        });
    });

    describe(GetSharedVersionsOfAttributeUseCase.name, () => {
        beforeEach(async () => {
            await setUpIdentityAttributeVersions();
        });

        test("should get only latest shared version per peer of a repository attribute", async () => {
            for (const version of sRepositoryAttributeVersions) {
                const result1 = await services1.consumption.attributes.getSharedVersionsOfAttribute({ attributeId: version.id });
                expect(result1.isSuccess).toBe(true);
                const returnedVersions1 = result1.value;
                expect(returnedVersions1).toStrictEqual(expect.arrayContaining([sOwnSharedIdentityAttributeVersion2, sOwnSharedIdentityAttributeVersion2FurtherPeer]));

                const result2 = await services1.consumption.attributes.getSharedVersionsOfAttribute({ attributeId: version.id, onlyLatestVersions: true });
                expect(result2.isSuccess).toBe(true);
                const returnedVersions2 = result2.value;
                expect(returnedVersions2).toStrictEqual(expect.arrayContaining([sOwnSharedIdentityAttributeVersion2, sOwnSharedIdentityAttributeVersion2FurtherPeer]));
            }
        });

        test("should get all shared versions of a repository attribute", async () => {
            for (const version of sRepositoryAttributeVersions) {
                const result = await services1.consumption.attributes.getSharedVersionsOfAttribute({ attributeId: version.id, onlyLatestVersions: false });
                expect(result.isSuccess).toBe(true);

                const returnedVersions = result.value;
                expect(returnedVersions).toStrictEqual(
                    expect.arrayContaining([sOwnSharedIdentityAttributeVersion2, sOwnSharedIdentityAttributeVersion2FurtherPeer, sOwnSharedIdentityAttributeVersion0])
                );
            }
        });

        test("should get only latest shared version of a repository attribute for a specific peer", async () => {
            for (const version of sRepositoryAttributeVersions) {
                const result1 = await services1.consumption.attributes.getSharedVersionsOfAttribute({ attributeId: version.id, peers: [services2.address] });
                expect(result1.isSuccess).toBe(true);
                const returnedVersions1 = result1.value;
                expect(returnedVersions1).toStrictEqual([sOwnSharedIdentityAttributeVersion2]);

                const result2 = await services1.consumption.attributes.getSharedVersionsOfAttribute({ attributeId: version.id, peers: [services3.address] });
                expect(result2.isSuccess).toBe(true);
                const returnedVersions2 = result2.value;
                expect(returnedVersions2).toStrictEqual([sOwnSharedIdentityAttributeVersion2FurtherPeer]);
            }
        });

        test("should get all shared versions of a repository attribute for a specific peer", async () => {
            for (const version of sRepositoryAttributeVersions) {
                const result1 = await services1.consumption.attributes.getSharedVersionsOfAttribute({
                    attributeId: version.id,
                    peers: [services2.address],
                    onlyLatestVersions: false
                });
                expect(result1.isSuccess).toBe(true);
                const returnedVersions1 = result1.value;
                expect(returnedVersions1).toStrictEqual([sOwnSharedIdentityAttributeVersion2, sOwnSharedIdentityAttributeVersion0]);

                const result2 = await services1.consumption.attributes.getSharedVersionsOfAttribute({
                    attributeId: version.id,
                    peers: [services3.address],
                    onlyLatestVersions: false
                });
                expect(result2.isSuccess).toBe(true);
                const returnedVersions2 = result2.value;
                expect(returnedVersions2).toStrictEqual([sOwnSharedIdentityAttributeVersion2FurtherPeer]);
            }
        });

        test("should return all emitted ThirdPartyRelationshipAttributes of a source RelationshipAttribute", async () => {
            await createAndShareRelationshipAttributeVersion0();
            const requestParams = {
                peer: services1.address,
                content: {
                    items: [
                        ReadAttributeRequestItem.from({
                            query: ThirdPartyRelationshipAttributeQuery.from({
                                key: "aKey",
                                owner: ThirdPartyRelationshipAttributeQueryOwner.Recipient,
                                thirdParty: [services2.address]
                            }),
                            mustBeAccepted: true
                        }).toJSON()
                    ]
                }
            };
            const emittedThirdPartyRelationshipAttribute = await executeFullRequestAndAcceptExistingAttributeFlow(
                services1,
                services3,
                requestParams,
                sOwnSharedRelationshipAttributeVersion0.id
            );

            const result = await services1.consumption.attributes.getSharedVersionsOfAttribute({ attributeId: sOwnSharedRelationshipAttributeVersion0.id });
            expect(result.isSuccess).toBe(true);
            const returnedVersions = result.value;
            expect(returnedVersions).toStrictEqual([emittedThirdPartyRelationshipAttribute]);
        });

        test("should return an empty list if a relationship attribute without associated third party relationship attributes is queried", async () => {
            await createAndShareRelationshipAttributeVersion0();
            const result = await services1.consumption.attributes.getSharedVersionsOfAttribute({ attributeId: sOwnSharedRelationshipAttributeVersion0.id });
            expect(result.isSuccess).toBe(true);
            const returnedVersions = result.value;
            expect(returnedVersions).toStrictEqual([]);
        });

        test("should return an empty list calling getSharedVersionsOfAttribute with a nonexistent peer", async () => {
            const result = await services1.consumption.attributes.getSharedVersionsOfAttribute({
                attributeId: sRepositoryAttributeVersion2.id,
                peers: ["did:e:localhost:dids:0000000000000000000000"]
            });
            expect(result.isSuccess).toBe(true);
            const returnedVersions = result.value;
            expect(returnedVersions).toStrictEqual([]);
        });

        test("should throw trying to call getSharedVersionsOfAttribute with a nonexistent attributeId", async () => {
            const result2 = await services1.consumption.attributes.getSharedVersionsOfAttribute({ attributeId: "ATTxxxxxxxxxxxxxxxxx" });
            expect(result2).toBeAnError(/.*/, "error.runtime.recordNotFound");
        });
    });
});

describe("DeleteAttributeUseCases", () => {
    let repositoryAttributeVersion0: LocalAttributeDTO;
    let repositoryAttributeVersion1: LocalAttributeDTO;
    let ownSharedIdentityAttributeVersion0: LocalAttributeDTO;
    let ownSharedIdentityAttributeVersion1: LocalAttributeDTO;

    beforeEach(async () => {
        ownSharedIdentityAttributeVersion0 = await executeFullCreateAndShareRepositoryAttributeFlow(services1, services2, {
            content: {
                value: {
                    "@type": "GivenName",
                    value: "aGivenName"
                },
                tags: ["x+%+tag1", "x+%+tag2"]
            }
        });
        repositoryAttributeVersion0 = (await services1.consumption.attributes.getAttribute({ id: ownSharedIdentityAttributeVersion0.shareInfo!.sourceAttribute! })).value;

        ({ predecessor: ownSharedIdentityAttributeVersion0, successor: ownSharedIdentityAttributeVersion1 } = await executeFullSucceedRepositoryAttributeAndNotifyPeerFlow(
            services1,
            services2,
            {
                predecessorId: ownSharedIdentityAttributeVersion0.shareInfo!.sourceAttribute!,
                successorContent: {
                    value: {
                        "@type": "GivenName",
                        value: "anotherGivenName"
                    }
                }
            }
        ));
        repositoryAttributeVersion1 = (await services1.consumption.attributes.getAttribute({ id: ownSharedIdentityAttributeVersion1.shareInfo!.sourceAttribute! })).value;
    });

    describe(DeleteRepositoryAttributeUseCase.name, () => {
        test("should delete a repository attribute", async () => {
            const deletionResult = await services1.consumption.attributes.deleteRepositoryAttribute({ attributeId: repositoryAttributeVersion0.id });
            expect(deletionResult.isSuccess).toBe(true);

            const getDeletedAttributeResult = await services1.consumption.attributes.getAttribute({ id: repositoryAttributeVersion0.id });
            expect(getDeletedAttributeResult).toBeAnError(/.*/, "error.runtime.recordNotFound");
        });

        test("should delete a succeeded repository attribute and its predecessors", async () => {
            const deletionResult = await services1.consumption.attributes.deleteRepositoryAttribute({ attributeId: repositoryAttributeVersion1.id });
            expect(deletionResult.isSuccess).toBe(true);

            const getDeletedAttributeResult = await services1.consumption.attributes.getAttribute({ id: repositoryAttributeVersion0.id });
            expect(getDeletedAttributeResult).toBeAnError(/.*/, "error.runtime.recordNotFound");
        });

        test("should remove 'shareInfo.sourceAttribute' from own shared identity attribute copies of a deleted repository attribute", async () => {
            await services1.consumption.attributes.deleteRepositoryAttribute({ attributeId: repositoryAttributeVersion0.id });

            const updatedOwnSharedIdentityAttributeVersion0Result = await services1.consumption.attributes.getAttribute({ id: ownSharedIdentityAttributeVersion0.id });
            expect(updatedOwnSharedIdentityAttributeVersion0Result.isSuccess).toBe(true);
            const updatedOwnSharedIdentityAttributeVersion0 = updatedOwnSharedIdentityAttributeVersion0Result.value;
            expect(updatedOwnSharedIdentityAttributeVersion0.shareInfo).toBeDefined();
            expect(updatedOwnSharedIdentityAttributeVersion0.shareInfo!.sourceAttribute).toBeUndefined();
        });

        test("should remove 'shareInfo.sourceAttribute' from own shared identity attribute predecessors of a deleted repository attribute", async () => {
            await services1.consumption.attributes.deleteRepositoryAttribute({ attributeId: repositoryAttributeVersion1.id });

            const updatedOwnSharedIdentityAttributeVersion0Result = await services1.consumption.attributes.getAttribute({ id: ownSharedIdentityAttributeVersion0.id });
            expect(updatedOwnSharedIdentityAttributeVersion0Result.isSuccess).toBe(true);
            const updatedOwnSharedIdentityAttributeVersion0 = updatedOwnSharedIdentityAttributeVersion0Result.value;
            expect(updatedOwnSharedIdentityAttributeVersion0.shareInfo).toBeDefined();
            expect(updatedOwnSharedIdentityAttributeVersion0.shareInfo!.sourceAttribute).toBeUndefined();
        });

        test("should not change type of own shared identity attribute if 'shareInfo.sourceAttribute' is undefined", async () => {
            await services1.consumption.attributes.deleteRepositoryAttribute({ attributeId: repositoryAttributeVersion0.id });

            const updatedOwnSharedIdentityAttributeVersion0 = (await services1.consumption.attributes.getAttribute({ id: ownSharedIdentityAttributeVersion0.id })).value;
            expect(updatedOwnSharedIdentityAttributeVersion0.shareInfo!.sourceAttribute).toBeUndefined();

            // isOwnSharedIdentityAttribute
            expect(updatedOwnSharedIdentityAttributeVersion0.content["@type"]).toBe("IdentityAttribute");
            expect(updatedOwnSharedIdentityAttributeVersion0.shareInfo).toBeDefined();
            expect(updatedOwnSharedIdentityAttributeVersion0.content.owner).toBe(services1.address);
            expect(updatedOwnSharedIdentityAttributeVersion0.shareInfo!.peer).toBe(services2.address);
            expect(updatedOwnSharedIdentityAttributeVersion0.isDefault).toBeUndefined();
        });

        test("should set 'succeeds' of successor repository attribute to undefined if predecessor repository attribute is deleted", async () => {
            expect(repositoryAttributeVersion1.succeeds).toBeDefined();
            await services1.consumption.attributes.deleteRepositoryAttribute({ attributeId: repositoryAttributeVersion0.id });
            const updatedRepositoryAttributeVersion1 = (await services1.consumption.attributes.getAttribute({ id: repositoryAttributeVersion1.id })).value;
            expect(updatedRepositoryAttributeVersion1.succeeds).toBeUndefined();
        });

        test("should throw trying to call with an attribute that is not a repository attribute", async () => {
            const result = await services1.consumption.attributes.deleteRepositoryAttribute({ attributeId: ownSharedIdentityAttributeVersion1.id });
            expect(result).toBeAnError(/.*/, "error.runtime.attributes.isNotRepositoryAttribute");
        });

        test("should throw trying to call with an unknown attribute ID", async () => {
            const unknownAttributeId = "ATTxxxxxxxxxxxxxxxxx";
            const result = await services1.consumption.attributes.deleteRepositoryAttribute({ attributeId: unknownAttributeId });
            expect(result).toBeAnError(/.*/, "error.runtime.recordNotFound");
        });

        test("should throw trying to call with a child of a complex attribute", async () => {
            const complexAttribute = (
                await services1.consumption.attributes.createRepositoryAttribute({
                    content: {
                        value: {
                            "@type": "StreetAddress",
                            recipient: "aRecipient",
                            street: "aStreet",
                            houseNo: "aHouseNo",
                            zipCode: "aZipCode",
                            city: "aCity",
                            country: "DE"
                        }
                    }
                })
            ).value;

            const childAttributes = (
                await services1.consumption.attributes.getAttributes({
                    query: {
                        parentId: complexAttribute.id
                    }
                })
            ).value;
            expect(childAttributes).toHaveLength(5);

            const result = await services1.consumption.attributes.deleteRepositoryAttribute({ attributeId: childAttributes[0].id });
            expect(result).toBeAnError(
                `Attribute '${childAttributes[0].id.toString()}' is a child of a complex Attribute. If you want to delete it, you must delete its parent.`,
                "error.runtime.attributes.cannotSeparatelyDeleteChildOfComplexAttribute"
            );
        });
    });

    describe(DeleteOwnSharedAttributeAndNotifyPeerUseCase.name, () => {
        test("should delete an own shared identity attribute", async () => {
            expect(ownSharedIdentityAttributeVersion0).toBeDefined();

            const deletionResult = await services1.consumption.attributes.deleteOwnSharedAttributeAndNotifyPeer({ attributeId: ownSharedIdentityAttributeVersion0.id });
            expect(deletionResult.isSuccess).toBe(true);

            const getDeletedAttributeResult = await services1.consumption.attributes.getAttribute({ id: ownSharedIdentityAttributeVersion0.id });
            expect(getDeletedAttributeResult).toBeAnError(/.*/, "error.runtime.recordNotFound");
        });

        test("should delete a succeeded own shared identity attribute and its predecessors", async () => {
            expect(ownSharedIdentityAttributeVersion1).toBeDefined();

            const deletionResult = await services1.consumption.attributes.deleteOwnSharedAttributeAndNotifyPeer({ attributeId: ownSharedIdentityAttributeVersion1.id });
            expect(deletionResult.isSuccess).toBe(true);

            const getDeletedPredecessorResult = await services1.consumption.attributes.getAttribute({ id: ownSharedIdentityAttributeVersion0.id });
            expect(getDeletedPredecessorResult).toBeAnError(/.*/, "error.runtime.recordNotFound");
        });

        test("should remove 'shareInfo.sourceAttribute' from emitted ThirdPartyRelationshipAttribute copies of a deleted RepositoryAttribute", async () => {
            const ownSharedRelationshipAttribute = await executeFullCreateAndShareRelationshipAttributeFlow(services1, services3, {
                content: {
                    value: {
                        "@type": "ProprietaryString",
                        value: "aStringValue",
                        title: "aTitle"
                    },
                    key: "aKey",
                    confidentiality: RelationshipAttributeConfidentiality.Public
                }
            });

            const requestParams = {
                peer: services1.address,
                content: {
                    items: [
                        ReadAttributeRequestItem.from({
                            query: ThirdPartyRelationshipAttributeQuery.from({
                                key: "aKey",
                                owner: ThirdPartyRelationshipAttributeQueryOwner.Recipient,
                                thirdParty: [services3.address]
                            }),
                            mustBeAccepted: true
                        }).toJSON()
                    ]
                }
            };

            const emittedThirdPartyRelationshipAttribute = await executeFullRequestAndAcceptExistingAttributeFlow(
                services1,
                services2,
                requestParams,
                ownSharedRelationshipAttribute.id
            );

            await services1.consumption.attributes.deleteOwnSharedAttributeAndNotifyPeer({ attributeId: ownSharedRelationshipAttribute.id });

            const updatedEmittedThirdPartyRelationshipAttributeResult = await services1.consumption.attributes.getAttribute({ id: emittedThirdPartyRelationshipAttribute.id });
            expect(updatedEmittedThirdPartyRelationshipAttributeResult.isSuccess).toBe(true);
            const updatedEmittedThirdPartyRelationshipAttribute = updatedEmittedThirdPartyRelationshipAttributeResult.value;
            expect(updatedEmittedThirdPartyRelationshipAttribute.shareInfo).toBeDefined();
            expect(updatedEmittedThirdPartyRelationshipAttribute.shareInfo!.sourceAttribute).toBeUndefined();
        });

        test("should set the 'succeeds' property of the own shared identity attribute successor to undefined", async () => {
            expect(ownSharedIdentityAttributeVersion1.succeeds).toBeDefined();
            await services1.consumption.attributes.deleteOwnSharedAttributeAndNotifyPeer({ attributeId: ownSharedIdentityAttributeVersion0.id });
            const updatedOwnSharedIdentityAttributeVersion1 = (await services1.consumption.attributes.getAttribute({ id: ownSharedIdentityAttributeVersion1.id })).value;
            expect(updatedOwnSharedIdentityAttributeVersion1.succeeds).toBeUndefined();
        });

        test("should notify about identity attribute deletion by owner", async () => {
            const notificationId = (await services1.consumption.attributes.deleteOwnSharedAttributeAndNotifyPeer({ attributeId: ownSharedIdentityAttributeVersion0.id })).value
                .notificationId!;
            const timeBeforeUpdate = CoreDate.utc();
            await syncUntilHasMessageWithNotification(services2.transport, notificationId);
            await services2.eventBus.waitForEvent(OwnSharedAttributeDeletedByOwnerEvent, (e) => {
                return e.data.id.toString() === ownSharedIdentityAttributeVersion0.id;
            });
            const timeAfterUpdate = CoreDate.utc();

            const result = await services2.consumption.attributes.getAttribute({ id: ownSharedIdentityAttributeVersion0.id });
            expect(result.isSuccess).toBe(true);
            const updatedAttribute = result.value;
            expect(updatedAttribute.deletionInfo?.deletionStatus).toStrictEqual(LocalAttributeDeletionStatus.DeletedByOwner);
            expect(CoreDate.from(updatedAttribute.deletionInfo!.deletionDate).isBetween(timeBeforeUpdate, timeAfterUpdate.add(1))).toBe(true);
        });

        test("should notify about identity attribute deletion of succeeded attribute by owner", async () => {
            const notificationId = (await services1.consumption.attributes.deleteOwnSharedAttributeAndNotifyPeer({ attributeId: ownSharedIdentityAttributeVersion1.id })).value
                .notificationId!;
            const timeBeforeUpdate = CoreDate.utc();
            await syncUntilHasMessageWithNotification(services2.transport, notificationId);
            await services2.eventBus.waitForEvent(OwnSharedAttributeDeletedByOwnerEvent, (e) => {
                return e.data.id.toString() === ownSharedIdentityAttributeVersion1.id;
            });
            const timeAfterUpdate = CoreDate.utc();

            const updatedPredecessor = (await services2.consumption.attributes.getAttribute({ id: ownSharedIdentityAttributeVersion0.id })).value;
            expect(updatedPredecessor.deletionInfo?.deletionStatus).toStrictEqual(LocalAttributeDeletionStatus.DeletedByOwner);
            expect(CoreDate.from(updatedPredecessor.deletionInfo!.deletionDate).isBetween(timeBeforeUpdate, timeAfterUpdate.add(1))).toBe(true);
        });

        test("should throw an error trying to delete an own shared Attribute when the Relationship is in status Pending", async () => {
            const [services1, services2] = await runtimeServiceProvider.launch(2, {
                enableRequestModule: true,
                enableDeciderModule: true,
                enableNotificationModule: true
            });

            const repositoryAttribute = (
                await services2.consumption.attributes.createRepositoryAttribute({
                    content: {
                        value: {
                            "@type": "GivenName",
                            value: "aGivenName"
                        }
                    }
                })
            ).value;

            const item: ReadAttributeRequestItemJSON = {
                "@type": "ReadAttributeRequestItem",
                mustBeAccepted: true,
                query: {
                    "@type": "IdentityAttributeQuery",
                    valueType: "GivenName"
                }
            };

            const relationshipTemplateContent: RelationshipTemplateContentJSON = {
                "@type": "RelationshipTemplateContent",
                title: "aTitle",
                onNewRelationship: {
                    items: [item],
                    "@type": "Request"
                }
            };
            await createRelationshipWithStatusPending(services1, services2, relationshipTemplateContent, [
                {
                    accept: true,
                    existingAttributeId: repositoryAttribute.id
                } as AcceptReadAttributeRequestItemParametersWithExistingAttributeJSON
            ]);

            const ownSharedAttribute = await services2.consumption.attributes.getAttributes({
                query: {
                    "shareInfo.sourceAttribute": repositoryAttribute.id
                }
            });

            const attributeDeletionResult = await services2.consumption.attributes.deleteOwnSharedAttributeAndNotifyPeer({ attributeId: ownSharedAttribute.value[0].id });
            expect(attributeDeletionResult).toBeAnError(
                "The shared Attribute cannot be deleted while the Relationship to the peer is in status 'Pending'.",
                "error.runtime.attributes.cannotDeleteSharedAttributeWhileRelationshipIsPending"
            );
        });
    });

    describe(DeletePeerSharedAttributeAndNotifyOwnerUseCase.name, () => {
        test("should delete a peer shared identity attribute", async () => {
            const recipientPeerSharedIdentityAttributeVersion0 = (await services2.consumption.attributes.getAttribute({ id: ownSharedIdentityAttributeVersion0.id })).value;
            expect(recipientPeerSharedIdentityAttributeVersion0).toBeDefined();

            const deletionResult = await services2.consumption.attributes.deletePeerSharedAttributeAndNotifyOwner({ attributeId: ownSharedIdentityAttributeVersion0.id });
            expect(deletionResult.isSuccess).toBe(true);

            const getDeletedAttributeResult = await services2.consumption.attributes.getAttribute({ id: ownSharedIdentityAttributeVersion0.id });
            expect(getDeletedAttributeResult).toBeAnError(/.*/, "error.runtime.recordNotFound");
        });

        test("should delete the predecessor of a peer shared identity attribute", async () => {
            const recipientPeerSharedIdentityAttributeVersion1 = (await services2.consumption.attributes.getAttribute({ id: ownSharedIdentityAttributeVersion1.id })).value;
            expect(recipientPeerSharedIdentityAttributeVersion1).toBeDefined();

            const deletionResult = await services2.consumption.attributes.deletePeerSharedAttributeAndNotifyOwner({ attributeId: ownSharedIdentityAttributeVersion1.id });
            expect(deletionResult.isSuccess).toBe(true);

            const getDeletedPredecessorResult = await services2.consumption.attributes.getAttribute({ id: ownSharedIdentityAttributeVersion0.id });
            expect(getDeletedPredecessorResult).toBeAnError(/.*/, "error.runtime.recordNotFound");
        });

        test("should remove 'shareInfo.sourceAttribute' from emitted ThirdPartyRelationshipAttribute copies of a deleted peer shared RelationshipAttribute", async () => {
            const peerSharedRelationshipAttribute = await executeFullCreateAndShareRelationshipAttributeFlow(services3, services1, {
                content: {
                    value: {
                        "@type": "ProprietaryString",
                        value: "aStringValue",
                        title: "aTitle"
                    },
                    key: "aKey",
                    confidentiality: RelationshipAttributeConfidentiality.Public
                }
            });

            const requestParams = {
                peer: services1.address,
                content: {
                    items: [
                        ReadAttributeRequestItem.from({
                            query: ThirdPartyRelationshipAttributeQuery.from({
                                key: "aKey",
                                owner: ThirdPartyRelationshipAttributeQueryOwner.ThirdParty,
                                thirdParty: [services3.address]
                            }),
                            mustBeAccepted: true
                        }).toJSON()
                    ]
                }
            };

            const emittedThirdPartyRelationshipAttribute = await executeFullRequestAndAcceptExistingAttributeFlow(
                services1,
                services2,
                requestParams,
                peerSharedRelationshipAttribute.id
            );

            await services1.consumption.attributes.deletePeerSharedAttributeAndNotifyOwner({ attributeId: peerSharedRelationshipAttribute.id });

            const updatedEmittedThirdPartyRelationshipAttributeResult = await services1.consumption.attributes.getAttribute({
                id: emittedThirdPartyRelationshipAttribute.id
            });
            expect(updatedEmittedThirdPartyRelationshipAttributeResult.isSuccess).toBe(true);
            const updatedEmittedThirdPartyRelationshipAttribute = updatedEmittedThirdPartyRelationshipAttributeResult.value;
            expect(updatedEmittedThirdPartyRelationshipAttribute.shareInfo).toBeDefined();
            expect(updatedEmittedThirdPartyRelationshipAttribute.shareInfo!.sourceAttribute).toBeUndefined();
        });

        test("should set the 'succeeds' property of the peer shared identity attribute successor to undefined", async () => {
            const recipientPeerSharedIdentityAttributeVersion1 = (await services2.consumption.attributes.getAttribute({ id: ownSharedIdentityAttributeVersion1.id })).value;
            expect(recipientPeerSharedIdentityAttributeVersion1.succeeds).toBeDefined();
            await services2.consumption.attributes.deletePeerSharedAttributeAndNotifyOwner({ attributeId: ownSharedIdentityAttributeVersion0.id });
            const updatedRecipientPeerSharedIdentityAttributeVersion1 = (
                await services2.consumption.attributes.getAttribute({ id: recipientPeerSharedIdentityAttributeVersion1.id })
            ).value;
            expect(updatedRecipientPeerSharedIdentityAttributeVersion1.succeeds).toBeUndefined();
        });

        test("should notify about identity attribute deletion by peer", async () => {
            const notificationId = (await services2.consumption.attributes.deletePeerSharedAttributeAndNotifyOwner({ attributeId: ownSharedIdentityAttributeVersion0.id })).value
                .notificationId!;
            const timeBeforeUpdate = CoreDate.utc();
            await syncUntilHasMessageWithNotification(services1.transport, notificationId);
            await services1.eventBus.waitForEvent(PeerSharedAttributeDeletedByPeerEvent, (e) => {
                return e.data.id.toString() === ownSharedIdentityAttributeVersion0.id;
            });

            const timeAfterUpdate = CoreDate.utc();

            const result = await services1.consumption.attributes.getAttribute({ id: ownSharedIdentityAttributeVersion0.id });
            expect(result.isSuccess).toBe(true);
            const updatedAttribute = result.value;
            expect(updatedAttribute.deletionInfo?.deletionStatus).toStrictEqual(LocalAttributeDeletionStatus.DeletedByPeer);
            expect(CoreDate.from(updatedAttribute.deletionInfo!.deletionDate).isBetween(timeBeforeUpdate, timeAfterUpdate.add(1))).toBe(true);
        });

        test("should notify about identity attribute deletion of succeeded attribute by peer", async () => {
            const notificationId = (await services2.consumption.attributes.deletePeerSharedAttributeAndNotifyOwner({ attributeId: ownSharedIdentityAttributeVersion1.id })).value
                .notificationId!;
            const timeBeforeUpdate = CoreDate.utc();
            await syncUntilHasMessageWithNotification(services1.transport, notificationId);
            await services1.eventBus.waitForEvent(PeerSharedAttributeDeletedByPeerEvent, (e) => {
                return e.data.id.toString() === ownSharedIdentityAttributeVersion1.id;
            });

            const timeAfterUpdate = CoreDate.utc();

            const updatedPredecessor = (await services1.consumption.attributes.getAttribute({ id: ownSharedIdentityAttributeVersion0.id })).value;
            expect(updatedPredecessor.deletionInfo?.deletionStatus).toStrictEqual(LocalAttributeDeletionStatus.DeletedByPeer);
            expect(CoreDate.from(updatedPredecessor.deletionInfo!.deletionDate).isBetween(timeBeforeUpdate, timeAfterUpdate.add(1))).toBe(true);
        });

        test("should throw an error trying to delete a peer shared Attribute when the Relationship is in status Pending", async () => {
            const [services1, services2] = await runtimeServiceProvider.launch(2, {
                enableRequestModule: true,
                enableDeciderModule: true,
                enableNotificationModule: true
            });

            const repositoryAttribute = (
                await services1.consumption.attributes.createRepositoryAttribute({
                    content: {
                        value: {
                            "@type": "GivenName",
                            value: "aGivenName"
                        }
                    }
                })
            ).value;

            const item: ShareAttributeRequestItemJSON = {
                "@type": "ShareAttributeRequestItem",
                mustBeAccepted: true,
                attribute: repositoryAttribute.content,
                sourceAttributeId: repositoryAttribute.id
            };

            const relationshipTemplateContent: CreateOwnRelationshipTemplateRequest["content"] = {
                "@type": "RelationshipTemplateContent",
                title: "aTitle",
                onNewRelationship: {
                    items: [item],
                    "@type": "Request"
                }
            };

            await createRelationshipWithStatusPending(services1, services2, relationshipTemplateContent, [
                {
                    accept: true
                } as AcceptRequestItemParametersJSON
            ]);

            const peerSharedAttribute = await services2.consumption.attributes.getAttributes({
                query: {
                    "shareInfo.peer": services1.address
                }
            });

            const attributeDeletionResult = await services2.consumption.attributes.deletePeerSharedAttributeAndNotifyOwner({ attributeId: peerSharedAttribute.value[0].id });
            expect(attributeDeletionResult).toBeAnError(
                "The shared Attribute cannot be deleted while the Relationship to the peer is in status 'Pending'.",
                "error.runtime.attributes.cannotDeleteSharedAttributeWhileRelationshipIsPending"
            );
        });
    });

    describe(DeleteThirdPartyRelationshipAttributeAndNotifyPeerUseCase.name, () => {
        let peerSharedRelationshipAttribute: LocalAttributeDTO;
        let emittedThirdPartyRelationshipAttribute: LocalAttributeDTO;
        beforeEach(async () => {
            peerSharedRelationshipAttribute = await executeFullCreateAndShareRelationshipAttributeFlow(services3, services1, {
                content: {
                    value: {
                        "@type": "ProprietaryString",
                        value: "aString",
                        title: "aTitle"
                    },
                    key: "aKey",
                    confidentiality: RelationshipAttributeConfidentiality.Public
                }
            });

            const requestParams = {
                peer: services1.address,
                content: {
                    items: [
                        ReadAttributeRequestItem.from({
                            query: ThirdPartyRelationshipAttributeQuery.from({
                                key: "aKey",
                                owner: ThirdPartyRelationshipAttributeQueryOwner.ThirdParty,
                                thirdParty: [services3.address]
                            }),
                            mustBeAccepted: true
                        }).toJSON()
                    ]
                }
            };

            emittedThirdPartyRelationshipAttribute = await executeFullRequestAndAcceptExistingAttributeFlow(
                services1,
                services2,
                requestParams,
                peerSharedRelationshipAttribute.id
            );
        });

        test("should delete a ThirdPartyRelationshipAttribute as the emitter of it", async () => {
            expect(emittedThirdPartyRelationshipAttribute).toBeDefined();

            const deletionResult = await services1.consumption.attributes.deleteThirdPartyRelationshipAttributeAndNotifyPeer({
                attributeId: emittedThirdPartyRelationshipAttribute.id
            });
            expect(deletionResult.isSuccess).toBe(true);

            const getDeletedAttributeResult = await services1.consumption.attributes.getAttribute({ id: emittedThirdPartyRelationshipAttribute.id });
            expect(getDeletedAttributeResult).toBeAnError(/.*/, "error.runtime.recordNotFound");
        });

        test("should delete a ThirdPartyRelationshipAttribute as the recipient of it", async () => {
            const receivedThirdPartyRelationshipAttribute = (await services2.consumption.attributes.getAttribute({ id: emittedThirdPartyRelationshipAttribute.id })).value;
            expect(receivedThirdPartyRelationshipAttribute).toBeDefined();

            const deletionResult = await services2.consumption.attributes.deleteThirdPartyRelationshipAttributeAndNotifyPeer({
                attributeId: receivedThirdPartyRelationshipAttribute.id
            });
            expect(deletionResult.isSuccess).toBe(true);

            const getDeletedAttributeResult = await services2.consumption.attributes.getAttribute({ id: receivedThirdPartyRelationshipAttribute.id });
            expect(getDeletedAttributeResult).toBeAnError(/.*/, "error.runtime.recordNotFound");
        });

        test("should notify about ThirdPartyRelationshipAttribute as the emitter of it", async () => {
            const notificationId = (
                await services1.consumption.attributes.deleteThirdPartyRelationshipAttributeAndNotifyPeer({ attributeId: emittedThirdPartyRelationshipAttribute.id })
            ).value.notificationId!;
            const timeBeforeUpdate = CoreDate.utc();
            await syncUntilHasMessageWithNotification(services2.transport, notificationId);
            await services2.eventBus.waitForEvent(ThirdPartyRelationshipAttributeDeletedByPeerEvent, (e) => {
                return e.data.id.toString() === emittedThirdPartyRelationshipAttribute.id;
            });

            const timeAfterUpdate = CoreDate.utc();

            const result = await services2.consumption.attributes.getAttribute({ id: emittedThirdPartyRelationshipAttribute.id });
            expect(result.isSuccess).toBe(true);
            const updatedAttribute = result.value;
            expect(updatedAttribute.deletionInfo?.deletionStatus).toStrictEqual(LocalAttributeDeletionStatus.DeletedByPeer);
            expect(CoreDate.from(updatedAttribute.deletionInfo!.deletionDate).isBetween(timeBeforeUpdate, timeAfterUpdate.add(1))).toBe(true);
        });

        test("should notify about ThirdPartyRelationshipAttribute as the recipient of it", async () => {
            const notificationId = (
                await services2.consumption.attributes.deleteThirdPartyRelationshipAttributeAndNotifyPeer({ attributeId: emittedThirdPartyRelationshipAttribute.id })
            ).value.notificationId!;
            const timeBeforeUpdate = CoreDate.utc();
            await syncUntilHasMessageWithNotification(services1.transport, notificationId);
            await services1.eventBus.waitForEvent(ThirdPartyRelationshipAttributeDeletedByPeerEvent, (e) => {
                return e.data.id.toString() === emittedThirdPartyRelationshipAttribute.id;
            });

            const timeAfterUpdate = CoreDate.utc();

            const result = await services1.consumption.attributes.getAttribute({ id: emittedThirdPartyRelationshipAttribute.id });
            expect(result.isSuccess).toBe(true);
            const updatedAttribute = result.value;
            expect(updatedAttribute.deletionInfo?.deletionStatus).toStrictEqual(LocalAttributeDeletionStatus.DeletedByPeer);
            expect(CoreDate.from(updatedAttribute.deletionInfo!.deletionDate).isBetween(timeBeforeUpdate, timeAfterUpdate.add(1))).toBe(true);
        });

        test("should delete a ThirdPartyRelationshipAttribute as the emitter of it using the deprecated function deleteThirdPartyOwnedRelationshipAttributeAndNotifyPeer", async () => {
            expect(emittedThirdPartyRelationshipAttribute).toBeDefined();

            const deletionResult = await services1.consumption.attributes.deleteThirdPartyOwnedRelationshipAttributeAndNotifyPeer({
                attributeId: emittedThirdPartyRelationshipAttribute.id
            });
            expect(deletionResult.isSuccess).toBe(true);

            const getDeletedAttributeResult = await services1.consumption.attributes.getAttribute({ id: emittedThirdPartyRelationshipAttribute.id });
            expect(getDeletedAttributeResult).toBeAnError(/.*/, "error.runtime.recordNotFound");
        });

        test("should throw an error trying to delete a ThirdPartyRelationshipAttribute when the Relationship is in status Pending", async () => {
            const [services1, services2, services3] = await runtimeServiceProvider.launch(3, {
                enableRequestModule: true,
                enableDeciderModule: true,
                enableNotificationModule: true
            });
            await establishRelationship(services1.transport, services2.transport);
            const peerSharedRelationshipAttribute = await executeFullCreateAndShareRelationshipAttributeFlow(services2, services1, {
                content: {
                    value: {
                        "@type": "ProprietaryString",
                        value: "aString",
                        title: "aTitle"
                    },
                    key: "aKey",
                    confidentiality: RelationshipAttributeConfidentiality.Public
                }
            });

            const item: ShareAttributeRequestItemJSON = {
                "@type": "ShareAttributeRequestItem",
                mustBeAccepted: true,
                attribute: peerSharedRelationshipAttribute.content,
                sourceAttributeId: peerSharedRelationshipAttribute.id,
                thirdPartyAddress: services1.address
            };

            const relationshipTemplateContent: CreateOwnRelationshipTemplateRequest["content"] = {
                "@type": "RelationshipTemplateContent",
                title: "aTitle",
                onNewRelationship: {
                    items: [item],
                    "@type": "Request"
                }
            };

            await createRelationshipWithStatusPending(services2, services3, relationshipTemplateContent, [
                {
                    accept: true
                } as AcceptRequestItemParametersJSON
            ]);

            const thirdPartyRelationshipAttribute = await services3.consumption.attributes.getAttributes({
                query: {
                    "shareInfo.peer": services2.address
                }
            });
            const attributeDeletionResult = await services3.consumption.attributes.deletePeerSharedAttributeAndNotifyOwner({
                attributeId: thirdPartyRelationshipAttribute.value[0].id
            });
            expect(attributeDeletionResult).toBeAnError(
                "The shared Attribute cannot be deleted while the Relationship to the peer is in status 'Pending'.",
                "error.runtime.attributes.cannotDeleteSharedAttributeWhileRelationshipIsPending"
            );
        });
    });
});

describe("ThirdPartyRelationshipAttributes", () => {
    let localAttribute: LocalAttributeDTO;
    beforeEach(async () => {
        localAttribute = await executeFullCreateAndShareRelationshipAttributeFlow(services1, services2, {
            content: {
                key: "ThirdPartyKey",
                confidentiality: RelationshipAttributeConfidentiality.Public,
                value: {
                    "@type": "ProprietaryString",
                    value: "ThirdPartyValue",
                    title: "ThirdPartyTitle"
                },
                isTechnical: true
            }
        });
    });

    test("should share a RelationshipAttribute that was created by the sharing identity", async () => {
        const localThirdPartyAttribute = await executeFullShareAndAcceptAttributeRequestFlow(
            services1,
            services3,
            ShareAttributeRequestItem.from({
                attribute: localAttribute.content,
                sourceAttributeId: localAttribute.id,
                thirdPartyAddress: services2.address,
                mustBeAccepted: true
            })
        );

        const services1AttributesResult = (await services1.consumption.attributes.getAttribute({ id: localThirdPartyAttribute.id })).value;
        const services3AttributesResult = (await services3.consumption.attributes.getAttribute({ id: localThirdPartyAttribute.id })).value;

        expect(services1AttributesResult.shareInfo!.thirdPartyAddress).toStrictEqual(services2.address);
        expect(services3AttributesResult.shareInfo!.thirdPartyAddress).toStrictEqual(services2.address);
    });

    test("should share a RelationshipAttribute that was shared with the sharing identity", async () => {
        const localThirdPartyAttribute = await executeFullShareAndAcceptAttributeRequestFlow(
            services2,
            services3,
            ShareAttributeRequestItem.from({
                attribute: localAttribute.content,
                sourceAttributeId: localAttribute.id,
                thirdPartyAddress: services1.address,
                mustBeAccepted: true
            })
        );

        const services2AttributesResult = (await services2.consumption.attributes.getAttribute({ id: localThirdPartyAttribute.id })).value;
        const services3AttributesResult = (await services3.consumption.attributes.getAttribute({ id: localThirdPartyAttribute.id })).value;

        expect(services2AttributesResult.shareInfo!.thirdPartyAddress).toStrictEqual(services1.address);
        expect(services3AttributesResult.shareInfo!.thirdPartyAddress).toStrictEqual(services1.address);
    });

    test("should request a ThirdPartyRelationshipAttribute from the initial owner", async () => {
        const localThirdPartyAttribute = await executeFullRequestAndAcceptExistingAttributeFlow(
            services1,
            services3,
            {
                peer: services1.address,
                content: {
                    items: [
                        ReadAttributeRequestItem.from({
                            query: ThirdPartyRelationshipAttributeQuery.from({
                                key: "ThirdPartyKey",
                                owner: ThirdPartyRelationshipAttributeQueryOwner.Recipient,
                                thirdParty: [services2.address]
                            }),
                            mustBeAccepted: true
                        }).toJSON()
                    ]
                }
            },
            localAttribute.id
        );
        const services1AttributesResult = (await services1.consumption.attributes.getAttribute({ id: localThirdPartyAttribute.id })).value;
        const services3AttributesResult = (await services3.consumption.attributes.getAttribute({ id: localThirdPartyAttribute.id })).value;

        expect(services1AttributesResult.shareInfo!.thirdPartyAddress).toStrictEqual(services2.address);
        expect(services3AttributesResult.shareInfo!.thirdPartyAddress).toStrictEqual(services2.address);
    });

    test("should request a ThirdPartyRelationshipAttribute from the initial peer", async () => {
        const localThirdPartyAttribute = await executeFullRequestAndAcceptExistingAttributeFlow(
            services2,
            services3,
            {
                peer: services2.address,
                content: {
                    items: [
                        ReadAttributeRequestItem.from({
                            query: ThirdPartyRelationshipAttributeQuery.from({
                                key: "ThirdPartyKey",
                                owner: ThirdPartyRelationshipAttributeQueryOwner.ThirdParty,
                                thirdParty: [services1.address]
                            }),
                            mustBeAccepted: true
                        }).toJSON()
                    ]
                }
            },
            localAttribute.id
        );
        const services2AttributesResult = (await services2.consumption.attributes.getAttribute({ id: localThirdPartyAttribute.id })).value;
        const services3AttributesResult = (await services3.consumption.attributes.getAttribute({ id: localThirdPartyAttribute.id })).value;

        expect(services2AttributesResult.shareInfo!.thirdPartyAddress).toStrictEqual(services1.address);
        expect(services3AttributesResult.shareInfo!.thirdPartyAddress).toStrictEqual(services1.address);
    });
});<|MERGE_RESOLUTION|>--- conflicted
+++ resolved
@@ -786,9 +786,6 @@
         expect(result.value.code).toBe("error.runtime.attributes.cannotCreateDuplicateRepositoryAttribute");
     });
 
-<<<<<<< HEAD
-    test("should not allow to create a duplicate RepositoryAttribute even if the tags are different", async () => {
-=======
     test("should not allow to create a RepositoryAttribute if there exists a duplicate after trimming", async () => {
         const canCreateUntrimmedRepositoryAttributeRequest: CanCreateRepositoryAttributeRequest = {
             content: {
@@ -812,8 +809,7 @@
         expect(result.value.code).toBe("error.runtime.attributes.cannotCreateDuplicateRepositoryAttribute");
     });
 
-    test("should not allow to create a duplicate RepositoryAttribute even if the tags/validFrom/validTo are different", async () => {
->>>>>>> bba03c60
+    test("should not allow to create a duplicate RepositoryAttribute even if the tags are different", async () => {
         const createAttributeRequest: CreateRepositoryAttributeRequest = {
             content: {
                 value: {
