import { AttributesController, DeletionStatus, LocalAttribute } from "@nmshd/consumption";
import { CityJSON, CountryJSON, HouseNumberJSON, RelationshipAttributeConfidentiality, RequestItemJSONDerivations, StreetJSON, ZipCodeJSON } from "@nmshd/content";
import { CoreAddress, CoreDate, CoreId } from "@nmshd/transport";
import {
    AttributeCreatedEvent,
    CreateAndShareRelationshipAttributeRequest,
    CreateAndShareRelationshipAttributeUseCase,
    CreateRepositoryAttributeRequest,
    CreateRepositoryAttributeUseCase,
    DeleteOwnSharedAttributeAndNotifyPeerUseCase,
<<<<<<< HEAD
    DeleteRepositoryAttributeUseCase,
=======
    DeletePeerSharedAttributeAndNotifyOwnerUseCase,
>>>>>>> d029faf0
    ExecuteIdentityAttributeQueryUseCase,
    ExecuteRelationshipAttributeQueryUseCase,
    GetAttributesUseCase,
    GetAttributeUseCase,
    GetOwnSharedAttributesUseCase,
    GetPeerSharedAttributesUseCase,
    GetRepositoryAttributesUseCase,
    GetSharedVersionsOfRepositoryAttributeUseCase,
    GetVersionsOfAttributeUseCase,
    LocalAttributeDTO,
    NotifyPeerAboutRepositoryAttributeSuccessionUseCase,
    OwnSharedAttributeDeletedByOwnerEvent,
    PeerSharedAttributeDeletedByPeerEvent,
    RepositoryAttributeSucceededEvent,
    ShareRepositoryAttributeRequest,
    ShareRepositoryAttributeUseCase,
    SucceedRelationshipAttributeAndNotifyPeerUseCase,
    SucceedRepositoryAttributeRequest,
    SucceedRepositoryAttributeUseCase
} from "../../src";
import {
    acceptIncomingShareAttributeRequest,
    establishRelationship,
    executeFullCreateAndShareRelationshipAttributeFlow,
    executeFullCreateAndShareRepositoryAttributeFlow,
    executeFullNotifyPeerAboutAttributeSuccessionFlow,
    executeFullShareRepositoryAttributeFlow,
    executeFullSucceedRepositoryAttributeAndNotifyPeerFlow,
    RuntimeServiceProvider,
    syncUntilHasMessageWithNotification,
    TestRuntimeServices,
    waitForRecipientToReceiveNotification
} from "../lib";

const runtimeServiceProvider = new RuntimeServiceProvider();

let services1: TestRuntimeServices;
let services2: TestRuntimeServices;
let services3: TestRuntimeServices;

beforeAll(async () => {
    const numberOfServices = 3;
    [services1, services2, services3] = await runtimeServiceProvider.launch(numberOfServices, {
        enableRequestModule: true,
        enableDeciderModule: true,
        enableNotificationModule: true
    });

    await establishRelationship(services1.transport, services2.transport);
    await establishRelationship(services1.transport, services3.transport);
    await establishRelationship(services2.transport, services3.transport);
}, 30000);
afterAll(async () => await runtimeServiceProvider.stop());

beforeEach(() => {
    services1.eventBus.reset();
    services2.eventBus.reset();
    services3.eventBus.reset();
});

async function cleanupAttributes() {
    await Promise.all(
        [services1, services2, services3].map(async (services) => {
            const servicesAttributeController = (services.consumption.attributes as any).getAttributeUseCase.attributeController as AttributesController;

            const servicesAttributesResult = await services.consumption.attributes.getAttributes({});
            for (const attribute of servicesAttributesResult.value) {
                await servicesAttributeController.deleteAttributeUnsafe(CoreId.from(attribute.id));
            }
        })
    );
}

describe("get attribute(s)", () => {
    let relationshipAttributeId: string;
    let identityAttributeIds: string[];

    beforeAll(async function () {
        const senderRequests: CreateRepositoryAttributeRequest[] = [
            {
                content: {
                    value: {
                        "@type": "Surname",
                        value: "ASurname"
                    }
                }
            },
            {
                content: {
                    value: {
                        "@type": "GivenName",
                        value: "AGivenName"
                    }
                }
            }
        ];

        identityAttributeIds = [];
        for (const request of senderRequests) {
            const identityAttribute = (await services1.consumption.attributes.createRepositoryAttribute(request)).value;
            identityAttributeIds.push(identityAttribute.id);
        }

        const relationshipAttribute = await executeFullCreateAndShareRelationshipAttributeFlow(services1, services2, {
            content: {
                key: "a key",
                confidentiality: RelationshipAttributeConfidentiality.Public,
                value: {
                    "@type": "ProprietaryString",
                    value: "a String",
                    title: "a title"
                },
                isTechnical: true
            }
        });
        relationshipAttributeId = relationshipAttribute.id;
    });

    afterAll(async function () {
        await cleanupAttributes();
    });

    describe(GetAttributeUseCase.name, () => {
        test("should allow to get an attribute by id", async function () {
            const result = await services1.consumption.attributes.getAttribute({ id: relationshipAttributeId });
            expect(result.isSuccess).toBe(true);
            const receivedAttributeId = result.value.id;
            expect(receivedAttributeId).toStrictEqual(relationshipAttributeId);
        });
    });

    describe(GetAttributesUseCase.name, () => {
        test("should list all attributes with empty query", async () => {
            const result = await services1.consumption.attributes.getAttributes({ query: {} });
            expect(result.isSuccess).toBe(true);
            const attributes = result.value;
            expect(attributes).toHaveLength(3);
            const attributeIds = attributes.map((attribute) => attribute.id);
            expect(attributeIds).toContain(relationshipAttributeId);
            expect(attributeIds).toStrictEqual(expect.arrayContaining(identityAttributeIds));
        });

        test("should allow to get an attribute by type", async function () {
            const result = await services1.consumption.attributes.getAttributes({
                query: { "content.value.@type": "Surname" }
            });

            expect(result).toBeSuccessful();

            const attributes = result.value;
            expect(attributes).toHaveLength(1);
            expect(attributes[0].id).toStrictEqual(identityAttributeIds[0]);
        });

        test("should allow to get an attribute by multiple types", async function () {
            const result = await services1.consumption.attributes.getAttributes({
                query: { "content.value.@type": ["Surname", "GivenName"] }
            });

            expect(result).toBeSuccessful();

            const attributes = result.value;
            expect(attributes).toHaveLength(2);
        });

        test("should hide technical attributes when hideTechnical=true", async () => {
            const result = await services1.consumption.attributes.getAttributes({ query: {}, hideTechnical: true });
            expect(result.isSuccess).toBe(true);
            const attributes = result.value;
            expect(attributes.filter((a) => a.id === relationshipAttributeId)).toHaveLength(0);
            expect(attributes).toHaveLength(2);
            const attributeIds = attributes.map((attribute) => attribute.id);
            expect(attributeIds).toStrictEqual(identityAttributeIds);
        });

        test("should return technical attributes when hideTechnical=false", async () => {
            const getAttributesResponse = await services1.consumption.attributes.getAttributes({ query: {}, hideTechnical: false });
            expect(getAttributesResponse.isSuccess).toBe(true);
            const attributes = getAttributesResponse.value;
            expect(attributes.filter((a) => a.id === relationshipAttributeId)).toHaveLength(1);
            expect(attributes).toHaveLength(3);
            const attributeIds = attributes.map((attribute) => attribute.id);
            expect(attributeIds).toContain(relationshipAttributeId);
            expect(attributeIds).toStrictEqual(expect.arrayContaining(identityAttributeIds));
        });
    });
});

describe("attribute queries", () => {
    let repositoryAttribute: LocalAttributeDTO;
    let ownSharedRelationshipAttribute: LocalAttributeDTO;

    beforeAll(async function () {
        const createRepositoryAttributeRequest: CreateRepositoryAttributeRequest = {
            content: {
                value: {
                    "@type": "PhoneNumber",
                    value: "012345678910"
                }
            }
        };
        repositoryAttribute = (await services1.consumption.attributes.createRepositoryAttribute(createRepositoryAttributeRequest)).value;

        ownSharedRelationshipAttribute = await executeFullCreateAndShareRelationshipAttributeFlow(services1, services2, {
            content: {
                value: {
                    "@type": "ProprietaryString",
                    title: "aTitle",
                    value: "aProprietaryStringValue"
                },
                key: "website",
                confidentiality: RelationshipAttributeConfidentiality.Protected
            }
        });
    });

    afterAll(async function () {
        await cleanupAttributes();
    });

    describe(ExecuteIdentityAttributeQueryUseCase.name, () => {
        test("should allow to execute an identityAttributeQuery", async function () {
            const result = await services1.consumption.attributes.executeIdentityAttributeQuery({ query: { "@type": "IdentityAttributeQuery", valueType: "PhoneNumber" } });
            expect(result.isSuccess).toBe(true);
            const receivedAttributes = result.value;
            const receivedAttributeIds = receivedAttributes.map((attribute) => attribute.id);
            expect(receivedAttributeIds.sort()).toStrictEqual([repositoryAttribute.id]);
        });
    });

    describe(ExecuteRelationshipAttributeQueryUseCase.name, () => {
        test("should allow to execute a relationshipAttributeQuery", async function () {
            const result = await services1.consumption.attributes.executeRelationshipAttributeQuery({
                query: {
                    "@type": "RelationshipAttributeQuery",
                    key: "website",
                    owner: services1.address,
                    attributeCreationHints: { valueType: "ProprietaryString", title: "AnAttributeHint", confidentiality: RelationshipAttributeConfidentiality.Protected }
                }
            });
            expect(result.isSuccess).toBe(true);
            const receivedAttribute = result.value;
            expect(receivedAttribute.id).toStrictEqual(ownSharedRelationshipAttribute.id);
        });
    });

    describe(ExecuteRelationshipAttributeQueryUseCase.name, () => {
        test("should allow to execute a thirdPartyRelationshipAttributeQuery", async function () {
            const result = await services2.consumption.attributes.executeThirdPartyRelationshipAttributeQuery({
                query: {
                    "@type": "ThirdPartyRelationshipAttributeQuery",
                    key: "website",
                    owner: services1.address,
                    thirdParty: [services1.address]
                }
            });
            expect(result).toBeSuccessful();
            const receivedAttribute = result.value;
            expect(receivedAttribute).toHaveLength(1);
            expect(receivedAttribute[0].id).toStrictEqual(ownSharedRelationshipAttribute.id);
        });
    });
});

describe("get repository, own shared and peer shared attributes", () => {
    // own = services1, peer = services 2
    let services1RepoSurnameV0: LocalAttributeDTO;
    let services1RepoSurnameV1: LocalAttributeDTO;

    let services1RepoGivenNameV0: LocalAttributeDTO;
    let services1RepoGivenNameV1: LocalAttributeDTO;
    let services1SharedGivenNameV0: LocalAttributeDTO;
    let services1SharedGivenNameV1: LocalAttributeDTO;

    let services1SharedRelationshipAttributeV0: LocalAttributeDTO;
    let services1SharedRelationshipAttributeV1: LocalAttributeDTO;

    let services1SharedTechnicalRelationshipAttribute: LocalAttributeDTO;

    beforeAll(async function () {
        // unshared succeeded repository attribute
        services1RepoSurnameV0 = (
            await services1.consumption.attributes.createRepositoryAttribute({
                content: {
                    value: {
                        "@type": "Surname",
                        value: "A surname"
                    }
                }
            })
        ).value;

        ({ predecessor: services1RepoSurnameV0, successor: services1RepoSurnameV1 } = (
            await services1.consumption.attributes.succeedRepositoryAttribute({
                predecessorId: services1RepoSurnameV0.id,
                successorContent: {
                    value: {
                        "@type": "Surname",
                        value: "Another surname"
                    }
                }
            })
        ).value);

        // own shared succeeded identity attribute
        services1SharedGivenNameV0 = await executeFullCreateAndShareRepositoryAttributeFlow(services1, services2, {
            content: {
                value: {
                    "@type": "GivenName",
                    value: "A given name"
                }
            }
        });
        services1RepoGivenNameV0 = (await services1.consumption.attributes.getAttribute({ id: services1SharedGivenNameV0.shareInfo!.sourceAttribute! })).value;

        ({ predecessor: services1SharedGivenNameV0, successor: services1SharedGivenNameV1 } = await executeFullSucceedRepositoryAttributeAndNotifyPeerFlow(services1, services2, {
            predecessorId: services1RepoGivenNameV0.id,
            successorContent: {
                value: {
                    "@type": "GivenName",
                    value: "Another given name"
                }
            }
        }));
        services1RepoGivenNameV0 = (await services1.consumption.attributes.getAttribute({ id: services1SharedGivenNameV0.shareInfo!.sourceAttribute! })).value;
        services1RepoGivenNameV1 = (await services1.consumption.attributes.getAttribute({ id: services1SharedGivenNameV1.shareInfo!.sourceAttribute! })).value;

        // peer shared identity attribute
        await executeFullCreateAndShareRepositoryAttributeFlow(services2, services1, {
            content: {
                value: {
                    "@type": "GivenName",
                    value: "A peer name"
                }
            }
        });

        // own shared succeeded relationship attribute
        services1SharedRelationshipAttributeV0 = await executeFullCreateAndShareRelationshipAttributeFlow(services1, services2, {
            content: {
                key: "a key",
                confidentiality: RelationshipAttributeConfidentiality.Public,
                value: {
                    "@type": "ProprietaryString",
                    value: "a String",
                    title: "a title"
                },
                isTechnical: false
            }
        });

        ({ predecessor: services1SharedRelationshipAttributeV0, successor: services1SharedRelationshipAttributeV1 } = (
            await services1.consumption.attributes.succeedRelationshipAttributeAndNotifyPeer({
                predecessorId: services1SharedRelationshipAttributeV0.id,
                successorContent: {
                    value: {
                        "@type": "ProprietaryString",
                        value: "another String",
                        title: "another title"
                    }
                }
            })
        ).value);

        // peer shared relationship attribute
        await executeFullCreateAndShareRelationshipAttributeFlow(services2, services1, {
            content: {
                key: "a peer key",
                confidentiality: RelationshipAttributeConfidentiality.Public,
                value: {
                    "@type": "ProprietaryString",
                    value: "a peer String",
                    title: "a peer title"
                },
                isTechnical: false
            }
        });

        // own shared technical relationship attribute
        services1SharedTechnicalRelationshipAttribute = await executeFullCreateAndShareRelationshipAttributeFlow(services1, services2, {
            content: {
                key: "a technical key",
                confidentiality: RelationshipAttributeConfidentiality.Public,
                value: {
                    "@type": "ProprietaryString",
                    value: "a technical String",
                    title: "a technical title"
                },
                isTechnical: true
            }
        });

        // peer shared tecnical relationship attribute
        await executeFullCreateAndShareRelationshipAttributeFlow(services2, services1, {
            content: {
                key: "a technical peer key",
                confidentiality: RelationshipAttributeConfidentiality.Public,
                value: {
                    "@type": "ProprietaryString",
                    value: "a technical peer String",
                    title: "a technical peer title"
                },
                isTechnical: true
            }
        });
    });

    afterAll(async function () {
        await cleanupAttributes();
    });

    describe(GetRepositoryAttributesUseCase.name, () => {
        test("get only latest version of repository attributes", async () => {
            const result = await services1.consumption.attributes.getRepositoryAttributes({});
            expect(result).toBeSuccessful();
            const repositoryAttributes = result.value;
            expect(repositoryAttributes).toStrictEqual([services1RepoSurnameV1, services1RepoGivenNameV1]);
        });

        test("get all versions of repository attributes", async () => {
            const result = await services1.consumption.attributes.getRepositoryAttributes({ onlyLatestVersions: false });
            expect(result).toBeSuccessful();
            const repositoryAttributes = result.value;
            expect(repositoryAttributes).toStrictEqual([services1RepoSurnameV0, services1RepoSurnameV1, services1RepoGivenNameV0, services1RepoGivenNameV1]);
        });
    });

    describe(GetOwnSharedAttributesUseCase.name, () => {
        test("should return only latest shared versions of own shared attributes", async function () {
            const requests = [{ peer: services2.address }, { peer: services2.address, onlyLatestVersions: true }, { peer: services2.address, hideTechnical: false }];
            for (const request of requests) {
                const result = await services1.consumption.attributes.getOwnSharedAttributes(request);
                expect(result).toBeSuccessful();
                const ownSharedAttributes = result.value;
                expect(ownSharedAttributes).toStrictEqual([services1SharedGivenNameV1, services1SharedRelationshipAttributeV1, services1SharedTechnicalRelationshipAttribute]);
            }
        });

        test("should return all shared version of own shared attributes", async function () {
            const result = await services1.consumption.attributes.getOwnSharedAttributes({ peer: services2.address, onlyLatestVersions: false });
            expect(result).toBeSuccessful();
            const ownSharedAttributes = result.value;
            expect(ownSharedAttributes).toStrictEqual([
                services1SharedGivenNameV0,
                services1SharedGivenNameV1,
                services1SharedRelationshipAttributeV0,
                services1SharedRelationshipAttributeV1,
                services1SharedTechnicalRelationshipAttribute
            ]);
        });

        test("should hide technical own shared attributes when hideTechnical=true", async () => {
            const result = await services1.consumption.attributes.getOwnSharedAttributes({ peer: services2.address, hideTechnical: true });
            expect(result).toBeSuccessful();
            const ownSharedAttributes = result.value;
            expect(ownSharedAttributes).toStrictEqual([services1SharedGivenNameV1, services1SharedRelationshipAttributeV1]);
        });
    });

    describe(GetPeerSharedAttributesUseCase.name, () => {
        // point of view of services 2 => own shared attributes are peer shared attributes
        let allReceivedAttributes: LocalAttributeDTO[];
        let onlyLatestReceivedAttributes: LocalAttributeDTO[];
        let notTechnicalReceivedAttributes: LocalAttributeDTO[];
        beforeAll(async function () {
            const services1SharedAttributeIds = [
                services1SharedGivenNameV0,
                services1SharedGivenNameV1,
                services1SharedRelationshipAttributeV0,
                services1SharedRelationshipAttributeV1,
                services1SharedTechnicalRelationshipAttribute
            ].map((attribute) => attribute.id);

            allReceivedAttributes = [];
            onlyLatestReceivedAttributes = [];
            notTechnicalReceivedAttributes = [];
            for (const attributeId of services1SharedAttributeIds) {
                const attribute = (await services2.consumption.attributes.getAttribute({ id: attributeId })).value;
                allReceivedAttributes.push(attribute);

                if (typeof attribute.succeededBy === "undefined") {
                    onlyLatestReceivedAttributes.push(attribute);
                }

                if (attribute.content["@type"] === "IdentityAttribute" || !attribute.content.isTechnical) {
                    notTechnicalReceivedAttributes.push(attribute);
                }
            }
        });

        test("should return only latest shared versions of peer shared attributes", async () => {
            const requests = [{ peer: services1.address }, { peer: services1.address, onlyLatestVersions: true }, { peer: services1.address, hideTechnical: false }];
            for (const request of requests) {
                const result = await services2.consumption.attributes.getPeerSharedAttributes(request);
                expect(result).toBeSuccessful();
                const peerSharedAttributes = result.value;
                expect(peerSharedAttributes).toStrictEqual(onlyLatestReceivedAttributes);
            }
        });

        test("should return all versions of peer shared attributes", async () => {
            const result = await services2.consumption.attributes.getPeerSharedAttributes({ peer: services1.address, onlyLatestVersions: false });
            expect(result).toBeSuccessful();
            const peerSharedAttributes = result.value;
            expect(peerSharedAttributes).toStrictEqual(allReceivedAttributes);
        });

        test("should hide technical peer shared attributes when hideTechnical=true", async () => {
            const result = await services2.consumption.attributes.getPeerSharedAttributes({ peer: services1.address, hideTechnical: true, onlyLatestVersions: false });
            expect(result).toBeSuccessful();
            const peerSharedAttributes = result.value;
            expect(peerSharedAttributes).toStrictEqual(notTechnicalReceivedAttributes);
        });
    });
});

describe(CreateRepositoryAttributeUseCase.name, () => {
    test("should create a repository attribute", async () => {
        const request: CreateRepositoryAttributeRequest = {
            content: {
                value: {
                    "@type": "GivenName",
                    value: "Petra Pan"
                },
                tags: ["tag1", "tag2"]
            }
        };
        const result = await services1.consumption.attributes.createRepositoryAttribute(request);
        expect(result.isError).toBe(false);
        const attribute = result.value;
        expect(attribute.content).toMatchObject(request.content);
        await services1.eventBus.waitForEvent(AttributeCreatedEvent, (e) => e.data.id === attribute.id);
    });

    test("should create LocalAttributes for each child of a complex repository attribute", async function () {
        const attributesBeforeCreate = await services1.consumption.attributes.getAttributes({});
        const nrAttributesBeforeCreate = attributesBeforeCreate.value.length;

        const createRepositoryAttributeParams: CreateRepositoryAttributeRequest = {
            content: {
                value: {
                    "@type": "StreetAddress",
                    recipient: "ARecipient",
                    street: "AStreet",
                    houseNo: "AHouseNo",
                    zipCode: "AZipCode",
                    city: "ACity",
                    country: "DE"
                }
            }
        };
        const createRepositoryAttributeResult = await services1.consumption.attributes.createRepositoryAttribute(createRepositoryAttributeParams);
        expect(createRepositoryAttributeResult).toBeSuccessful();
        const complexRepoAttribute = createRepositoryAttributeResult.value;

        const childAttributes = (
            await services1.consumption.attributes.getAttributes({
                query: {
                    parentId: complexRepoAttribute.id
                }
            })
        ).value;

        expect(childAttributes).toHaveLength(5);
        expect(childAttributes[0].content.value["@type"]).toBe("Street");
        expect((childAttributes[0].content.value as StreetJSON).value).toBe("AStreet");
        expect(childAttributes[1].content.value["@type"]).toBe("HouseNumber");
        expect((childAttributes[1].content.value as HouseNumberJSON).value).toBe("AHouseNo");
        expect(childAttributes[2].content.value["@type"]).toBe("ZipCode");
        expect((childAttributes[2].content.value as ZipCodeJSON).value).toBe("AZipCode");
        expect(childAttributes[3].content.value["@type"]).toBe("City");
        expect((childAttributes[3].content.value as CityJSON).value).toBe("ACity");
        expect(childAttributes[4].content.value["@type"]).toBe("Country");
        expect((childAttributes[4].content.value as CountryJSON).value).toBe("DE");

        const attributesAfterCreate = (await services1.consumption.attributes.getAttributes({})).value;
        const nrAttributesAfterCreate = attributesAfterCreate.length;
        expect(nrAttributesAfterCreate).toBe(nrAttributesBeforeCreate + 6);

        await expect(services1.eventBus).toHavePublished(AttributeCreatedEvent, (e) => e.data.content.value["@type"] === "StreetAddress");
        await expect(services1.eventBus).toHavePublished(AttributeCreatedEvent, (e) => e.data.content.value["@type"] === "Street");
        await expect(services1.eventBus).toHavePublished(AttributeCreatedEvent, (e) => e.data.content.value["@type"] === "HouseNumber");
        await expect(services1.eventBus).toHavePublished(AttributeCreatedEvent, (e) => e.data.content.value["@type"] === "ZipCode");
        await expect(services1.eventBus).toHavePublished(AttributeCreatedEvent, (e) => e.data.content.value["@type"] === "City");
        await expect(services1.eventBus).toHavePublished(AttributeCreatedEvent, (e) => e.data.content.value["@type"] === "Country");
    });
});

describe(ShareRepositoryAttributeUseCase.name, () => {
    let sRA: LocalAttributeDTO;
    let sOSIA: LocalAttributeDTO;
    let rPSIA: LocalAttributeDTO;
    beforeEach(async () => {
        sRA = (
            await services1.consumption.attributes.createRepositoryAttribute({
                content: {
                    value: {
                        "@type": "GivenName",
                        value: "Petra Pan"
                    },
                    tags: ["tag1", "tag2"]
                }
            })
        ).value;
    });

    test("should initialize the sharing of a repository attribute", async () => {
        const shareRequest: ShareRepositoryAttributeRequest = {
            attributeId: sRA.id,
            peer: services2.address
        };
        const shareRequestResult = await services1.consumption.attributes.shareRepositoryAttribute(shareRequest);
        expect(shareRequestResult.isSuccess).toBe(true);

        const shareRequestId = shareRequestResult.value.id;
        sOSIA = await acceptIncomingShareAttributeRequest(services1, services2, shareRequestId);

        const rPSIAResult = await services2.consumption.attributes.getAttribute({ id: sOSIA.id });
        expect(rPSIAResult.isSuccess).toBe(true);
        rPSIA = rPSIAResult.value;

        expect(sOSIA.content).toStrictEqual(rPSIA.content);
        expect(sOSIA.shareInfo?.sourceAttribute?.toString()).toBe(sRA.id);
    });

    test("should initialize the sharing of a repository attribute with metadata", async () => {
        const expiresAt = CoreDate.utc().add({ days: 1 }).toString();
        const shareRequest: ShareRepositoryAttributeRequest = {
            attributeId: sRA.id,
            peer: services2.address,
            requestMetadata: {
                title: "A request title",
                description: "A request description",
                metadata: { aKey: "aValue" },
                expiresAt
            },
            requestItemMetadata: {
                title: "An item title",
                description: "An item description",
                metadata: { aKey: "aValue" },
                requireManualDecision: true
            }
        };
        const shareRequestResult = await services1.consumption.attributes.shareRepositoryAttribute(shareRequest);
        expect(shareRequestResult.isSuccess).toBe(true);
        const request = shareRequestResult.value;

        expect(request.content.title).toBe("A request title");
        expect(request.content.description).toBe("A request description");
        expect(request.content.metadata).toStrictEqual({ aKey: "aValue" });
        expect(request.content.expiresAt).toBe(expiresAt);

        expect(request.content.items[0].title).toBe("An item title");
        expect(request.content.items[0].description).toBe("An item description");
        expect(request.content.items[0].metadata).toStrictEqual({ aKey: "aValue" });
        expect((request.content.items[0] as RequestItemJSONDerivations).requireManualDecision).toBe(true);
    });

    test("should reject attempts to share the same repository attribute more than once with the same peer", async () => {
        await executeFullShareRepositoryAttributeFlow(services1, services3, sRA.id);

        const repeatedShareRequestResult = await services1.consumption.attributes.shareRepositoryAttribute({
            attributeId: sRA.id,
            peer: services3.address
        });

        expect(repeatedShareRequestResult).toBeAnError(/.*/, "error.runtime.attributes.repositoryAttributeHasAlreadyBeenSharedWithPeer");
    });

    test("should reject sharing an attribute, of which a previous version has been shared", async () => {
        const predecesssorOSIA = await executeFullCreateAndShareRepositoryAttributeFlow(services1, services2, {
            content: {
                value: {
                    "@type": "Surname",
                    value: "Name 1"
                }
            }
        });

        const { successor: successorRA } = (
            await services1.consumption.attributes.succeedRepositoryAttribute({
                predecessorId: predecesssorOSIA.shareInfo!.sourceAttribute!,
                successorContent: {
                    value: {
                        "@type": "Surname",
                        value: "Name 2"
                    }
                }
            })
        ).value;

        const response = await services1.consumption.attributes.shareRepositoryAttribute({
            attributeId: successorRA.id,
            peer: services2.address
        });
        expect(response).toBeAnError(/.*/, "error.runtime.attributes.anotherVersionOfRepositoryAttributeHasAlreadyBeenSharedWithPeer");
    });

    test("should reject sharing an own shared identity attribute", async () => {
        const shareRequest: ShareRepositoryAttributeRequest = {
            attributeId: sOSIA.id,
            peer: services2.address
        };
        const shareRequestResult = await services1.consumption.attributes.shareRepositoryAttribute(shareRequest);
        expect(shareRequestResult).toBeAnError(/.*/, "error.runtime.attributes.isNotRepositoryAttribute");
    });

    test("should reject sharing a peer shared identity attribute", async () => {
        const shareRequest: ShareRepositoryAttributeRequest = {
            attributeId: rPSIA.id,
            peer: services1.address
        };
        const shareRequestResult = await services2.consumption.attributes.shareRepositoryAttribute(shareRequest);
        expect(shareRequestResult).toBeAnError(/.*/, "error.runtime.attributes.isNotRepositoryAttribute");
    });

    test("should reject sharing a relationship attribute", async () => {
        const createAndShareRelationshipAttributeRequest: CreateAndShareRelationshipAttributeRequest = {
            content: {
                key: "test",
                value: {
                    "@type": "ProprietaryString",
                    value: "a String",
                    title: "a title"
                },
                confidentiality: RelationshipAttributeConfidentiality.Public
            },
            peer: services2.address
        };
        const sOSRA = await executeFullCreateAndShareRelationshipAttributeFlow(services1, services2, createAndShareRelationshipAttributeRequest);

        const shareRequest: ShareRepositoryAttributeRequest = {
            attributeId: sOSRA.id,
            peer: services2.address
        };
        const shareRequestResult = await services1.consumption.attributes.shareRepositoryAttribute(shareRequest);
        expect(shareRequestResult).toBeAnError(/.*/, "error.runtime.attributes.isNotRepositoryAttribute");
    });

    test("should throw if repository attribute doesn't exist", async () => {
        const shareRequest: ShareRepositoryAttributeRequest = {
            attributeId: (await CoreId.generate("ATT")).toString(),
            peer: services1.address
        };
        const shareRequestResult = await services1.consumption.attributes.shareRepositoryAttribute(shareRequest);
        expect(shareRequestResult).toBeAnError(/.*/, "error.runtime.recordNotFound");
    });

    test("should throw if repository attribute id is invalid ", async () => {
        const shareRequest: ShareRepositoryAttributeRequest = {
            attributeId: CoreId.from("faulty").toString(),
            peer: services1.address
        };
        const shareRequestResult = await services1.consumption.attributes.shareRepositoryAttribute(shareRequest);
        expect(shareRequestResult).toBeAnError(/.*/, "error.runtime.validation.invalidPropertyValue");
    });
});

describe(SucceedRepositoryAttributeUseCase.name, () => {
    test("should succeed a repository attribute", async () => {
        const createAttributeRequest: CreateRepositoryAttributeRequest = {
            content: {
                value: {
                    "@type": "GivenName",
                    value: "Petra Pan"
                },
                tags: ["tag1", "tag2"]
            }
        };
        const predecessor = (await services1.consumption.attributes.createRepositoryAttribute(createAttributeRequest)).value;

        const succeedAttributeRequest: SucceedRepositoryAttributeRequest = {
            predecessorId: predecessor.id.toString(),
            successorContent: {
                value: {
                    "@type": "GivenName",
                    value: "Tina Turner"
                },
                tags: ["Bunsen", "Burner"]
            }
        };
        const result = await services1.consumption.attributes.succeedRepositoryAttribute(succeedAttributeRequest);
        expect(result.isError).toBe(false);
        const { predecessor: updatedPredecessor, successor } = result.value;
        expect(updatedPredecessor.succeededBy).toStrictEqual(successor.id);
        expect((successor as any).content.value.value).toBe("Tina Turner");
        await services1.eventBus.waitForEvent(RepositoryAttributeSucceededEvent, (e) => {
            return e.data.predecessor.id === updatedPredecessor.id && e.data.successor.id === successor.id;
        });
    });

    test("should throw if predecessor id is invalid", async () => {
        const succeedAttributeRequest: SucceedRepositoryAttributeRequest = {
            predecessorId: CoreId.from("faulty").toString(),
            successorContent: {
                value: {
                    "@type": "GivenName",
                    value: "Tina Turner"
                },
                tags: ["Bunsen", "Burner"]
            }
        };
        const result = await services1.consumption.attributes.succeedRepositoryAttribute(succeedAttributeRequest);
        expect(result).toBeAnError(/.*/, "error.consumption.attributes.predecessorDoesNotExist");
    });

    test("should throw if predecessor doesn't exist", async () => {
        const succeedAttributeRequest: SucceedRepositoryAttributeRequest = {
            predecessorId: (await CoreId.generate("ATT")).toString(),
            successorContent: {
                value: {
                    "@type": "GivenName",
                    value: "Tina Turner"
                },
                tags: ["Bunsen", "Burner"]
            }
        };
        const result = await services1.consumption.attributes.succeedRepositoryAttribute(succeedAttributeRequest);
        expect(result).toBeAnError(/.*/, "error.consumption.attributes.predecessorDoesNotExist");
    });

    test("validation should catch attempts of changing the value type", async () => {
        const createAttributeRequest: CreateRepositoryAttributeRequest = {
            content: {
                value: {
                    "@type": "GivenName",
                    value: "Petra Pan"
                },
                tags: ["tag1", "tag2"]
            }
        };
        const predecessor = (await services1.consumption.attributes.createRepositoryAttribute(createAttributeRequest)).value;

        const succeedAttributeRequest: SucceedRepositoryAttributeRequest = {
            predecessorId: predecessor.id.toString(),
            successorContent: {
                value: {
                    "@type": "PhoneNumber",
                    value: "+4915155253460"
                },
                tags: ["Bunsen", "Burner"]
            }
        };
        const result = await services1.consumption.attributes.succeedRepositoryAttribute(succeedAttributeRequest);
        expect(result).toBeAnError(/.*/, "error.consumption.attributes.successionMustNotChangeValueType");
    });
});

describe(NotifyPeerAboutRepositoryAttributeSuccessionUseCase.name, () => {
    let sSucceedRARequest1: SucceedRepositoryAttributeRequest;
    let sSucceedRARequest2: SucceedRepositoryAttributeRequest;
    let sOSIAVersion0: LocalAttributeDTO;
    let sRAVersion1: LocalAttributeDTO;
    let sRAVersion2: LocalAttributeDTO;
    beforeEach(async () => {
        sOSIAVersion0 = await executeFullCreateAndShareRepositoryAttributeFlow(services1, services2, {
            content: {
                value: {
                    "@type": "GivenName",
                    value: "Petra Pan"
                },
                tags: ["tag1", "tag2"]
            }
        });

        sSucceedRARequest1 = {
            predecessorId: sOSIAVersion0.shareInfo!.sourceAttribute!,
            successorContent: {
                value: {
                    "@type": "GivenName",
                    value: "Tina Turner"
                },
                tags: ["Bunsen", "Burner"]
            }
        };
        ({ successor: sRAVersion1 } = (await services1.consumption.attributes.succeedRepositoryAttribute(sSucceedRARequest1)).value);

        sSucceedRARequest2 = {
            predecessorId: sRAVersion1.id,
            successorContent: {
                value: {
                    "@type": "GivenName",
                    value: "Martina Mustermann"
                }
            }
        };
        ({ successor: sRAVersion2 } = (await services1.consumption.attributes.succeedRepositoryAttribute(sSucceedRARequest2)).value);
    });

    test("should successfully notify peer about attribute succession", async () => {
        const notificationResult = await services1.consumption.attributes.notifyPeerAboutRepositoryAttributeSuccession({
            attributeId: sRAVersion1.id,
            peer: services2.address
        });
        expect(notificationResult.isSuccess).toBe(true);
    });

    test("should create sender own shared identity attribute and recipient peer shared identity attribute", async () => {
        const { successor: sOSIAVersion1 } = await executeFullNotifyPeerAboutAttributeSuccessionFlow(services1, services2, sRAVersion1.id);
        expect(sOSIAVersion1.succeeds).toStrictEqual(sOSIAVersion0.id);
        expect(sOSIAVersion1.content.value).toStrictEqual(sSucceedRARequest1.successorContent.value);
        expect((sOSIAVersion1 as any).content.tags).toStrictEqual(sSucceedRARequest1.successorContent.tags);

        const rPSIAVersion1 = (await services2.consumption.attributes.getAttribute({ id: sOSIAVersion1.id })).value;
        expect(rPSIAVersion1.content).toStrictEqual(sOSIAVersion1.content);
    });

    test("should allow to notify about successor having notified about predecessor", async () => {
        let { successor: sOSIAVersion1 } = await executeFullNotifyPeerAboutAttributeSuccessionFlow(services1, services2, sRAVersion1.id);

        const successionResult = await executeFullNotifyPeerAboutAttributeSuccessionFlow(services1, services2, sRAVersion2.id);
        sOSIAVersion1 = successionResult["predecessor"];
        const sOSIAVersion2 = successionResult["successor"];

        expect(sOSIAVersion1.succeededBy).toStrictEqual(sOSIAVersion2.id);
        expect(sOSIAVersion2.succeeds).toStrictEqual(sOSIAVersion1.id);
        expect(sOSIAVersion2.succeededBy).toBeUndefined();
    });

    test("should allow to notify about successor not having notified about predecessor", async () => {
        const { successor: sOSIAVersion2 } = await executeFullNotifyPeerAboutAttributeSuccessionFlow(services1, services2, sRAVersion2.id);
        expect(sOSIAVersion2.succeeds).toStrictEqual(sOSIAVersion0.id);
    });

    test("should throw if the predecessor repository attribute was deleted", async () => {
        const sRAVersion0 = (await services1.consumption.attributes.getAttribute({ id: sOSIAVersion0.shareInfo!.sourceAttribute! })).value;
        await services1.consumption.attributes.deleteRepositoryAttribute({ attributeId: sRAVersion0.id });

        const notificationResult = await services1.consumption.attributes.notifyPeerAboutRepositoryAttributeSuccession({
            attributeId: sRAVersion1.id,
            peer: services2.address
        });
        expect(notificationResult).toBeAnError(/.*/, "error.runtime.attributes.noOtherVersionOfRepositoryAttributeHasBeenSharedWithPeerBefore");
    });

    test("should throw if the successor repository attribute was deleted", async () => {
        await services1.consumption.attributes.deleteRepositoryAttribute({ attributeId: sRAVersion1.id });

        const notificationResult = await services1.consumption.attributes.notifyPeerAboutRepositoryAttributeSuccession({
            attributeId: sRAVersion1.id,
            peer: services2.address
        });
        expect(notificationResult).toBeAnError(/.*/, "error.runtime.recordNotFound");
    });

    test("should throw if the same version of the attribute has been notified about already", async () => {
        await executeFullNotifyPeerAboutAttributeSuccessionFlow(services1, services2, sRAVersion1.id);

        const result2 = await services1.consumption.attributes.notifyPeerAboutRepositoryAttributeSuccession({
            attributeId: sRAVersion1.id,
            peer: services2.address
        });
        expect(result2).toBeAnError(/.*/, "error.runtime.attributes.repositoryAttributeHasAlreadyBeenSharedWithPeer");
    });

    test("should throw if a later version of the attribute has been notified about already", async () => {
        await executeFullNotifyPeerAboutAttributeSuccessionFlow(services1, services2, sRAVersion2.id);

        const notificationResult = await services1.consumption.attributes.notifyPeerAboutRepositoryAttributeSuccession({
            attributeId: sRAVersion1.id,
            peer: services2.address
        });
        expect(notificationResult).toBeAnError(/.*/, "error.consumption.attributes.successorSourceDoesNotSucceedPredecessorSource");
    });

    test("should throw if no other version of the attribute has been shared before", async () => {
        const repoAttribute = (
            await services1.consumption.attributes.createRepositoryAttribute({
                content: {
                    value: {
                        "@type": "GivenName",
                        value: "Petra Pan"
                    }
                }
            })
        ).value;

        const result = await services1.consumption.attributes.notifyPeerAboutRepositoryAttributeSuccession({ attributeId: repoAttribute.id, peer: services2.address });
        expect(result).toBeAnError(/.*/, "error.runtime.attributes.noOtherVersionOfRepositoryAttributeHasBeenSharedWithPeerBefore");
    });
});

describe(CreateAndShareRelationshipAttributeUseCase.name, () => {
    test("should create and share a relationship attribute", async () => {
        const createAndShareRelationshipAttributeRequest: CreateAndShareRelationshipAttributeRequest = {
            content: {
                key: "test",
                value: {
                    "@type": "ProprietaryString",
                    value: "a String",
                    title: "a title"
                },
                confidentiality: RelationshipAttributeConfidentiality.Public
            },
            peer: services2.address
        };
        const requestResult = await services1.consumption.attributes.createAndShareRelationshipAttribute(createAndShareRelationshipAttributeRequest);
        expect(requestResult.isSuccess).toBe(true);

        const requestId = requestResult.value.id;
        const sOSRA = await acceptIncomingShareAttributeRequest(services1, services2, requestId);
        const rPSRA = (await services2.consumption.attributes.getAttribute({ id: sOSRA.id })).value;

        expect(sOSRA.content.value).toStrictEqual(createAndShareRelationshipAttributeRequest.content.value);
        expect(sOSRA.content).toStrictEqual(rPSRA.content);
    });

    test("should create and share a relationship attribute with metadata", async () => {
        const expiresAt = CoreDate.utc().add({ days: 1 }).toString();
        const createAndShareRelationshipAttributeRequest: CreateAndShareRelationshipAttributeRequest = {
            content: {
                key: "test",
                value: {
                    "@type": "ProprietaryString",
                    value: "a String",
                    title: "a title"
                },
                confidentiality: RelationshipAttributeConfidentiality.Public
            },
            peer: services2.address,
            requestMetadata: {
                title: "A request Title",
                description: "A request Description",
                metadata: { aKey: "aValue" },
                expiresAt
            },
            requestItemMetadata: {
                title: "An item Title",
                description: "An item Description",
                metadata: { aKey: "aValue" },
                requireManualDecision: true
            }
        };
        const requestResult = await services1.consumption.attributes.createAndShareRelationshipAttribute(createAndShareRelationshipAttributeRequest);
        expect(requestResult.isSuccess).toBe(true);

        const request = requestResult.value;

        expect(request.content.title).toBe("A request Title");
        expect(request.content.description).toBe("A request Description");
        expect(request.content.metadata).toStrictEqual({ aKey: "aValue" });
        expect(request.content.expiresAt).toBe(expiresAt);

        expect(request.content.items[0].title).toBe("An item Title");
        expect(request.content.items[0].description).toBe("An item Description");
        expect(request.content.items[0].metadata).toStrictEqual({ aKey: "aValue" });
        expect((request.content.items[0] as RequestItemJSONDerivations).requireManualDecision).toBe(true);
    });
});

describe(SucceedRelationshipAttributeAndNotifyPeerUseCase.name, () => {
    let sOSRA: LocalAttributeDTO;
    beforeEach(async () => {
        sOSRA = await executeFullCreateAndShareRelationshipAttributeFlow(services1, services2, {
            content: {
                key: "test",
                value: {
                    "@type": "ProprietaryString",
                    value: "a String",
                    title: "a title"
                },
                confidentiality: RelationshipAttributeConfidentiality.Public
            }
        });
    });

    test("should succeed a relationship attribute and notify peer", async () => {
        const result = await services1.consumption.attributes.succeedRelationshipAttributeAndNotifyPeer({
            predecessorId: sOSRA.id,
            successorContent: {
                value: {
                    "@type": "ProprietaryString",
                    value: "another String",
                    title: "another title"
                }
            }
        });
        expect(result.isSuccess).toBe(true);

        await waitForRecipientToReceiveNotification(services1, services2, result.value);

        const senderPredecessor = result.value.predecessor;
        const senderSuccessor = result.value.successor;
        const recipientPredecessor = (await services2.consumption.attributes.getAttribute({ id: senderPredecessor.id })).value;
        const recipientSuccessor = (await services2.consumption.attributes.getAttribute({ id: senderSuccessor.id })).value;

        expect(senderSuccessor.content).toStrictEqual(recipientSuccessor.content);
        expect(senderSuccessor.shareInfo!.notificationReference).toStrictEqual(recipientSuccessor.shareInfo!.notificationReference);
        expect(senderSuccessor.shareInfo!.requestReference).toBeUndefined();
        expect(recipientSuccessor.shareInfo!.requestReference).toBeUndefined();
        expect(senderSuccessor.shareInfo!.peer).toBe(services2.address);
        expect(recipientSuccessor.shareInfo!.peer).toBe(services1.address);
        expect(senderSuccessor.succeeds).toBe(senderPredecessor.id);
        expect(recipientSuccessor.succeeds).toBe(recipientPredecessor.id);
        expect(senderPredecessor.succeededBy).toBe(senderSuccessor.id);
        expect(recipientPredecessor.succeededBy).toBe(recipientSuccessor.id);
    });

    test("should throw changing the value type succeeding a relationship attribute", async () => {
        const result = await services1.consumption.attributes.succeedRelationshipAttributeAndNotifyPeer({
            predecessorId: sOSRA.id,
            successorContent: {
                value: {
                    "@type": "ProprietaryBoolean",
                    value: true,
                    title: "another title"
                }
            }
        });

        expect(result).toBeAnError(/.*/, "error.consumption.attributes.successionMustNotChangeValueType");
    });
});

describe("Get (shared) versions of attribute", () => {
    let sRAVersion0: LocalAttributeDTO;
    let sRAVersion1: LocalAttributeDTO;
    let sRAVersion2: LocalAttributeDTO;
    let sRAVersions: LocalAttributeDTO[];

    let sOSIAVersion0: LocalAttributeDTO;
    let sOSIAVersion2: LocalAttributeDTO;
    let sOSIAVersion2FurtherPeer: LocalAttributeDTO;

    let sOSRAVersion0: LocalAttributeDTO;
    let sOSRAVersion1: LocalAttributeDTO;
    let sOSRAVersion2: LocalAttributeDTO;
    async function succeedVersion0(): Promise<void> {
        const succeedRARequest1: SucceedRepositoryAttributeRequest = {
            predecessorId: sRAVersion0.id.toString(),
            successorContent: {
                value: {
                    "@type": "GivenName",
                    value: "Second Name"
                },
                tags: ["tag2"]
            }
        };
        const sRASuccessionResult1 = await services1.consumption.attributes.succeedRepositoryAttribute(succeedRARequest1);
        ({ predecessor: sRAVersion0, successor: sRAVersion1 } = sRASuccessionResult1.value);
    }

    async function succeedVersion1(): Promise<void> {
        const succeedRARequest2: SucceedRepositoryAttributeRequest = {
            predecessorId: sRAVersion1.id.toString(),
            successorContent: {
                value: {
                    "@type": "GivenName",
                    value: "Third Name"
                },
                tags: ["tag3"]
            }
        };
        const sRASuccessionResult2 = await services1.consumption.attributes.succeedRepositoryAttribute(succeedRARequest2);
        ({ predecessor: sRAVersion1, successor: sRAVersion2 } = sRASuccessionResult2.value);
    }

    async function setUpRepositoryAttributeVersions() {
        sRAVersion0 = (
            await services1.consumption.attributes.createRepositoryAttribute({
                content: {
                    value: {
                        "@type": "GivenName",
                        value: "First Name"
                    },
                    tags: ["tag1"]
                }
            })
        ).value;
        await succeedVersion0();
        await succeedVersion1();
        sRAVersions = [sRAVersion2, sRAVersion1, sRAVersion0];
    }
    async function setUpIdentityAttributeVersions() {
        await createAndShareVersion0();
        await succeedVersion0();
        await succeedVersion1();
        sRAVersions = [sRAVersion2, sRAVersion1, sRAVersion0];

        await notifyPeerAboutVersion2();
        await shareVersion2WithFurtherPeer();

        async function createAndShareVersion0(): Promise<void> {
            sOSIAVersion0 = await executeFullCreateAndShareRepositoryAttributeFlow(services1, services2, {
                content: {
                    value: {
                        "@type": "GivenName",
                        value: "First Name"
                    },
                    tags: ["tag1"]
                }
            });

            sRAVersion0 = (await services1.consumption.attributes.getAttribute({ id: sOSIAVersion0.shareInfo!.sourceAttribute! })).value;
        }

        async function notifyPeerAboutVersion2(): Promise<void> {
            const notifyRequestResult = (
                await services1.consumption.attributes.notifyPeerAboutRepositoryAttributeSuccession({
                    attributeId: sRAVersion2.id,
                    peer: services2.address
                })
            ).value;
            await waitForRecipientToReceiveNotification(services1, services2, notifyRequestResult);

            ({ predecessor: sOSIAVersion0, successor: sOSIAVersion2 } = notifyRequestResult);
        }

        async function shareVersion2WithFurtherPeer(): Promise<void> {
            const shareRequestResult = await services1.consumption.attributes.shareRepositoryAttribute({
                attributeId: sRAVersion2.id,
                peer: services3.address
            });
            const shareRequestId = shareRequestResult.value.id;
            sOSIAVersion2FurtherPeer = await acceptIncomingShareAttributeRequest(services1, services3, shareRequestId);
        }
    }
    async function createAndShareRelationshipAttributeVersion0(): Promise<void> {
        sOSRAVersion0 = await executeFullCreateAndShareRelationshipAttributeFlow(services1, services2, {
            content: {
                key: "Some key",
                value: {
                    "@type": "ProprietaryInteger",
                    title: "Version",
                    value: 1
                },
                confidentiality: RelationshipAttributeConfidentiality.Public
            }
        });
    }
    async function setUpRelationshipAttributeVersions() {
        await createAndShareRelationshipAttributeVersion0();
        await succeedVersion0();
        await succeedVersion1();

        async function succeedVersion0(): Promise<void> {
            const sRASuccessionResult1 = await services1.consumption.attributes.succeedRelationshipAttributeAndNotifyPeer({
                predecessorId: sOSRAVersion0.id.toString(),
                successorContent: {
                    value: {
                        "@type": "ProprietaryInteger",
                        title: "Version",
                        value: 2
                    }
                }
            });
            await waitForRecipientToReceiveNotification(services1, services2, sRASuccessionResult1.value);

            ({ predecessor: sOSRAVersion0, successor: sOSRAVersion1 } = sRASuccessionResult1.value);
        }

        async function succeedVersion1(): Promise<void> {
            const sRASuccessionResult2 = await services1.consumption.attributes.succeedRelationshipAttributeAndNotifyPeer({
                predecessorId: sOSRAVersion1.id.toString(),
                successorContent: {
                    value: {
                        "@type": "ProprietaryInteger",
                        title: "Version",
                        value: 3
                    }
                }
            });
            await waitForRecipientToReceiveNotification(services1, services2, sRASuccessionResult2.value);

            ({ predecessor: sOSRAVersion1, successor: sOSRAVersion2 } = sRASuccessionResult2.value);
        }
    }

    describe(GetVersionsOfAttributeUseCase.name, () => {
        test("should get all versions of a repository attribute", async () => {
            await setUpRepositoryAttributeVersions();
            for (const version of sRAVersions) {
                const result = await services1.consumption.attributes.getVersionsOfAttribute({ attributeId: version.id });
                expect(result.isSuccess).toBe(true);

                const returnedVersions = result.value;
                expect(returnedVersions).toStrictEqual(sRAVersions);
            }
        });

        test("should get all versions of an own shared identity attribute shared with the same peer", async () => {
            await setUpIdentityAttributeVersions();
            const sOSIAVersions = [sOSIAVersion2, sOSIAVersion0];
            for (const version of sOSIAVersions) {
                const result1 = await services1.consumption.attributes.getVersionsOfAttribute({ attributeId: version.id });
                expect(result1.isSuccess).toBe(true);

                const returnedVersions1 = result1.value;
                expect(returnedVersions1).toStrictEqual(sOSIAVersions);
            }
        });

        test("should get all versions of a peer shared identity attribute", async () => {
            await setUpIdentityAttributeVersions();
            const rPSIAVersion2 = (await services2.consumption.attributes.getAttribute({ id: sOSIAVersion2.id })).value;
            const rPSIAVersion0 = (await services2.consumption.attributes.getAttribute({ id: sOSIAVersion0.id })).value;
            const rPSIAVersions = [rPSIAVersion2, rPSIAVersion0];

            for (const version of rPSIAVersions) {
                const result = await services2.consumption.attributes.getVersionsOfAttribute({ attributeId: version.id });
                expect(result.isSuccess).toBe(true);

                const returnedVersions = result.value;
                expect(returnedVersions).toStrictEqual(rPSIAVersions);
            }
        });

        test("should get all versions of an own shared relationship attribute", async () => {
            await setUpRelationshipAttributeVersions();
            const sOSRAVersions = [sOSRAVersion2, sOSRAVersion1, sOSRAVersion0];
            for (const version of sOSRAVersions) {
                const result = await services1.consumption.attributes.getVersionsOfAttribute({ attributeId: version.id });
                expect(result.isSuccess).toBe(true);

                const returnedVersions = result.value;
                expect(returnedVersions).toStrictEqual(sOSRAVersions);
            }
        });

        test("should get all versions of a peer shared relationship attribute", async () => {
            await setUpRelationshipAttributeVersions();
            const rPSRAVersion2 = (await services2.consumption.attributes.getAttribute({ id: sOSRAVersion2.id })).value;
            const rPSRAVersion1 = (await services2.consumption.attributes.getAttribute({ id: sOSRAVersion1.id })).value;
            const rPSRAVersion0 = (await services2.consumption.attributes.getAttribute({ id: sOSRAVersion0.id })).value;
            const rPSRAVersions = [rPSRAVersion2, rPSRAVersion1, rPSRAVersion0];

            for (const version of rPSRAVersions) {
                const result = await services2.consumption.attributes.getVersionsOfAttribute({ attributeId: version.id });
                expect(result.isSuccess).toBe(true);

                const returnedVersions = result.value;
                expect(returnedVersions).toStrictEqual(rPSRAVersions);
            }
        });

        test("should throw trying to call getVersionsOfAttribute with a nonexistent attributeId", async () => {
            const result = await services1.consumption.attributes.getVersionsOfAttribute({ attributeId: "ATTxxxxxxxxxxxxxxxxx" });
            expect(result).toBeAnError(/.*/, "error.runtime.recordNotFound");
        });
    });

    describe(GetSharedVersionsOfRepositoryAttributeUseCase.name, () => {
        beforeAll(async () => {
            await setUpIdentityAttributeVersions();
        });
        test("should get only latest shared version per peer of a repository attribute", async () => {
            for (const version of sRAVersions) {
                const result1 = await services1.consumption.attributes.getSharedVersionsOfRepositoryAttribute({ attributeId: version.id });
                expect(result1.isSuccess).toBe(true);
                const returnedVersions1 = result1.value;
                expect(new Set(returnedVersions1)).toStrictEqual(new Set([sOSIAVersion2, sOSIAVersion2FurtherPeer]));

                const result2 = await services1.consumption.attributes.getSharedVersionsOfRepositoryAttribute({ attributeId: version.id, onlyLatestVersions: true });
                expect(result2.isSuccess).toBe(true);
                const returnedVersions2 = result2.value;
                expect(new Set(returnedVersions2)).toStrictEqual(new Set([sOSIAVersion2, sOSIAVersion2FurtherPeer]));
            }
        });

        test("should get all shared versions of a repository attribute", async () => {
            for (const version of sRAVersions) {
                const result = await services1.consumption.attributes.getSharedVersionsOfRepositoryAttribute({ attributeId: version.id, onlyLatestVersions: false });
                expect(result.isSuccess).toBe(true);

                const returnedVersions = result.value;
                expect(new Set(returnedVersions)).toStrictEqual(new Set([sOSIAVersion2, sOSIAVersion2FurtherPeer, sOSIAVersion0]));
            }
        });

        test("should get only latest shared version of a repository attribute for a specific peer", async () => {
            for (const version of sRAVersions) {
                const result1 = await services1.consumption.attributes.getSharedVersionsOfRepositoryAttribute({ attributeId: version.id, peers: [services2.address] });
                expect(result1.isSuccess).toBe(true);
                const returnedVersions1 = result1.value;
                expect(returnedVersions1).toStrictEqual([sOSIAVersion2]);

                const result2 = await services1.consumption.attributes.getSharedVersionsOfRepositoryAttribute({ attributeId: version.id, peers: [services3.address] });
                expect(result2.isSuccess).toBe(true);
                const returnedVersions2 = result2.value;
                expect(returnedVersions2).toStrictEqual([sOSIAVersion2FurtherPeer]);
            }
        });

        test("should get all shared versions of a repository attribute for a specific peer", async () => {
            for (const version of sRAVersions) {
                const result1 = await services1.consumption.attributes.getSharedVersionsOfRepositoryAttribute({
                    attributeId: version.id,
                    peers: [services2.address],
                    onlyLatestVersions: false
                });
                expect(result1.isSuccess).toBe(true);
                const returnedVersions1 = result1.value;
                expect(returnedVersions1).toStrictEqual([sOSIAVersion2, sOSIAVersion0]);

                const result2 = await services1.consumption.attributes.getSharedVersionsOfRepositoryAttribute({
                    attributeId: version.id,
                    peers: [services3.address],
                    onlyLatestVersions: false
                });
                expect(result2.isSuccess).toBe(true);
                const returnedVersions2 = result2.value;
                expect(returnedVersions2).toStrictEqual([sOSIAVersion2FurtherPeer]);
            }
        });

        test("should return an empty list calling getSharedVersionsOfRepositoryAttribute with a nonexistent peer", async () => {
            const result = await services1.consumption.attributes.getSharedVersionsOfRepositoryAttribute({
                attributeId: sRAVersion2.id,
                peers: ["id1xxxxxxxxxxxxxxxxxxxxxxxxxxxxxxxxx"]
            });
            expect(result.isSuccess).toBe(true);
            const returnedVersions = result.value;
            expect(returnedVersions).toStrictEqual([]);
        });

        test("should throw trying to call getSharedVersionsOfRepositoryAttribute with a nonexistent attributeId", async () => {
            const result2 = await services1.consumption.attributes.getSharedVersionsOfRepositoryAttribute({ attributeId: "ATTxxxxxxxxxxxxxxxxx" });
            expect(result2).toBeAnError(/.*/, "error.runtime.recordNotFound");
        });

        test("should throw trying to call getSharedVersionsOfRepositoryAttribute with a relationship attribute", async () => {
            await createAndShareRelationshipAttributeVersion0();
            const result = await services1.consumption.attributes.getSharedVersionsOfRepositoryAttribute({ attributeId: sOSRAVersion0.id });
            expect(result).toBeAnError(/.*/, "error.runtime.attributes.isNotRepositoryAttribute");
        });
    });
});

describe("DeleteSharedAttributeUseCases", () => {
    let sOSIAVersion0: LocalAttributeDTO;
    let sOSIAVersion1: LocalAttributeDTO;
    beforeEach(async () => {
        sOSIAVersion0 = await executeFullCreateAndShareRepositoryAttributeFlow(services1, services2, {
            content: {
                value: {
                    "@type": "GivenName",
                    value: "Petra Pan"
                },
                tags: ["tag1", "tag2"]
            }
        });

        ({ predecessor: sOSIAVersion0, successor: sOSIAVersion1 } = await executeFullSucceedRepositoryAttributeAndNotifyPeerFlow(services1, services2, {
            predecessorId: sOSIAVersion0.shareInfo!.sourceAttribute!,
            successorContent: {
                value: {
                    "@type": "GivenName",
                    value: "Tina Turner"
                }
            }
        }));
    });
<<<<<<< HEAD

    test("should delete an own shared identity attribute", async () => {
        expect(sOSIAVersion0).toBeDefined();
=======
>>>>>>> d029faf0

    describe(DeleteOwnSharedAttributeAndNotifyPeerUseCase.name, () => {
        test("should delete an own shared identity attribute", async () => {
            expect(sOSIAVersion0).toBeDefined();

            const deletionResult = await services1.consumption.attributes.deleteOwnSharedAttributeAndNotifyPeer({ attributeId: sOSIAVersion0.id });
            expect(deletionResult.isSuccess).toBe(true);

            const getDeletedAttributeResult = await services1.consumption.attributes.getAttribute({ id: sOSIAVersion0.id });
            expect(getDeletedAttributeResult).toBeAnError(/.*/, "error.runtime.recordNotFound");
        });

        test("should delete a succeeded own shared identity attribute and its predecessors", async () => {
            expect(sOSIAVersion1).toBeDefined();

            const deletionResult = await services1.consumption.attributes.deleteOwnSharedAttributeAndNotifyPeer({ attributeId: sOSIAVersion1.id });
            expect(deletionResult.isSuccess).toBe(true);

            const getDeletedPredecessorResult = await services1.consumption.attributes.getAttribute({ id: sOSIAVersion0.id });
            expect(getDeletedPredecessorResult).toBeAnError(/.*/, "error.runtime.recordNotFound");
        });

        test("should notify about identity attribute deletion by owner", async () => {
            const notification = (await services1.consumption.attributes.deleteOwnSharedAttributeAndNotifyPeer({ attributeId: sOSIAVersion0.id })).value;
            const timeBeforeUpdate = CoreDate.utc();
            await syncUntilHasMessageWithNotification(services2.transport, notification.id);
            await services2.eventBus.waitForEvent(OwnSharedAttributeDeletedByOwnerEvent, (e) => {
                return e.data.id.toString() === sOSIAVersion0.id;
            });
            const timeAfterUpdate = CoreDate.utc();

            const result = await services2.consumption.attributes.getAttribute({ id: sOSIAVersion0.id });
            expect(result.isSuccess).toBe(true);
            const updatedAttribute = result.value;
            expect(updatedAttribute.deletionInfo?.deletionStatus).toStrictEqual(DeletionStatus.DeletedByOwner);
            expect(CoreDate.from(updatedAttribute.deletionInfo!.deletionDate).isBetween(timeBeforeUpdate, timeAfterUpdate.add(1))).toBe(true);
        });

        test("should notify about identity attribute deletion of succeeded attribute by owner", async () => {
            const notification = (await services1.consumption.attributes.deleteOwnSharedAttributeAndNotifyPeer({ attributeId: sOSIAVersion1.id })).value;
            const timeBeforeUpdate = CoreDate.utc();
            await syncUntilHasMessageWithNotification(services2.transport, notification.id);
            await services2.eventBus.waitForEvent(OwnSharedAttributeDeletedByOwnerEvent, (e) => {
                return e.data.id.toString() === sOSIAVersion1.id;
            });
            const timeAfterUpdate = CoreDate.utc();

            const updatedPredecessor = (await services2.consumption.attributes.getAttribute({ id: sOSIAVersion0.id })).value;
            expect(updatedPredecessor.deletionInfo?.deletionStatus).toStrictEqual(DeletionStatus.DeletedByOwner);
            expect(CoreDate.from(updatedPredecessor.deletionInfo!.deletionDate).isBetween(timeBeforeUpdate, timeAfterUpdate.add(1))).toBe(true);
        });
    });

    describe(DeletePeerSharedAttributeAndNotifyOwnerUseCase.name, () => {
        test("should delete a peer shared identity attribute", async () => {
            const rPSIAVersion0 = (await services2.consumption.attributes.getAttribute({ id: sOSIAVersion0.id })).value;
            expect(rPSIAVersion0).toBeDefined();

            const deletionResult = await services2.consumption.attributes.deletePeerSharedAttributeAndNotifyOwner({ attributeId: sOSIAVersion0.id });
            expect(deletionResult.isSuccess).toBe(true);

            const getDeletedAttributeResult = await services2.consumption.attributes.getAttribute({ id: sOSIAVersion0.id });
            expect(getDeletedAttributeResult).toBeAnError(/.*/, "error.runtime.recordNotFound");
        });

        test("should delete the predecessor of a peer shared identity attribute", async () => {
            const rPSIAVersion1 = (await services2.consumption.attributes.getAttribute({ id: sOSIAVersion1.id })).value;
            expect(rPSIAVersion1).toBeDefined();

            const deletionResult = await services2.consumption.attributes.deletePeerSharedAttributeAndNotifyOwner({ attributeId: sOSIAVersion1.id });
            expect(deletionResult.isSuccess).toBe(true);

            const getDeletedPredecessorResult = await services2.consumption.attributes.getAttribute({ id: sOSIAVersion0.id });
            expect(getDeletedPredecessorResult).toBeAnError(/.*/, "error.runtime.recordNotFound");
        });

        test("should notify about identity attribute deletion by peer", async () => {
            const notification = (await services2.consumption.attributes.deletePeerSharedAttributeAndNotifyOwner({ attributeId: sOSIAVersion0.id })).value;
            const timeBeforeUpdate = CoreDate.utc();
            await syncUntilHasMessageWithNotification(services1.transport, notification.id);
            await services1.eventBus.waitForEvent(PeerSharedAttributeDeletedByPeerEvent, (e) => {
                return e.data.id.toString() === sOSIAVersion0.id;
            });

            const timeAfterUpdate = CoreDate.utc();

            const result = await services1.consumption.attributes.getAttribute({ id: sOSIAVersion0.id });
            expect(result.isSuccess).toBe(true);
            const updatedAttribute = result.value;
            expect(updatedAttribute.deletionInfo?.deletionStatus).toStrictEqual(DeletionStatus.DeletedByPeer);
            expect(CoreDate.from(updatedAttribute.deletionInfo!.deletionDate).isBetween(timeBeforeUpdate, timeAfterUpdate.add(1))).toBe(true);
        });

        test("should notify about identity attribute deletion of succeeded attribute by peer", async () => {
            const notification = (await services2.consumption.attributes.deletePeerSharedAttributeAndNotifyOwner({ attributeId: sOSIAVersion1.id })).value;
            const timeBeforeUpdate = CoreDate.utc();
            await syncUntilHasMessageWithNotification(services1.transport, notification.id);
            await services1.eventBus.waitForEvent(PeerSharedAttributeDeletedByPeerEvent, (e) => {
                return e.data.id.toString() === sOSIAVersion1.id;
            });

            const timeAfterUpdate = CoreDate.utc();

            const updatedPredecessor = (await services1.consumption.attributes.getAttribute({ id: sOSIAVersion0.id })).value;
            expect(updatedPredecessor.deletionInfo?.deletionStatus).toStrictEqual(DeletionStatus.DeletedByPeer);
            expect(CoreDate.from(updatedPredecessor.deletionInfo!.deletionDate).isBetween(timeBeforeUpdate, timeAfterUpdate.add(1))).toBe(true);
        });
    });
});

describe(DeleteRepositoryAttributeUseCase.name, () => {
    let rAVersion0: LocalAttributeDTO;
    let rAVersion1: LocalAttributeDTO;
    let sOSIAVersion0: LocalAttributeDTO;
    let sOSIAVersion1: LocalAttributeDTO;
    beforeEach(async () => {
        sOSIAVersion0 = await executeFullCreateAndShareRepositoryAttributeFlow(services1, services2, {
            content: {
                value: {
                    "@type": "GivenName",
                    value: "Petra Pan"
                },
                tags: ["tag1", "tag2"]
            }
        });
        rAVersion0 = (await services1.consumption.attributes.getAttribute({ id: sOSIAVersion0.shareInfo!.sourceAttribute! })).value;

        ({ predecessor: sOSIAVersion0, successor: sOSIAVersion1 } = await executeFullSucceedRepositoryAttributeAndNotifyPeerFlow(services1, services2, {
            predecessorId: sOSIAVersion0.shareInfo!.sourceAttribute!,
            successorContent: {
                value: {
                    "@type": "GivenName",
                    value: "Tina Turner"
                }
            }
        }));
        rAVersion1 = (await services1.consumption.attributes.getAttribute({ id: sOSIAVersion1.shareInfo!.sourceAttribute! })).value;
    });

    test("should delete a repository attribute", async () => {
        const deletionResult = await services1.consumption.attributes.deleteRepositoryAttribute({ attributeId: rAVersion0.id });
        expect(deletionResult.isSuccess).toBe(true);

        const getDeletedAttributeResult = await services1.consumption.attributes.getAttribute({ id: rAVersion0.id });
        expect(getDeletedAttributeResult).toBeAnError(/.*/, "error.runtime.recordNotFound");
    });

    test("should delete a succeeded repository attribute and its predecessors", async () => {
        const deletionResult = await services1.consumption.attributes.deleteRepositoryAttribute({ attributeId: rAVersion1.id });
        expect(deletionResult.isSuccess).toBe(true);

        const getDeletedAttributeResult = await services1.consumption.attributes.getAttribute({ id: rAVersion0.id });
        expect(getDeletedAttributeResult).toBeAnError(/.*/, "error.runtime.recordNotFound");
    });

    test("should remove 'shareInfo.sourceAttribute' from own shared identity attribute copies of a deleted repository attribute", async () => {
        await services1.consumption.attributes.deleteRepositoryAttribute({ attributeId: rAVersion0.id });

        const updatedOSIAVersion0Result = await services1.consumption.attributes.getAttribute({ id: sOSIAVersion0.id });
        expect(updatedOSIAVersion0Result.isSuccess).toBe(true);
        const updatedOSIAVersion0 = updatedOSIAVersion0Result.value;
        expect(updatedOSIAVersion0.shareInfo).toBeDefined();
        expect(updatedOSIAVersion0.shareInfo!.sourceAttribute).toBeUndefined();
    });

    test("should remove 'shareInfo.sourceAttribute' from own shared identity attribute predecessors of a deleted repository attribute", async () => {
        await services1.consumption.attributes.deleteRepositoryAttribute({ attributeId: rAVersion1.id });

        const updatedOSIAVersion0Result = await services1.consumption.attributes.getAttribute({ id: sOSIAVersion0.id });
        expect(updatedOSIAVersion0Result.isSuccess).toBe(true);
        const updatedOSIAVersion0 = updatedOSIAVersion0Result.value;
        expect(updatedOSIAVersion0.shareInfo).toBeDefined();
        expect(updatedOSIAVersion0.shareInfo!.sourceAttribute).toBeUndefined();
    });

    test("should not change type of own shared identity attribute if 'shareInfo.sourceAttribute' is undefined", async () => {
        await services1.consumption.attributes.deleteRepositoryAttribute({ attributeId: rAVersion0.id });

        const updatedOSIAVersion0 = (await services1.consumption.attributes.getAttribute({ id: sOSIAVersion0.id })).value;
        expect(updatedOSIAVersion0.shareInfo!.sourceAttribute).toBeUndefined();

        const localAttributeOSIAVersion0 = LocalAttribute.from(updatedOSIAVersion0);
        expect(localAttributeOSIAVersion0.isOwnSharedIdentityAttribute(CoreAddress.from(services1.address))).toBe(true);
    });

    test("should set 'succeeds' of successor to undefined if predecessor repository attribute is deleted", async () => {
        expect(rAVersion1.succeeds).toBeDefined();
        await services1.consumption.attributes.deleteRepositoryAttribute({ attributeId: rAVersion0.id });
        const updatedRAVersion1 = (await services1.consumption.attributes.getAttribute({ id: rAVersion1.id })).value;
        expect(updatedRAVersion1.succeeds).toBeUndefined();
    });

    test("should throw trying to call with an attribute that is not a repository attribute", async () => {
        const result = await services1.consumption.attributes.deleteRepositoryAttribute({ attributeId: sOSIAVersion1.id });
        expect(result).toBeAnError(/.*/, "error.runtime.attributes.isNotRepositoryAttribute");
    });

    test("should throw trying to call with an unknown attribute ID", async () => {
        const unknownAttributeId = "ATTxxxxxxxxxxxxxxxxx";
        const result = await services1.consumption.attributes.deleteRepositoryAttribute({ attributeId: unknownAttributeId });
        expect(result).toBeAnError(/.*/, "error.runtime.recordNotFound");
    });
});<|MERGE_RESOLUTION|>--- conflicted
+++ resolved
@@ -8,11 +8,8 @@
     CreateRepositoryAttributeRequest,
     CreateRepositoryAttributeUseCase,
     DeleteOwnSharedAttributeAndNotifyPeerUseCase,
-<<<<<<< HEAD
+    DeletePeerSharedAttributeAndNotifyOwnerUseCase,
     DeleteRepositoryAttributeUseCase,
-=======
-    DeletePeerSharedAttributeAndNotifyOwnerUseCase,
->>>>>>> d029faf0
     ExecuteIdentityAttributeQueryUseCase,
     ExecuteRelationshipAttributeQueryUseCase,
     GetAttributesUseCase,
@@ -1442,6 +1439,8 @@
 });
 
 describe("DeleteSharedAttributeUseCases", () => {
+    let rAVersion0: LocalAttributeDTO;
+    let rAVersion1: LocalAttributeDTO;
     let sOSIAVersion0: LocalAttributeDTO;
     let sOSIAVersion1: LocalAttributeDTO;
     beforeEach(async () => {
@@ -1454,6 +1453,7 @@
                 tags: ["tag1", "tag2"]
             }
         });
+        rAVersion0 = (await services1.consumption.attributes.getAttribute({ id: sOSIAVersion0.shareInfo!.sourceAttribute! })).value;
 
         ({ predecessor: sOSIAVersion0, successor: sOSIAVersion1 } = await executeFullSucceedRepositoryAttributeAndNotifyPeerFlow(services1, services2, {
             predecessorId: sOSIAVersion0.shareInfo!.sourceAttribute!,
@@ -1464,13 +1464,74 @@
                 }
             }
         }));
-    });
-<<<<<<< HEAD
-
-    test("should delete an own shared identity attribute", async () => {
-        expect(sOSIAVersion0).toBeDefined();
-=======
->>>>>>> d029faf0
+        rAVersion1 = (await services1.consumption.attributes.getAttribute({ id: sOSIAVersion1.shareInfo!.sourceAttribute! })).value;
+    });
+
+    describe(DeleteRepositoryAttributeUseCase.name, () => {
+        test("should delete a repository attribute", async () => {
+            const deletionResult = await services1.consumption.attributes.deleteRepositoryAttribute({ attributeId: rAVersion0.id });
+            expect(deletionResult.isSuccess).toBe(true);
+
+            const getDeletedAttributeResult = await services1.consumption.attributes.getAttribute({ id: rAVersion0.id });
+            expect(getDeletedAttributeResult).toBeAnError(/.*/, "error.runtime.recordNotFound");
+        });
+
+        test("should delete a succeeded repository attribute and its predecessors", async () => {
+            const deletionResult = await services1.consumption.attributes.deleteRepositoryAttribute({ attributeId: rAVersion1.id });
+            expect(deletionResult.isSuccess).toBe(true);
+
+            const getDeletedAttributeResult = await services1.consumption.attributes.getAttribute({ id: rAVersion0.id });
+            expect(getDeletedAttributeResult).toBeAnError(/.*/, "error.runtime.recordNotFound");
+        });
+
+        test("should remove 'shareInfo.sourceAttribute' from own shared identity attribute copies of a deleted repository attribute", async () => {
+            await services1.consumption.attributes.deleteRepositoryAttribute({ attributeId: rAVersion0.id });
+
+            const updatedOSIAVersion0Result = await services1.consumption.attributes.getAttribute({ id: sOSIAVersion0.id });
+            expect(updatedOSIAVersion0Result.isSuccess).toBe(true);
+            const updatedOSIAVersion0 = updatedOSIAVersion0Result.value;
+            expect(updatedOSIAVersion0.shareInfo).toBeDefined();
+            expect(updatedOSIAVersion0.shareInfo!.sourceAttribute).toBeUndefined();
+        });
+
+        test("should remove 'shareInfo.sourceAttribute' from own shared identity attribute predecessors of a deleted repository attribute", async () => {
+            await services1.consumption.attributes.deleteRepositoryAttribute({ attributeId: rAVersion1.id });
+
+            const updatedOSIAVersion0Result = await services1.consumption.attributes.getAttribute({ id: sOSIAVersion0.id });
+            expect(updatedOSIAVersion0Result.isSuccess).toBe(true);
+            const updatedOSIAVersion0 = updatedOSIAVersion0Result.value;
+            expect(updatedOSIAVersion0.shareInfo).toBeDefined();
+            expect(updatedOSIAVersion0.shareInfo!.sourceAttribute).toBeUndefined();
+        });
+
+        test("should not change type of own shared identity attribute if 'shareInfo.sourceAttribute' is undefined", async () => {
+            await services1.consumption.attributes.deleteRepositoryAttribute({ attributeId: rAVersion0.id });
+
+            const updatedOSIAVersion0 = (await services1.consumption.attributes.getAttribute({ id: sOSIAVersion0.id })).value;
+            expect(updatedOSIAVersion0.shareInfo!.sourceAttribute).toBeUndefined();
+
+            const localAttributeOSIAVersion0 = LocalAttribute.from(updatedOSIAVersion0);
+            expect(localAttributeOSIAVersion0.isOwnSharedIdentityAttribute(CoreAddress.from(services1.address))).toBe(true);
+        });
+
+        test("should set 'succeeds' of successor to undefined if predecessor repository attribute is deleted", async () => {
+            expect(rAVersion1.succeeds).toBeDefined();
+            await services1.consumption.attributes.deleteRepositoryAttribute({ attributeId: rAVersion0.id });
+            const updatedRAVersion1 = (await services1.consumption.attributes.getAttribute({ id: rAVersion1.id })).value;
+            expect(updatedRAVersion1.succeeds).toBeUndefined();
+        });
+
+        test("should throw trying to call with an attribute that is not a repository attribute", async () => {
+            const result = await services1.consumption.attributes.deleteRepositoryAttribute({ attributeId: sOSIAVersion1.id });
+            expect(result).toBeAnError(/.*/, "error.runtime.attributes.isNotRepositoryAttribute");
+        });
+
+        test("should throw trying to call with an unknown attribute ID", async () => {
+            const unknownAttributeId = "ATTxxxxxxxxxxxxxxxxx";
+            const result = await services1.consumption.attributes.deleteRepositoryAttribute({ attributeId: unknownAttributeId });
+            expect(result).toBeAnError(/.*/, "error.runtime.recordNotFound");
+        });
+    });
 
     describe(DeleteOwnSharedAttributeAndNotifyPeerUseCase.name, () => {
         test("should delete an own shared identity attribute", async () => {
@@ -1579,98 +1640,4 @@
             expect(CoreDate.from(updatedPredecessor.deletionInfo!.deletionDate).isBetween(timeBeforeUpdate, timeAfterUpdate.add(1))).toBe(true);
         });
     });
-});
-
-describe(DeleteRepositoryAttributeUseCase.name, () => {
-    let rAVersion0: LocalAttributeDTO;
-    let rAVersion1: LocalAttributeDTO;
-    let sOSIAVersion0: LocalAttributeDTO;
-    let sOSIAVersion1: LocalAttributeDTO;
-    beforeEach(async () => {
-        sOSIAVersion0 = await executeFullCreateAndShareRepositoryAttributeFlow(services1, services2, {
-            content: {
-                value: {
-                    "@type": "GivenName",
-                    value: "Petra Pan"
-                },
-                tags: ["tag1", "tag2"]
-            }
-        });
-        rAVersion0 = (await services1.consumption.attributes.getAttribute({ id: sOSIAVersion0.shareInfo!.sourceAttribute! })).value;
-
-        ({ predecessor: sOSIAVersion0, successor: sOSIAVersion1 } = await executeFullSucceedRepositoryAttributeAndNotifyPeerFlow(services1, services2, {
-            predecessorId: sOSIAVersion0.shareInfo!.sourceAttribute!,
-            successorContent: {
-                value: {
-                    "@type": "GivenName",
-                    value: "Tina Turner"
-                }
-            }
-        }));
-        rAVersion1 = (await services1.consumption.attributes.getAttribute({ id: sOSIAVersion1.shareInfo!.sourceAttribute! })).value;
-    });
-
-    test("should delete a repository attribute", async () => {
-        const deletionResult = await services1.consumption.attributes.deleteRepositoryAttribute({ attributeId: rAVersion0.id });
-        expect(deletionResult.isSuccess).toBe(true);
-
-        const getDeletedAttributeResult = await services1.consumption.attributes.getAttribute({ id: rAVersion0.id });
-        expect(getDeletedAttributeResult).toBeAnError(/.*/, "error.runtime.recordNotFound");
-    });
-
-    test("should delete a succeeded repository attribute and its predecessors", async () => {
-        const deletionResult = await services1.consumption.attributes.deleteRepositoryAttribute({ attributeId: rAVersion1.id });
-        expect(deletionResult.isSuccess).toBe(true);
-
-        const getDeletedAttributeResult = await services1.consumption.attributes.getAttribute({ id: rAVersion0.id });
-        expect(getDeletedAttributeResult).toBeAnError(/.*/, "error.runtime.recordNotFound");
-    });
-
-    test("should remove 'shareInfo.sourceAttribute' from own shared identity attribute copies of a deleted repository attribute", async () => {
-        await services1.consumption.attributes.deleteRepositoryAttribute({ attributeId: rAVersion0.id });
-
-        const updatedOSIAVersion0Result = await services1.consumption.attributes.getAttribute({ id: sOSIAVersion0.id });
-        expect(updatedOSIAVersion0Result.isSuccess).toBe(true);
-        const updatedOSIAVersion0 = updatedOSIAVersion0Result.value;
-        expect(updatedOSIAVersion0.shareInfo).toBeDefined();
-        expect(updatedOSIAVersion0.shareInfo!.sourceAttribute).toBeUndefined();
-    });
-
-    test("should remove 'shareInfo.sourceAttribute' from own shared identity attribute predecessors of a deleted repository attribute", async () => {
-        await services1.consumption.attributes.deleteRepositoryAttribute({ attributeId: rAVersion1.id });
-
-        const updatedOSIAVersion0Result = await services1.consumption.attributes.getAttribute({ id: sOSIAVersion0.id });
-        expect(updatedOSIAVersion0Result.isSuccess).toBe(true);
-        const updatedOSIAVersion0 = updatedOSIAVersion0Result.value;
-        expect(updatedOSIAVersion0.shareInfo).toBeDefined();
-        expect(updatedOSIAVersion0.shareInfo!.sourceAttribute).toBeUndefined();
-    });
-
-    test("should not change type of own shared identity attribute if 'shareInfo.sourceAttribute' is undefined", async () => {
-        await services1.consumption.attributes.deleteRepositoryAttribute({ attributeId: rAVersion0.id });
-
-        const updatedOSIAVersion0 = (await services1.consumption.attributes.getAttribute({ id: sOSIAVersion0.id })).value;
-        expect(updatedOSIAVersion0.shareInfo!.sourceAttribute).toBeUndefined();
-
-        const localAttributeOSIAVersion0 = LocalAttribute.from(updatedOSIAVersion0);
-        expect(localAttributeOSIAVersion0.isOwnSharedIdentityAttribute(CoreAddress.from(services1.address))).toBe(true);
-    });
-
-    test("should set 'succeeds' of successor to undefined if predecessor repository attribute is deleted", async () => {
-        expect(rAVersion1.succeeds).toBeDefined();
-        await services1.consumption.attributes.deleteRepositoryAttribute({ attributeId: rAVersion0.id });
-        const updatedRAVersion1 = (await services1.consumption.attributes.getAttribute({ id: rAVersion1.id })).value;
-        expect(updatedRAVersion1.succeeds).toBeUndefined();
-    });
-
-    test("should throw trying to call with an attribute that is not a repository attribute", async () => {
-        const result = await services1.consumption.attributes.deleteRepositoryAttribute({ attributeId: sOSIAVersion1.id });
-        expect(result).toBeAnError(/.*/, "error.runtime.attributes.isNotRepositoryAttribute");
-    });
-
-    test("should throw trying to call with an unknown attribute ID", async () => {
-        const unknownAttributeId = "ATTxxxxxxxxxxxxxxxxx";
-        const result = await services1.consumption.attributes.deleteRepositoryAttribute({ attributeId: unknownAttributeId });
-        expect(result).toBeAnError(/.*/, "error.runtime.recordNotFound");
-    });
 });