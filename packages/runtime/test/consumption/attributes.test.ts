import {
    CityJSON,
    CountryJSON,
    DeleteAttributeRequestItem,
    HouseNumberJSON,
    ReadAttributeRequestItem,
    RelationshipAttributeConfidentiality,
    RequestItemJSONDerivations,
    StreetJSON,
    ThirdPartyRelationshipAttributeQuery,
    ThirdPartyRelationshipAttributeQueryOwner,
    ZipCodeJSON
} from "@nmshd/content";
import { CoreDate, CoreId } from "@nmshd/transport";
import {
    AttributeCreatedEvent,
    ChangeDefaultRepositoryAttributeUseCase,
    CreateAndShareRelationshipAttributeRequest,
    CreateAndShareRelationshipAttributeUseCase,
    CreateRepositoryAttributeRequest,
    CreateRepositoryAttributeUseCase,
    DeleteOwnSharedAttributeAndNotifyPeerUseCase,
    DeletePeerSharedAttributeAndNotifyOwnerUseCase,
    DeleteRepositoryAttributeUseCase,
    DeleteThirdPartyOwnedRelationshipAttributeAndNotifyPeerUseCase,
    ExecuteIdentityAttributeQueryUseCase,
    ExecuteRelationshipAttributeQueryUseCase,
    ExecuteThirdPartyRelationshipAttributeQueryUseCase,
    GetAttributeUseCase,
    GetAttributesUseCase,
    GetOwnSharedAttributesUseCase,
    GetPeerSharedAttributesUseCase,
    GetRepositoryAttributesUseCase,
    GetSharedVersionsOfAttributeUseCase,
    GetVersionsOfAttributeUseCase,
    LocalAttributeDTO,
    LocalAttributeDeletionInfoStatus,
    NotifyPeerAboutRepositoryAttributeSuccessionUseCase,
    OwnSharedAttributeDeletedByOwnerEvent,
    PeerSharedAttributeDeletedByPeerEvent,
    RepositoryAttributeSucceededEvent,
    ShareRepositoryAttributeRequest,
    ShareRepositoryAttributeUseCase,
    SucceedRelationshipAttributeAndNotifyPeerUseCase,
    SucceedRepositoryAttributeRequest,
    SucceedRepositoryAttributeUseCase,
    ThirdPartyOwnedRelationshipAttributeDeletedByPeerEvent
} from "../../src";
import {
    RuntimeServiceProvider,
    TestRuntimeServices,
    acceptIncomingShareAttributeRequest,
    establishRelationship,
    exchangeAndAcceptRequestByMessage,
    executeFullCreateAndShareRelationshipAttributeFlow,
    executeFullCreateAndShareRepositoryAttributeFlow,
    executeFullNotifyPeerAboutAttributeSuccessionFlow,
    executeFullRequestAndShareThirdPartyRelationshipAttributeFlow,
    executeFullShareRepositoryAttributeFlow,
    executeFullSucceedRepositoryAttributeAndNotifyPeerFlow,
    syncUntilHasMessageWithNotification,
    waitForRecipientToReceiveNotification
} from "../lib";

const runtimeServiceProvider = new RuntimeServiceProvider();

let services1: TestRuntimeServices;
let services2: TestRuntimeServices;
let services3: TestRuntimeServices;

let appService: TestRuntimeServices;

beforeAll(async () => {
    const numberOfServices = 3;
    [services1, services2, services3] = await runtimeServiceProvider.launch(numberOfServices, {
        enableRequestModule: true,
        enableDeciderModule: true,
        enableNotificationModule: true
    });

    await establishRelationship(services1.transport, services2.transport);
    await establishRelationship(services1.transport, services3.transport);
    await establishRelationship(services2.transport, services3.transport);

    appService = (
        await runtimeServiceProvider.launch(1, {
            enableDefaultRepositoryAttributes: true,
            enableRequestModule: true
        })
    )[0];

    await establishRelationship(appService.transport, services2.transport);
}, 30000);
afterAll(async () => await runtimeServiceProvider.stop());

beforeEach(() => {
    services1.eventBus.reset();
    services2.eventBus.reset();
    services3.eventBus.reset();
});

async function cleanupAttributes() {
    await Promise.all(
<<<<<<< HEAD
        [services1, services2, services3].map(async (services) => {
            const servicesAttributeController = services.consumption.attributes["getAttributeUseCase"]["attributeController"];
=======
        [services1, services2, services3, appService].map(async (services) => {
            const servicesAttributeController = (services.consumption.attributes as any).getAttributeUseCase.attributeController as AttributesController;
>>>>>>> c5b3499c

            const servicesAttributesResult = await services.consumption.attributes.getAttributes({});
            for (const attribute of servicesAttributesResult.value) {
                await servicesAttributeController.deleteAttributeUnsafe(CoreId.from(attribute.id));
            }
        })
    );
}

describe("get attribute(s)", () => {
    let relationshipAttributeId: string;
    let identityAttributeIds: string[];
    let appAttributeIds: string[];
    beforeAll(async function () {
        const senderRequests: CreateRepositoryAttributeRequest[] = [
            {
                content: {
                    value: {
                        "@type": "GivenName",
                        value: "AGivenName"
                    }
                }
            },
            {
                content: {
                    value: {
                        "@type": "Surname",
                        value: "ASurname"
                    }
                }
            },
            {
                content: {
                    value: {
                        "@type": "Surname",
                        value: "Another Surname"
                    }
                }
            }
        ];

        identityAttributeIds = [];
        for (const request of senderRequests) {
            const identityAttribute = (await services1.consumption.attributes.createRepositoryAttribute(request)).value;
            identityAttributeIds.push(identityAttribute.id);
        }

        const relationshipAttribute = await executeFullCreateAndShareRelationshipAttributeFlow(services1, services2, {
            content: {
                key: "AKey",
                confidentiality: RelationshipAttributeConfidentiality.Public,
                value: {
                    "@type": "ProprietaryString",
                    value: "AString",
                    title: "ATitle"
                },
                isTechnical: true
            }
        });
        relationshipAttributeId = relationshipAttribute.id;

        appAttributeIds = [];
        for (const request of senderRequests) {
            const appAttribute = (await appService.consumption.attributes.createRepositoryAttribute(request)).value;
            appAttributeIds.push(appAttribute.id);
        }
    });

    afterAll(async function () {
        await cleanupAttributes();
    });

    describe(GetAttributeUseCase.name, () => {
        test("should allow to get an attribute by id", async function () {
            const result = await services1.consumption.attributes.getAttribute({ id: relationshipAttributeId });
            expect(result.isSuccess).toBe(true);
            const receivedAttributeId = result.value.id;
            expect(receivedAttributeId).toStrictEqual(relationshipAttributeId);
        });
    });

    describe(GetAttributesUseCase.name, () => {
        test("should list all attributes with empty query", async () => {
            const result = await services1.consumption.attributes.getAttributes({ query: {} });
            expect(result.isSuccess).toBe(true);
            const attributes = result.value;
            expect(attributes).toHaveLength(4);
            const attributeIds = attributes.map((attribute) => attribute.id);
            expect(attributeIds).toContain(relationshipAttributeId);
            expect(attributeIds).toStrictEqual(expect.arrayContaining(identityAttributeIds));
        });

        test("should allow to get an attribute by type", async function () {
            const result = await services1.consumption.attributes.getAttributes({
                query: { "content.value.@type": "GivenName" }
            });

            expect(result).toBeSuccessful();

            const attributes = result.value;
            expect(attributes).toHaveLength(1);
            expect(attributes[0].id).toStrictEqual(identityAttributeIds[0]);
        });

        test("should allow to get an attribute by multiple types", async function () {
            const result = await services1.consumption.attributes.getAttributes({
                query: { "content.value.@type": ["Surname", "GivenName"] }
            });

            expect(result).toBeSuccessful();

            const attributes = result.value;
            expect(attributes).toHaveLength(3);

            const attributeIds = attributes.map((attribute) => attribute.id);
            expect(attributeIds).toStrictEqual(expect.arrayContaining(identityAttributeIds));
        });

        test("should hide technical attributes when hideTechnical=true", async () => {
            const result = await services1.consumption.attributes.getAttributes({ query: {}, hideTechnical: true });
            expect(result.isSuccess).toBe(true);
            const attributes = result.value;
            expect(attributes.filter((a) => a.id === relationshipAttributeId)).toHaveLength(0);
            expect(attributes).toHaveLength(3);
            const attributeIds = attributes.map((attribute) => attribute.id);
            expect(attributeIds).toStrictEqual(identityAttributeIds);
        });

        test("should return technical attributes when hideTechnical=false", async () => {
            const getAttributesResponse = await services1.consumption.attributes.getAttributes({ query: {}, hideTechnical: false });
            expect(getAttributesResponse.isSuccess).toBe(true);
            const attributes = getAttributesResponse.value;
            expect(attributes.filter((a) => a.id === relationshipAttributeId)).toHaveLength(1);
            expect(attributes).toHaveLength(4);
            const attributeIds = attributes.map((attribute) => attribute.id);
            expect(attributeIds).toContain(relationshipAttributeId);
            expect(attributeIds).toStrictEqual(expect.arrayContaining(identityAttributeIds));
        });

        test("should allow to get only default attributes", async function () {
            const result = await appService.consumption.attributes.getAttributes({
                query: { isDefault: "true" }
            });
            expect(result).toBeSuccessful();

            const attributes = result.value;
            expect(attributes).toHaveLength(2);

            const attributeIds = attributes.map((attr) => attr.id);
            expect(attributeIds).toContain(appAttributeIds[0]);
            expect(attributeIds).toContain(appAttributeIds[1]);
            expect(attributeIds).not.toContain(appAttributeIds[2]);
        });

        test("should allow not to get default attributes", async function () {
            const result = await appService.consumption.attributes.getAttributes({
                query: { isDefault: "!true" }
            });
            expect(result).toBeSuccessful();

            const attributes = result.value;
            expect(attributes).toHaveLength(1);

            expect(attributes[0].id).toBe(appAttributeIds[2]);
        });
    });
});

describe("attribute queries", () => {
    let repositoryAttribute: LocalAttributeDTO;
    let ownSharedRelationshipAttribute: LocalAttributeDTO;

    beforeAll(async function () {
        const createRepositoryAttributeRequest: CreateRepositoryAttributeRequest = {
            content: {
                value: {
                    "@type": "PhoneNumber",
                    value: "012345678910"
                }
            }
        };
        repositoryAttribute = (await services1.consumption.attributes.createRepositoryAttribute(createRepositoryAttributeRequest)).value;

        ownSharedRelationshipAttribute = await executeFullCreateAndShareRelationshipAttributeFlow(services1, services2, {
            content: {
                value: {
                    "@type": "ProprietaryString",
                    title: "ATitle",
                    value: "AProprietaryStringValue"
                },
                key: "website",
                confidentiality: RelationshipAttributeConfidentiality.Protected
            }
        });
    });

    afterAll(async function () {
        await cleanupAttributes();
    });

    describe(ExecuteIdentityAttributeQueryUseCase.name, () => {
        test("should allow to execute an identityAttributeQuery", async function () {
            const result = await services1.consumption.attributes.executeIdentityAttributeQuery({ query: { "@type": "IdentityAttributeQuery", valueType: "PhoneNumber" } });
            expect(result.isSuccess).toBe(true);
            const receivedAttributes = result.value;
            const receivedAttributeIds = receivedAttributes.map((attribute) => attribute.id);
            expect(receivedAttributeIds.sort()).toStrictEqual([repositoryAttribute.id]);
        });
    });

    describe(ExecuteRelationshipAttributeQueryUseCase.name, () => {
        test("should allow to execute a relationshipAttributeQuery", async function () {
            const result = await services1.consumption.attributes.executeRelationshipAttributeQuery({
                query: {
                    "@type": "RelationshipAttributeQuery",
                    key: "website",
                    owner: services1.address,
                    attributeCreationHints: { valueType: "ProprietaryString", title: "AnAttributeHint", confidentiality: RelationshipAttributeConfidentiality.Protected }
                }
            });
            expect(result.isSuccess).toBe(true);
            const receivedAttribute = result.value;
            expect(receivedAttribute.id).toStrictEqual(ownSharedRelationshipAttribute.id);
        });
    });

    describe(ExecuteThirdPartyRelationshipAttributeQueryUseCase.name, () => {
        test("should allow to execute a thirdPartyRelationshipAttributeQuery", async function () {
            const result = await services2.consumption.attributes.executeThirdPartyRelationshipAttributeQuery({
                query: {
                    "@type": "ThirdPartyRelationshipAttributeQuery",
                    key: "website",
                    owner: ThirdPartyRelationshipAttributeQueryOwner.ThirdParty,
                    thirdParty: [services1.address]
                }
            });
            expect(result).toBeSuccessful();
            const receivedAttribute = result.value;
            expect(receivedAttribute).toHaveLength(1);
            expect(receivedAttribute[0].id).toStrictEqual(ownSharedRelationshipAttribute.id);
        });
    });
});

describe("get repository, own shared and peer shared attributes", () => {
    // own = services1, peer = services 2
    let services1RepoSurnameV0: LocalAttributeDTO;
    let services1RepoSurnameV1: LocalAttributeDTO;

    let services1RepoGivenNameV0: LocalAttributeDTO;
    let services1RepoGivenNameV1: LocalAttributeDTO;
    let services1SharedGivenNameV0: LocalAttributeDTO;
    let services1SharedGivenNameV1: LocalAttributeDTO;

    let services1SharedRelationshipAttributeV0: LocalAttributeDTO;
    let services1SharedRelationshipAttributeV1: LocalAttributeDTO;

    let services1SharedTechnicalRelationshipAttribute: LocalAttributeDTO;

    beforeAll(async function () {
        // unshared succeeded repository attribute
        services1RepoSurnameV0 = (
            await services1.consumption.attributes.createRepositoryAttribute({
                content: {
                    value: {
                        "@type": "Surname",
                        value: "A surname"
                    }
                }
            })
        ).value;

        ({ predecessor: services1RepoSurnameV0, successor: services1RepoSurnameV1 } = (
            await services1.consumption.attributes.succeedRepositoryAttribute({
                predecessorId: services1RepoSurnameV0.id,
                successorContent: {
                    value: {
                        "@type": "Surname",
                        value: "Another surname"
                    }
                }
            })
        ).value);

        // own shared succeeded identity attribute
        services1SharedGivenNameV0 = await executeFullCreateAndShareRepositoryAttributeFlow(services1, services2, {
            content: {
                value: {
                    "@type": "GivenName",
                    value: "A given name"
                }
            }
        });
        services1RepoGivenNameV0 = (await services1.consumption.attributes.getAttribute({ id: services1SharedGivenNameV0.shareInfo!.sourceAttribute! })).value;

        ({ predecessor: services1SharedGivenNameV0, successor: services1SharedGivenNameV1 } = await executeFullSucceedRepositoryAttributeAndNotifyPeerFlow(services1, services2, {
            predecessorId: services1RepoGivenNameV0.id,
            successorContent: {
                value: {
                    "@type": "GivenName",
                    value: "Another given name"
                }
            }
        }));
        services1RepoGivenNameV0 = (await services1.consumption.attributes.getAttribute({ id: services1SharedGivenNameV0.shareInfo!.sourceAttribute! })).value;
        services1RepoGivenNameV1 = (await services1.consumption.attributes.getAttribute({ id: services1SharedGivenNameV1.shareInfo!.sourceAttribute! })).value;

        // peer shared identity attribute
        await executeFullCreateAndShareRepositoryAttributeFlow(services2, services1, {
            content: {
                value: {
                    "@type": "GivenName",
                    value: "A peer name"
                }
            }
        });

        // own shared succeeded relationship attribute
        services1SharedRelationshipAttributeV0 = await executeFullCreateAndShareRelationshipAttributeFlow(services1, services2, {
            content: {
                key: "AKey",
                confidentiality: RelationshipAttributeConfidentiality.Public,
                value: {
                    "@type": "ProprietaryString",
                    value: "AString",
                    title: "ATitle"
                },
                isTechnical: false
            }
        });

        ({ predecessor: services1SharedRelationshipAttributeV0, successor: services1SharedRelationshipAttributeV1 } = (
            await services1.consumption.attributes.succeedRelationshipAttributeAndNotifyPeer({
                predecessorId: services1SharedRelationshipAttributeV0.id,
                successorContent: {
                    value: {
                        "@type": "ProprietaryString",
                        value: "another String",
                        title: "another title"
                    }
                }
            })
        ).value);

        // peer shared relationship attribute
        await executeFullCreateAndShareRelationshipAttributeFlow(services2, services1, {
            content: {
                key: "a peer key",
                confidentiality: RelationshipAttributeConfidentiality.Public,
                value: {
                    "@type": "ProprietaryString",
                    value: "a peer String",
                    title: "a peer title"
                },
                isTechnical: false
            }
        });

        // own shared technical relationship attribute
        services1SharedTechnicalRelationshipAttribute = await executeFullCreateAndShareRelationshipAttributeFlow(services1, services2, {
            content: {
                key: "a technical key",
                confidentiality: RelationshipAttributeConfidentiality.Public,
                value: {
                    "@type": "ProprietaryString",
                    value: "a technical String",
                    title: "a technical title"
                },
                isTechnical: true
            }
        });

        // peer shared tecnical relationship attribute
        await executeFullCreateAndShareRelationshipAttributeFlow(services2, services1, {
            content: {
                key: "a technical peer key",
                confidentiality: RelationshipAttributeConfidentiality.Public,
                value: {
                    "@type": "ProprietaryString",
                    value: "a technical peer String",
                    title: "a technical peer title"
                },
                isTechnical: true
            }
        });
    });

    afterAll(async function () {
        await cleanupAttributes();
    });

    describe(GetRepositoryAttributesUseCase.name, () => {
        test("get only latest version of repository attributes", async () => {
            const result = await services1.consumption.attributes.getRepositoryAttributes({});
            expect(result).toBeSuccessful();
            const repositoryAttributes = result.value;
            expect(repositoryAttributes).toStrictEqual([services1RepoSurnameV1, services1RepoGivenNameV1]);
        });

        test("get all versions of repository attributes", async () => {
            const result = await services1.consumption.attributes.getRepositoryAttributes({ onlyLatestVersions: false });
            expect(result).toBeSuccessful();
            const repositoryAttributes = result.value;
            expect(repositoryAttributes).toStrictEqual([services1RepoSurnameV0, services1RepoSurnameV1, services1RepoGivenNameV0, services1RepoGivenNameV1]);
        });

        test("should allow to get only default attributes", async function () {
            const defaultGivenName = (
                await appService.consumption.attributes.createRepositoryAttribute({
                    content: {
                        value: {
                            "@type": "GivenName",
                            value: "AGivenName"
                        }
                    }
                })
            ).value;

            const defaultSurname = (
                await appService.consumption.attributes.createRepositoryAttribute({
                    content: {
                        value: {
                            "@type": "Surname",
                            value: "ASurname"
                        }
                    }
                })
            ).value;

            const otherSurname = (
                await appService.consumption.attributes.createRepositoryAttribute({
                    content: {
                        value: {
                            "@type": "Surname",
                            value: "AnotherSurname"
                        }
                    }
                })
            ).value;

            const result = await appService.consumption.attributes.getRepositoryAttributes({
                query: {
                    isDefault: "true"
                }
            });
            expect(result).toBeSuccessful();

            const attributes = result.value;
            expect(attributes).toHaveLength(2);

            const attributeIds = attributes.map((attr) => attr.id);
            expect(attributeIds).toContain(defaultGivenName.id);
            expect(attributeIds).toContain(defaultSurname.id);
            expect(attributeIds).not.toContain(otherSurname.id);
        });
    });

    describe(GetOwnSharedAttributesUseCase.name, () => {
        test("should return only latest shared versions of own shared attributes", async function () {
            const requests = [{ peer: services2.address }, { peer: services2.address, onlyLatestVersions: true }, { peer: services2.address, hideTechnical: false }];
            for (const request of requests) {
                const result = await services1.consumption.attributes.getOwnSharedAttributes(request);
                expect(result).toBeSuccessful();
                const ownSharedAttributes = result.value;
                expect(ownSharedAttributes).toStrictEqual([services1SharedGivenNameV1, services1SharedRelationshipAttributeV1, services1SharedTechnicalRelationshipAttribute]);
            }
        });

        test("should return all shared version of own shared attributes", async function () {
            const result = await services1.consumption.attributes.getOwnSharedAttributes({ peer: services2.address, onlyLatestVersions: false });
            expect(result).toBeSuccessful();
            const ownSharedAttributes = result.value;
            expect(ownSharedAttributes).toStrictEqual([
                services1SharedGivenNameV0,
                services1SharedGivenNameV1,
                services1SharedRelationshipAttributeV0,
                services1SharedRelationshipAttributeV1,
                services1SharedTechnicalRelationshipAttribute
            ]);
        });

        test("should hide technical own shared attributes when hideTechnical=true", async () => {
            const result = await services1.consumption.attributes.getOwnSharedAttributes({ peer: services2.address, hideTechnical: true });
            expect(result).toBeSuccessful();
            const ownSharedAttributes = result.value;
            expect(ownSharedAttributes).toStrictEqual([services1SharedGivenNameV1, services1SharedRelationshipAttributeV1]);
        });
    });

    describe(GetPeerSharedAttributesUseCase.name, () => {
        // point of view of services 2 => own shared attributes are peer shared attributes
        let allReceivedAttributes: LocalAttributeDTO[];
        let onlyLatestReceivedAttributes: LocalAttributeDTO[];
        let notTechnicalReceivedAttributes: LocalAttributeDTO[];
        beforeAll(async function () {
            const services1SharedAttributeIds = [
                services1SharedGivenNameV0,
                services1SharedGivenNameV1,
                services1SharedRelationshipAttributeV0,
                services1SharedRelationshipAttributeV1,
                services1SharedTechnicalRelationshipAttribute
            ].map((attribute) => attribute.id);

            allReceivedAttributes = [];
            onlyLatestReceivedAttributes = [];
            notTechnicalReceivedAttributes = [];
            for (const attributeId of services1SharedAttributeIds) {
                const attribute = (await services2.consumption.attributes.getAttribute({ id: attributeId })).value;
                allReceivedAttributes.push(attribute);

                if (!attribute.succeededBy) onlyLatestReceivedAttributes.push(attribute);

                if (attribute.content["@type"] === "IdentityAttribute" || !attribute.content.isTechnical) {
                    notTechnicalReceivedAttributes.push(attribute);
                }
            }
        });

        test("should return only latest shared versions of peer shared attributes", async () => {
            const requests = [{ peer: services1.address }, { peer: services1.address, onlyLatestVersions: true }, { peer: services1.address, hideTechnical: false }];
            for (const request of requests) {
                const result = await services2.consumption.attributes.getPeerSharedAttributes(request);
                expect(result).toBeSuccessful();
                const peerSharedAttributes = result.value;
                expect(peerSharedAttributes).toStrictEqual(onlyLatestReceivedAttributes);
            }
        });

        test("should return all versions of peer shared attributes", async () => {
            const result = await services2.consumption.attributes.getPeerSharedAttributes({ peer: services1.address, onlyLatestVersions: false });
            expect(result).toBeSuccessful();
            const peerSharedAttributes = result.value;
            expect(peerSharedAttributes).toStrictEqual(allReceivedAttributes);
        });

        test("should hide technical peer shared attributes when hideTechnical=true", async () => {
            const result = await services2.consumption.attributes.getPeerSharedAttributes({ peer: services1.address, hideTechnical: true, onlyLatestVersions: false });
            expect(result).toBeSuccessful();
            const peerSharedAttributes = result.value;
            expect(peerSharedAttributes).toStrictEqual(notTechnicalReceivedAttributes);
        });
    });
});

describe(CreateRepositoryAttributeUseCase.name, () => {
    test("should create a repository attribute", async () => {
        const request: CreateRepositoryAttributeRequest = {
            content: {
                value: {
                    "@type": "GivenName",
                    value: "Petra Pan"
                },
                tags: ["tag1", "tag2"]
            }
        };
        const result = await services1.consumption.attributes.createRepositoryAttribute(request);
        expect(result.isError).toBe(false);
        const attribute = result.value;
        expect(attribute.content).toMatchObject(request.content);
        await services1.eventBus.waitForEvent(AttributeCreatedEvent, (e) => e.data.id === attribute.id);
    });

    test("should create LocalAttributes for each child of a complex repository attribute", async function () {
        const attributesBeforeCreate = await services1.consumption.attributes.getAttributes({});
        const nrAttributesBeforeCreate = attributesBeforeCreate.value.length;

        const createRepositoryAttributeParams: CreateRepositoryAttributeRequest = {
            content: {
                value: {
                    "@type": "StreetAddress",
                    recipient: "ARecipient",
                    street: "AStreet",
                    houseNo: "AHouseNo",
                    zipCode: "AZipCode",
                    city: "ACity",
                    country: "DE"
                }
            }
        };
        const createRepositoryAttributeResult = await services1.consumption.attributes.createRepositoryAttribute(createRepositoryAttributeParams);
        expect(createRepositoryAttributeResult).toBeSuccessful();
        const complexRepoAttribute = createRepositoryAttributeResult.value;

        const childAttributes = (
            await services1.consumption.attributes.getAttributes({
                query: {
                    parentId: complexRepoAttribute.id
                }
            })
        ).value;

        expect(childAttributes).toHaveLength(5);
        expect(childAttributes[0].content.value["@type"]).toBe("Street");
        expect((childAttributes[0].content.value as StreetJSON).value).toBe("AStreet");
        expect(childAttributes[1].content.value["@type"]).toBe("HouseNumber");
        expect((childAttributes[1].content.value as HouseNumberJSON).value).toBe("AHouseNo");
        expect(childAttributes[2].content.value["@type"]).toBe("ZipCode");
        expect((childAttributes[2].content.value as ZipCodeJSON).value).toBe("AZipCode");
        expect(childAttributes[3].content.value["@type"]).toBe("City");
        expect((childAttributes[3].content.value as CityJSON).value).toBe("ACity");
        expect(childAttributes[4].content.value["@type"]).toBe("Country");
        expect((childAttributes[4].content.value as CountryJSON).value).toBe("DE");

        const attributesAfterCreate = (await services1.consumption.attributes.getAttributes({})).value;
        const nrAttributesAfterCreate = attributesAfterCreate.length;
        expect(nrAttributesAfterCreate).toBe(nrAttributesBeforeCreate + 6);

        await expect(services1.eventBus).toHavePublished(AttributeCreatedEvent, (e) => e.data.content.value["@type"] === "StreetAddress");
        await expect(services1.eventBus).toHavePublished(AttributeCreatedEvent, (e) => e.data.content.value["@type"] === "Street");
        await expect(services1.eventBus).toHavePublished(AttributeCreatedEvent, (e) => e.data.content.value["@type"] === "HouseNumber");
        await expect(services1.eventBus).toHavePublished(AttributeCreatedEvent, (e) => e.data.content.value["@type"] === "ZipCode");
        await expect(services1.eventBus).toHavePublished(AttributeCreatedEvent, (e) => e.data.content.value["@type"] === "City");
        await expect(services1.eventBus).toHavePublished(AttributeCreatedEvent, (e) => e.data.content.value["@type"] === "Country");
    });

    test("should create a RepositoryAttribute that is the default if it is the first of its value type", async () => {
        const request: CreateRepositoryAttributeRequest = {
            content: {
                value: {
                    "@type": "Pseudonym",
                    value: "A pseudonym"
                }
            }
        };
        const result = await appService.consumption.attributes.createRepositoryAttribute(request);
        const attribute = result.value;
        expect(attribute.isDefault).toBe(true);
    });

    test("should create a RepositoryAttribute that is not the default if it is not the first of its value type", async () => {
        const request: CreateRepositoryAttributeRequest = {
            content: {
                value: {
                    "@type": "JobTitle",
                    value: "A job title"
                }
            }
        };
        await appService.consumption.attributes.createRepositoryAttribute(request);
        const result = await appService.consumption.attributes.createRepositoryAttribute(request);
        const attribute = result.value;
        expect(attribute.isDefault).toBeUndefined();
    });
});

describe(ShareRepositoryAttributeUseCase.name, () => {
    let sRepositoryAttribute: LocalAttributeDTO;
    beforeEach(async () => {
        sRepositoryAttribute = (
            await services1.consumption.attributes.createRepositoryAttribute({
                content: {
                    value: {
                        "@type": "GivenName",
                        value: "Petra Pan"
                    },
                    tags: ["tag1", "tag2"]
                }
            })
        ).value;
    });

    test("should send a sharing request containing a repository attribute", async () => {
        const shareRequest: ShareRepositoryAttributeRequest = {
            attributeId: sRepositoryAttribute.id,
            peer: services2.address
        };
        const shareRequestResult = await services1.consumption.attributes.shareRepositoryAttribute(shareRequest);
        expect(shareRequestResult.isSuccess).toBe(true);

        const shareRequestId = shareRequestResult.value.id;
        const sOwnSharedIdentityAttribute = await acceptIncomingShareAttributeRequest(services1, services2, shareRequestId);

        const rPeerSharedIdentityAttributeResult = await services2.consumption.attributes.getAttribute({ id: sOwnSharedIdentityAttribute.id });
        expect(rPeerSharedIdentityAttributeResult.isSuccess).toBe(true);
        const rPeerSharedIdentityAttribute = rPeerSharedIdentityAttributeResult.value;

        expect(sOwnSharedIdentityAttribute.content).toStrictEqual(rPeerSharedIdentityAttribute.content);
        expect(sOwnSharedIdentityAttribute.shareInfo?.sourceAttribute?.toString()).toBe(sRepositoryAttribute.id);
    });

    test("should send a sharing request containing a repository attribute with metadata", async () => {
        const expiresAt = CoreDate.utc().add({ days: 1 }).toString();
        const shareRequest: ShareRepositoryAttributeRequest = {
            attributeId: sRepositoryAttribute.id,
            peer: services2.address,
            requestMetadata: {
                title: "A request title",
                description: "A request description",
                metadata: { aKey: "aValue" },
                expiresAt
            },
            requestItemMetadata: {
                title: "An item title",
                description: "An item description",
                metadata: { aKey: "aValue" },
                requireManualDecision: true
            }
        };
        const shareRequestResult = await services1.consumption.attributes.shareRepositoryAttribute(shareRequest);
        expect(shareRequestResult.isSuccess).toBe(true);
        const request = shareRequestResult.value;

        expect(request.content.title).toBe("A request title");
        expect(request.content.description).toBe("A request description");
        expect(request.content.metadata).toStrictEqual({ aKey: "aValue" });
        expect(request.content.expiresAt).toBe(expiresAt);

        expect(request.content.items[0].title).toBe("An item title");
        expect(request.content.items[0].description).toBe("An item description");
        expect(request.content.items[0].metadata).toStrictEqual({ aKey: "aValue" });
        expect((request.content.items[0] as RequestItemJSONDerivations).requireManualDecision).toBe(true);
    });

    test("should send a sharing request containing a repository attribute that was already shared but deleted by the peer", async () => {
        const shareRequest: ShareRepositoryAttributeRequest = {
            attributeId: sRepositoryAttribute.id,
            peer: services2.address
        };
        const shareRequestResult = await services1.consumption.attributes.shareRepositoryAttribute(shareRequest);

        const shareRequestId = shareRequestResult.value.id;
        const sOwnSharedIdentityAttribute = await acceptIncomingShareAttributeRequest(services1, services2, shareRequestId);

        const rPeerSharedIdentityAttribute = (await services2.consumption.attributes.getAttribute({ id: sOwnSharedIdentityAttribute.id })).value;
        const deleteResult = await services2.consumption.attributes.deletePeerSharedAttributeAndNotifyOwner({ attributeId: rPeerSharedIdentityAttribute.id });
        const notificationId = deleteResult.value.notificationId;

        await syncUntilHasMessageWithNotification(services1.transport, notificationId);
        await services1.eventBus.waitForEvent(PeerSharedAttributeDeletedByPeerEvent, (e) => {
            return e.data.id === sOwnSharedIdentityAttribute.id;
        });
        const sUpdatedOwnSharedIdentityAttribute = (await services1.consumption.attributes.getAttribute({ id: sOwnSharedIdentityAttribute.id })).value;
        expect(sUpdatedOwnSharedIdentityAttribute.deletionInfo?.deletionStatus).toStrictEqual(LocalAttributeDeletionInfoStatus.DeletedByPeer);

        const shareRequestResult2 = await services1.consumption.attributes.shareRepositoryAttribute(shareRequest);
        expect(shareRequestResult2).toBeSuccessful();
    });

    test("should send a sharing request containing a repository attribute that was already shared but is to be deleted by the peer", async () => {
        const shareRequest: ShareRepositoryAttributeRequest = {
            attributeId: sRepositoryAttribute.id,
            peer: services2.address
        };
        const shareRequestResult = await services1.consumption.attributes.shareRepositoryAttribute(shareRequest);

        const shareRequestId = shareRequestResult.value.id;
        const sOwnSharedIdentityAttribute = await acceptIncomingShareAttributeRequest(services1, services2, shareRequestId);

        const requestParams = {
            content: {
                items: [
                    DeleteAttributeRequestItem.from({
                        attributeId: sOwnSharedIdentityAttribute.id,
                        mustBeAccepted: true
                    }).toJSON()
                ]
            },
            peer: services2.address
        };

        const responseItems = [
            {
                accept: true,
                deletionDate: CoreDate.utc().add({ days: 1 }).toString()
            }
        ];

        await exchangeAndAcceptRequestByMessage(services1, services2, requestParams, responseItems);

        const sUpdatedOwnSharedIdentityAttribute = (await services1.consumption.attributes.getAttribute({ id: sOwnSharedIdentityAttribute.id })).value;
        expect(sUpdatedOwnSharedIdentityAttribute.deletionInfo?.deletionStatus).toStrictEqual(LocalAttributeDeletionInfoStatus.ToBeDeletedByPeer);

        const shareRequestResult2 = await services1.consumption.attributes.shareRepositoryAttribute(shareRequest);
        expect(shareRequestResult2).toBeSuccessful();
    });

    test("should reject attempts to share the same repository attribute more than once with the same peer", async () => {
        await executeFullShareRepositoryAttributeFlow(services1, services3, sRepositoryAttribute.id);

        const repeatedShareRequestResult = await services1.consumption.attributes.shareRepositoryAttribute({
            attributeId: sRepositoryAttribute.id,
            peer: services3.address
        });

        expect(repeatedShareRequestResult).toBeAnError(
            `The IdentityAttribute with the given sourceAttributeId '${sRepositoryAttribute.id}' is already shared with the peer.`,
            "error.consumption.requests.invalidRequestItem"
        );
    });

    test("should reject sharing an attribute, of which a previous version has been shared", async () => {
        const predecesssorOwnSharedIdentityAttribute = await executeFullCreateAndShareRepositoryAttributeFlow(services1, services2, {
            content: {
                value: {
                    "@type": "Surname",
                    value: "Name 1"
                }
            }
        });

        const { successor: successorRepositoryAttribute } = (
            await services1.consumption.attributes.succeedRepositoryAttribute({
                predecessorId: predecesssorOwnSharedIdentityAttribute.shareInfo!.sourceAttribute!,
                successorContent: {
                    value: {
                        "@type": "Surname",
                        value: "Name 2"
                    }
                }
            })
        ).value;

        const response = await services1.consumption.attributes.shareRepositoryAttribute({
            attributeId: successorRepositoryAttribute.id,
            peer: services2.address
        });
        expect(response).toBeAnError(
            `The predecessor '${predecesssorOwnSharedIdentityAttribute.shareInfo!.sourceAttribute}' of the IdentityAttribute is already shared with the peer. Instead of sharing it, you should notify the peer about the Attribute succession.`,
            "error.consumption.requests.invalidRequestItem"
        );
    });

    test("should reject sharing an own shared identity attribute", async () => {
        const sOwnSharedIdentityAttribute = await executeFullShareRepositoryAttributeFlow(services1, services2, sRepositoryAttribute.id);

        const shareRequest: ShareRepositoryAttributeRequest = {
            attributeId: sOwnSharedIdentityAttribute.id,
            peer: services2.address
        };
        const shareRequestResult = await services1.consumption.attributes.shareRepositoryAttribute(shareRequest);
        expect(shareRequestResult).toBeAnError(/.*/, "error.runtime.attributes.isNotRepositoryAttribute");
    });

    test("should reject sharing a peer shared identity attribute", async () => {
        const sOwnSharedIdentityAttribute = await executeFullShareRepositoryAttributeFlow(services1, services2, sRepositoryAttribute.id);
        const rPeerSharedIdentityAttribute = (await services2.consumption.attributes.getAttribute({ id: sOwnSharedIdentityAttribute.id })).value;

        const shareRequest: ShareRepositoryAttributeRequest = {
            attributeId: rPeerSharedIdentityAttribute.id,
            peer: services1.address
        };
        const shareRequestResult = await services2.consumption.attributes.shareRepositoryAttribute(shareRequest);
        expect(shareRequestResult).toBeAnError(/.*/, "error.runtime.attributes.isNotRepositoryAttribute");
    });

    test("should reject sharing a relationship attribute", async () => {
        const createAndShareRelationshipAttributeRequest: CreateAndShareRelationshipAttributeRequest = {
            content: {
                key: "test",
                value: {
                    "@type": "ProprietaryString",
                    value: "AString",
                    title: "ATitle"
                },
                confidentiality: RelationshipAttributeConfidentiality.Public
            },
            peer: services2.address
        };
        const sOwnSharedRelationshipAttribute = await executeFullCreateAndShareRelationshipAttributeFlow(services1, services2, createAndShareRelationshipAttributeRequest);

        const shareRequest: ShareRepositoryAttributeRequest = {
            attributeId: sOwnSharedRelationshipAttribute.id,
            peer: services2.address
        };
        const shareRequestResult = await services1.consumption.attributes.shareRepositoryAttribute(shareRequest);
        expect(shareRequestResult).toBeAnError(/.*/, "error.runtime.attributes.isNotRepositoryAttribute");
    });

    test("should throw if repository attribute doesn't exist", async () => {
        const shareRequest: ShareRepositoryAttributeRequest = {
            attributeId: (await CoreId.generate("ATT")).toString(),
            peer: services1.address
        };
        const shareRequestResult = await services1.consumption.attributes.shareRepositoryAttribute(shareRequest);
        expect(shareRequestResult).toBeAnError(/.*/, "error.runtime.recordNotFound");
    });

    test("should throw if repository attribute id is invalid ", async () => {
        const shareRequest: ShareRepositoryAttributeRequest = {
            attributeId: CoreId.from("faulty").toString(),
            peer: services1.address
        };
        const shareRequestResult = await services1.consumption.attributes.shareRepositoryAttribute(shareRequest);
        expect(shareRequestResult).toBeAnError(/.*/, "error.runtime.validation.invalidPropertyValue");
    });
});

describe(SucceedRepositoryAttributeUseCase.name, () => {
    test("should succeed a repository attribute", async () => {
        const createAttributeRequest: CreateRepositoryAttributeRequest = {
            content: {
                value: {
                    "@type": "GivenName",
                    value: "Petra Pan"
                },
                tags: ["tag1", "tag2"]
            }
        };
        const predecessor = (await services1.consumption.attributes.createRepositoryAttribute(createAttributeRequest)).value;

        const succeedAttributeRequest: SucceedRepositoryAttributeRequest = {
            predecessorId: predecessor.id.toString(),
            successorContent: {
                value: {
                    "@type": "GivenName",
                    value: "Tina Turner"
                },
                tags: ["Bunsen", "Burner"]
            }
        };
        const result = await services1.consumption.attributes.succeedRepositoryAttribute(succeedAttributeRequest);
        expect(result.isError).toBe(false);
        const { predecessor: updatedPredecessor, successor } = result.value;
        expect(updatedPredecessor.succeededBy).toStrictEqual(successor.id);
        expect((successor as any).content.value.value).toBe("Tina Turner");
        await services1.eventBus.waitForEvent(RepositoryAttributeSucceededEvent, (e) => {
            return e.data.predecessor.id === updatedPredecessor.id && e.data.successor.id === successor.id;
        });
    });

    test("should throw if predecessor id is invalid", async () => {
        const succeedAttributeRequest: SucceedRepositoryAttributeRequest = {
            predecessorId: CoreId.from("faulty").toString(),
            successorContent: {
                value: {
                    "@type": "GivenName",
                    value: "Tina Turner"
                },
                tags: ["Bunsen", "Burner"]
            }
        };
        const result = await services1.consumption.attributes.succeedRepositoryAttribute(succeedAttributeRequest);
        expect(result).toBeAnError(/.*/, "error.consumption.attributes.predecessorDoesNotExist");
    });

    test("should throw if predecessor doesn't exist", async () => {
        const succeedAttributeRequest: SucceedRepositoryAttributeRequest = {
            predecessorId: (await CoreId.generate("ATT")).toString(),
            successorContent: {
                value: {
                    "@type": "GivenName",
                    value: "Tina Turner"
                },
                tags: ["Bunsen", "Burner"]
            }
        };
        const result = await services1.consumption.attributes.succeedRepositoryAttribute(succeedAttributeRequest);
        expect(result).toBeAnError(/.*/, "error.consumption.attributes.predecessorDoesNotExist");
    });

    test("validation should catch attempts of changing the value type", async () => {
        const createAttributeRequest: CreateRepositoryAttributeRequest = {
            content: {
                value: {
                    "@type": "GivenName",
                    value: "Petra Pan"
                },
                tags: ["tag1", "tag2"]
            }
        };
        const predecessor = (await services1.consumption.attributes.createRepositoryAttribute(createAttributeRequest)).value;

        const succeedAttributeRequest: SucceedRepositoryAttributeRequest = {
            predecessorId: predecessor.id.toString(),
            successorContent: {
                value: {
                    "@type": "PhoneNumber",
                    value: "+4915155253460"
                },
                tags: ["Bunsen", "Burner"]
            }
        };
        const result = await services1.consumption.attributes.succeedRepositoryAttribute(succeedAttributeRequest);
        expect(result).toBeAnError(/.*/, "error.consumption.attributes.successionMustNotChangeValueType");
    });
});

describe(NotifyPeerAboutRepositoryAttributeSuccessionUseCase.name, () => {
    let succeedRepositoryAttributeRequest1: SucceedRepositoryAttributeRequest;
    let succeedRepositoryAttributeRequest2: SucceedRepositoryAttributeRequest;
    let ownSharedIdentityAttributeVersion0: LocalAttributeDTO;
    let repositoryAttributeVersion1: LocalAttributeDTO;
    let repositoryAttributeVersion2: LocalAttributeDTO;
    beforeEach(async () => {
        ownSharedIdentityAttributeVersion0 = await executeFullCreateAndShareRepositoryAttributeFlow(services1, services2, {
            content: {
                value: {
                    "@type": "GivenName",
                    value: "Petra Pan"
                },
                tags: ["tag1", "tag2"]
            }
        });

        succeedRepositoryAttributeRequest1 = {
            predecessorId: ownSharedIdentityAttributeVersion0.shareInfo!.sourceAttribute!,
            successorContent: {
                value: {
                    "@type": "GivenName",
                    value: "Tina Turner"
                },
                tags: ["Bunsen", "Burner"]
            }
        };
        ({ successor: repositoryAttributeVersion1 } = (await services1.consumption.attributes.succeedRepositoryAttribute(succeedRepositoryAttributeRequest1)).value);

        succeedRepositoryAttributeRequest2 = {
            predecessorId: repositoryAttributeVersion1.id,
            successorContent: {
                value: {
                    "@type": "GivenName",
                    value: "Martina Mustermann"
                }
            }
        };
        ({ successor: repositoryAttributeVersion2 } = (await services1.consumption.attributes.succeedRepositoryAttribute(succeedRepositoryAttributeRequest2)).value);
    });

    test("should successfully notify peer about attribute succession", async () => {
        const notificationResult = await services1.consumption.attributes.notifyPeerAboutRepositoryAttributeSuccession({
            attributeId: repositoryAttributeVersion1.id,
            peer: services2.address
        });
        expect(notificationResult.isSuccess).toBe(true);
    });

    test("should create sender own shared identity attribute and recipient peer shared identity attribute", async () => {
        const { successor: ownSharedIdentityAttributeVersion1 } = await executeFullNotifyPeerAboutAttributeSuccessionFlow(services1, services2, repositoryAttributeVersion1.id);
        expect(ownSharedIdentityAttributeVersion1.succeeds).toStrictEqual(ownSharedIdentityAttributeVersion0.id);
        expect(ownSharedIdentityAttributeVersion1.content.value).toStrictEqual(succeedRepositoryAttributeRequest1.successorContent.value);
        expect((ownSharedIdentityAttributeVersion1 as any).content.tags).toStrictEqual(succeedRepositoryAttributeRequest1.successorContent.tags);

        const recipientPeerSharedIdentityAttributeVersion1 = (await services2.consumption.attributes.getAttribute({ id: ownSharedIdentityAttributeVersion1.id })).value;
        expect(recipientPeerSharedIdentityAttributeVersion1.content).toStrictEqual(ownSharedIdentityAttributeVersion1.content);
    });

    test("should allow to notify about successor having notified about predecessor", async () => {
        let { successor: ownSharedIdentityAttributeVersion1 } = await executeFullNotifyPeerAboutAttributeSuccessionFlow(services1, services2, repositoryAttributeVersion1.id);

        const successionResult = await executeFullNotifyPeerAboutAttributeSuccessionFlow(services1, services2, repositoryAttributeVersion2.id);
        ownSharedIdentityAttributeVersion1 = successionResult["predecessor"];
        const ownSharedIdentityAttributeVersion2 = successionResult["successor"];

        expect(ownSharedIdentityAttributeVersion1.succeededBy).toStrictEqual(ownSharedIdentityAttributeVersion2.id);
        expect(ownSharedIdentityAttributeVersion2.succeeds).toStrictEqual(ownSharedIdentityAttributeVersion1.id);
        expect(ownSharedIdentityAttributeVersion2.succeededBy).toBeUndefined();
    });

    test("should allow to notify about successor not having notified about predecessor", async () => {
        const { successor: ownSharedIdentityAttributeVersion2 } = await executeFullNotifyPeerAboutAttributeSuccessionFlow(services1, services2, repositoryAttributeVersion2.id);
        expect(ownSharedIdentityAttributeVersion2.succeeds).toStrictEqual(ownSharedIdentityAttributeVersion0.id);
    });

    test("should throw if the predecessor repository attribute was deleted", async () => {
        const repositoryAttributeVersion0 = (await services1.consumption.attributes.getAttribute({ id: ownSharedIdentityAttributeVersion0.shareInfo!.sourceAttribute! })).value;
        await services1.consumption.attributes.deleteRepositoryAttribute({ attributeId: repositoryAttributeVersion0.id });

        const notificationResult = await services1.consumption.attributes.notifyPeerAboutRepositoryAttributeSuccession({
            attributeId: repositoryAttributeVersion1.id,
            peer: services2.address
        });
        expect(notificationResult).toBeAnError(/.*/, "error.runtime.attributes.noPreviousVersionOfRepositoryAttributeHasBeenSharedWithPeerBefore");
    });

    test("should throw if the successor repository attribute was deleted", async () => {
        await services1.consumption.attributes.deleteRepositoryAttribute({ attributeId: repositoryAttributeVersion1.id });

        const notificationResult = await services1.consumption.attributes.notifyPeerAboutRepositoryAttributeSuccession({
            attributeId: repositoryAttributeVersion1.id,
            peer: services2.address
        });
        expect(notificationResult).toBeAnError(/.*/, "error.runtime.recordNotFound");
    });

    test("should throw if the predecessor was deleted by peer", async () => {
        const { successor: ownSharedIdentityAttributeVersion1 } = await executeFullNotifyPeerAboutAttributeSuccessionFlow(services1, services2, repositoryAttributeVersion1.id);
        const rPeerSharedIdentityAttributeVersion1 = (await services2.consumption.attributes.getAttribute({ id: ownSharedIdentityAttributeVersion1.id })).value;

        const deleteResult = await services2.consumption.attributes.deletePeerSharedAttributeAndNotifyOwner({ attributeId: rPeerSharedIdentityAttributeVersion1.id });
        const notificationId = deleteResult.value.notificationId;

        await syncUntilHasMessageWithNotification(services1.transport, notificationId);
        await services1.eventBus.waitForEvent(PeerSharedAttributeDeletedByPeerEvent, (e) => {
            return e.data.id === ownSharedIdentityAttributeVersion1.id;
        });
        const updatedOwnSharedIdentityAttribute = (await services1.consumption.attributes.getAttribute({ id: ownSharedIdentityAttributeVersion1.id })).value;
        expect(updatedOwnSharedIdentityAttribute.deletionInfo?.deletionStatus).toStrictEqual(LocalAttributeDeletionInfoStatus.DeletedByPeer);

        const notificationResult = await services1.consumption.attributes.notifyPeerAboutRepositoryAttributeSuccession({
            attributeId: repositoryAttributeVersion2.id,
            peer: services2.address
        });
        expect(notificationResult).toBeAnError(/.*/, "error.consumption.attributes.cannotSucceedAttributesWithDeletionInfo");
    });

    test("should throw if the same version of the attribute has been notified about already", async () => {
        await executeFullNotifyPeerAboutAttributeSuccessionFlow(services1, services2, repositoryAttributeVersion1.id);

        const result2 = await services1.consumption.attributes.notifyPeerAboutRepositoryAttributeSuccession({
            attributeId: repositoryAttributeVersion1.id,
            peer: services2.address
        });
        expect(result2).toBeAnError(/.*/, "error.runtime.attributes.repositoryAttributeHasAlreadyBeenSharedWithPeer");
    });

    test("should throw if a later version of the attribute has been notified about already", async () => {
        await executeFullNotifyPeerAboutAttributeSuccessionFlow(services1, services2, repositoryAttributeVersion2.id);

        const notificationResult = await services1.consumption.attributes.notifyPeerAboutRepositoryAttributeSuccession({
            attributeId: repositoryAttributeVersion1.id,
            peer: services2.address
        });
        expect(notificationResult).toBeAnError(/.*/, "error.consumption.attributes.successorSourceDoesNotSucceedPredecessorSource");
    });

    test("should throw if no other version of the attribute has been shared before", async () => {
        const newRepositoryAttribute = (
            await services1.consumption.attributes.createRepositoryAttribute({
                content: {
                    value: {
                        "@type": "GivenName",
                        value: "Petra Pan"
                    }
                }
            })
        ).value;

        const result = await services1.consumption.attributes.notifyPeerAboutRepositoryAttributeSuccession({ attributeId: newRepositoryAttribute.id, peer: services2.address });
        expect(result).toBeAnError(/.*/, "error.runtime.attributes.noPreviousVersionOfRepositoryAttributeHasBeenSharedWithPeerBefore");
    });
});

describe(CreateAndShareRelationshipAttributeUseCase.name, () => {
    test("should create and share a relationship attribute", async () => {
        const createAndShareRelationshipAttributeRequest: CreateAndShareRelationshipAttributeRequest = {
            content: {
                key: "test",
                value: {
                    "@type": "ProprietaryString",
                    value: "AString",
                    title: "ATitle"
                },
                confidentiality: RelationshipAttributeConfidentiality.Public
            },
            peer: services2.address
        };
        const requestResult = await services1.consumption.attributes.createAndShareRelationshipAttribute(createAndShareRelationshipAttributeRequest);
        expect(requestResult.isSuccess).toBe(true);

        const requestId = requestResult.value.id;
        const sOwnSharedRelationshipAttribute = await acceptIncomingShareAttributeRequest(services1, services2, requestId);
        const rPeerSharedRelationshipAttribute = (await services2.consumption.attributes.getAttribute({ id: sOwnSharedRelationshipAttribute.id })).value;

        expect(sOwnSharedRelationshipAttribute.content.value).toStrictEqual(createAndShareRelationshipAttributeRequest.content.value);
        expect(sOwnSharedRelationshipAttribute.content).toStrictEqual(rPeerSharedRelationshipAttribute.content);
    });

    test("should create and share a relationship attribute with metadata", async () => {
        const expiresAt = CoreDate.utc().add({ days: 1 }).toString();
        const createAndShareRelationshipAttributeRequest: CreateAndShareRelationshipAttributeRequest = {
            content: {
                key: "test",
                value: {
                    "@type": "ProprietaryString",
                    value: "AString",
                    title: "ATitle"
                },
                confidentiality: RelationshipAttributeConfidentiality.Public
            },
            peer: services2.address,
            requestMetadata: {
                title: "A request Title",
                description: "A request Description",
                metadata: { aKey: "aValue" },
                expiresAt
            },
            requestItemMetadata: {
                title: "An item Title",
                description: "An item Description",
                metadata: { aKey: "aValue" },
                requireManualDecision: true
            }
        };
        const requestResult = await services1.consumption.attributes.createAndShareRelationshipAttribute(createAndShareRelationshipAttributeRequest);
        expect(requestResult.isSuccess).toBe(true);

        const request = requestResult.value;

        expect(request.content.title).toBe("A request Title");
        expect(request.content.description).toBe("A request Description");
        expect(request.content.metadata).toStrictEqual({ aKey: "aValue" });
        expect(request.content.expiresAt).toBe(expiresAt);

        expect(request.content.items[0].title).toBe("An item Title");
        expect(request.content.items[0].description).toBe("An item Description");
        expect(request.content.items[0].metadata).toStrictEqual({ aKey: "aValue" });
        expect((request.content.items[0] as RequestItemJSONDerivations).requireManualDecision).toBe(true);
    });
});

describe(SucceedRelationshipAttributeAndNotifyPeerUseCase.name, () => {
    let sOwnSharedRelationshipAttribute: LocalAttributeDTO;
    beforeEach(async () => {
        sOwnSharedRelationshipAttribute = await executeFullCreateAndShareRelationshipAttributeFlow(services1, services2, {
            content: {
                key: "test",
                value: {
                    "@type": "ProprietaryString",
                    value: "AString",
                    title: "ATitle"
                },
                confidentiality: RelationshipAttributeConfidentiality.Public
            }
        });
    });

    test("should succeed a relationship attribute and notify peer", async () => {
        const result = await services1.consumption.attributes.succeedRelationshipAttributeAndNotifyPeer({
            predecessorId: sOwnSharedRelationshipAttribute.id,
            successorContent: {
                value: {
                    "@type": "ProprietaryString",
                    value: "another String",
                    title: "another title"
                }
            }
        });
        expect(result.isSuccess).toBe(true);

        await waitForRecipientToReceiveNotification(services1, services2, result.value);

        const senderPredecessor = result.value.predecessor;
        const senderSuccessor = result.value.successor;
        const recipientPredecessor = (await services2.consumption.attributes.getAttribute({ id: senderPredecessor.id })).value;
        const recipientSuccessor = (await services2.consumption.attributes.getAttribute({ id: senderSuccessor.id })).value;

        expect(senderSuccessor.content).toStrictEqual(recipientSuccessor.content);
        expect(senderSuccessor.shareInfo!.notificationReference).toStrictEqual(recipientSuccessor.shareInfo!.notificationReference);
        expect(senderSuccessor.shareInfo!.requestReference).toBeUndefined();
        expect(recipientSuccessor.shareInfo!.requestReference).toBeUndefined();
        expect(senderSuccessor.shareInfo!.peer).toBe(services2.address);
        expect(recipientSuccessor.shareInfo!.peer).toBe(services1.address);
        expect(senderSuccessor.succeeds).toBe(senderPredecessor.id);
        expect(recipientSuccessor.succeeds).toBe(recipientPredecessor.id);
        expect(senderPredecessor.succeededBy).toBe(senderSuccessor.id);
        expect(recipientPredecessor.succeededBy).toBe(recipientSuccessor.id);
    });

    test("should throw changing the value type succeeding a relationship attribute", async () => {
        const result = await services1.consumption.attributes.succeedRelationshipAttributeAndNotifyPeer({
            predecessorId: sOwnSharedRelationshipAttribute.id,
            successorContent: {
                value: {
                    "@type": "ProprietaryBoolean",
                    value: true,
                    title: "another title"
                }
            }
        });

        expect(result).toBeAnError(/.*/, "error.consumption.attributes.successionMustNotChangeValueType");
    });

    test("should throw if the predecessor was deleted by peer", async () => {
        const rPeerSharedRelationshipAttribute = (await services2.consumption.attributes.getAttribute({ id: sOwnSharedRelationshipAttribute.id })).value;

        const deleteResult = await services2.consumption.attributes.deletePeerSharedAttributeAndNotifyOwner({ attributeId: rPeerSharedRelationshipAttribute.id });
        const notificationId = deleteResult.value.notificationId;

        await syncUntilHasMessageWithNotification(services1.transport, notificationId);
        await services1.eventBus.waitForEvent(PeerSharedAttributeDeletedByPeerEvent, (e) => {
            return e.data.id === sOwnSharedRelationshipAttribute.id;
        });
        const updatedOwnSharedRelationshipAttribute = (await services1.consumption.attributes.getAttribute({ id: sOwnSharedRelationshipAttribute.id })).value;
        expect(updatedOwnSharedRelationshipAttribute.deletionInfo?.deletionStatus).toStrictEqual(LocalAttributeDeletionInfoStatus.DeletedByPeer);

        const result = await services1.consumption.attributes.succeedRelationshipAttributeAndNotifyPeer({
            predecessorId: sOwnSharedRelationshipAttribute.id,
            successorContent: {
                value: {
                    "@type": "ProprietaryString",
                    value: "another String",
                    title: "another title"
                }
            }
        });
        expect(result).toBeAnError(/.*/, "error.consumption.attributes.cannotSucceedAttributesWithDeletionInfo");
    });
});

describe(ChangeDefaultRepositoryAttributeUseCase.name, () => {
    beforeAll(async () => {
        await cleanupAttributes();
    });

    test("should change default RepositoryAttribute", async () => {
        const defaultAttribute = (
            await appService.consumption.attributes.createRepositoryAttribute({
                content: {
                    value: {
                        "@type": "GivenName",
                        value: "My default name"
                    }
                }
            })
        ).value;
        expect(defaultAttribute.isDefault).toBe(true);

        const desiredDefaultAttribute = (
            await appService.consumption.attributes.createRepositoryAttribute({
                content: {
                    value: {
                        "@type": "GivenName",
                        value: "My new default name"
                    }
                }
            })
        ).value;
        expect(desiredDefaultAttribute.isDefault).toBeUndefined();

        const result = await appService.consumption.attributes.changeDefaultRepositoryAttribute({ attributeId: desiredDefaultAttribute.id });
        expect(result.isSuccess).toBe(true);
        const newDefaultAttribute = result.value;
        expect(newDefaultAttribute.isDefault).toBe(true);

        const updatedFormerDesiredDefaultAttribute = (await appService.consumption.attributes.getAttribute({ id: desiredDefaultAttribute.id })).value;
        expect(updatedFormerDesiredDefaultAttribute.isDefault).toBe(true);

        const updatedFormerDefaultAttribute = (await appService.consumption.attributes.getAttribute({ id: defaultAttribute.id })).value;
        expect(updatedFormerDefaultAttribute.isDefault).toBeUndefined();
    });

    test("should return an error if the new default attribute is not a RepositoryAttribute", async () => {
        await appService.consumption.attributes.createRepositoryAttribute({
            content: {
                value: {
                    "@type": "GivenName",
                    value: "My default name"
                }
            }
        });

        const desiredSharedDefaultAttribute = await executeFullCreateAndShareRepositoryAttributeFlow(appService, services2, {
            content: {
                value: {
                    "@type": "GivenName",
                    value: "My new shared name"
                }
            }
        });
        const result = await appService.consumption.attributes.changeDefaultRepositoryAttribute({ attributeId: desiredSharedDefaultAttribute.id });
        expect(result).toBeAnError(`Attribute '${desiredSharedDefaultAttribute.id.toString()}' is not a RepositoryAttribute.`, "error.runtime.attributes.isNotRepositoryAttribute");
    });

    test("should return an error if the new default attribute has a successor", async () => {
        await appService.consumption.attributes.createRepositoryAttribute({
            content: {
                value: {
                    "@type": "GivenName",
                    value: "My default name"
                }
            }
        });

        const desiredDefaultAttribute = (
            await appService.consumption.attributes.createRepositoryAttribute({
                content: {
                    value: {
                        "@type": "GivenName",
                        value: "My new default name"
                    }
                }
            })
        ).value;

        const successionResult = (
            await appService.consumption.attributes.succeedRepositoryAttribute({
                predecessorId: desiredDefaultAttribute.id,
                successorContent: {
                    value: {
                        "@type": "GivenName",
                        value: "My new successor default name"
                    }
                }
            })
        ).value;

        const updatedDesiredDefaultAttribute = successionResult.predecessor;
        const desiredDefaultAttributeSuccessor = successionResult.successor;

        const result = await appService.consumption.attributes.changeDefaultRepositoryAttribute({ attributeId: updatedDesiredDefaultAttribute.id });
        expect(result).toBeAnError(
            `Attribute '${updatedDesiredDefaultAttribute.id.toString()}' already has a successor ${desiredDefaultAttributeSuccessor.id.toString()}.`,
            "error.runtime.attributes.hasSuccessor"
        );
    });

    test("should return an error trying to set a default attribute if setDefaultRepositoryAttributes is false", async () => {
        const attribute = (
            await services1.consumption.attributes.createRepositoryAttribute({
                content: {
                    value: {
                        "@type": "GivenName",
                        value: "My default name"
                    }
                }
            })
        ).value;
        expect(attribute.isDefault).toBeUndefined();

        const result = await services1.consumption.attributes.changeDefaultRepositoryAttribute({ attributeId: attribute.id });
        expect(result).toBeAnError("Setting default RepositoryAttributes is disabled for this Account.", "error.runtime.attributes.setDefaultRepositoryAttributesIsDisabled");
    });
});

describe("Get (shared) versions of attribute", () => {
    let sRepositoryAttributeVersion0: LocalAttributeDTO;
    let sRepositoryAttributeVersion1: LocalAttributeDTO;
    let sRepositoryAttributeVersion2: LocalAttributeDTO;
    let sRepositoryAttributeVersions: LocalAttributeDTO[];

    let sOwnSharedIdentityAttributeVersion0: LocalAttributeDTO;
    let sOwnSharedIdentityAttributeVersion2: LocalAttributeDTO;
    let sOwnSharedIdentityAttributeVersion2FurtherPeer: LocalAttributeDTO;

    let sOwnSharedRelationshipAttributeVersion0: LocalAttributeDTO;
    let sOwnSharedRelationshipAttributeVersion1: LocalAttributeDTO;
    let sOwnSharedRelationshipAttributeVersion2: LocalAttributeDTO;
    async function succeedVersion0(): Promise<void> {
        const succeedRepositoryAttributeRequest1: SucceedRepositoryAttributeRequest = {
            predecessorId: sRepositoryAttributeVersion0.id.toString(),
            successorContent: {
                value: {
                    "@type": "GivenName",
                    value: "Second Name"
                },
                tags: ["tag2"]
            }
        };
        const sRepositoryAttributeSuccessionResult1 = await services1.consumption.attributes.succeedRepositoryAttribute(succeedRepositoryAttributeRequest1);
        ({ predecessor: sRepositoryAttributeVersion0, successor: sRepositoryAttributeVersion1 } = sRepositoryAttributeSuccessionResult1.value);
    }

    async function succeedVersion1(): Promise<void> {
        const succeedRepositoryAttributeRequest2: SucceedRepositoryAttributeRequest = {
            predecessorId: sRepositoryAttributeVersion1.id.toString(),
            successorContent: {
                value: {
                    "@type": "GivenName",
                    value: "Third Name"
                },
                tags: ["tag3"]
            }
        };
        const sRepositoryAttributeSuccessionResult2 = await services1.consumption.attributes.succeedRepositoryAttribute(succeedRepositoryAttributeRequest2);
        ({ predecessor: sRepositoryAttributeVersion1, successor: sRepositoryAttributeVersion2 } = sRepositoryAttributeSuccessionResult2.value);
    }

    async function setUpRepositoryAttributeVersions() {
        sRepositoryAttributeVersion0 = (
            await services1.consumption.attributes.createRepositoryAttribute({
                content: {
                    value: {
                        "@type": "GivenName",
                        value: "First Name"
                    },
                    tags: ["tag1"]
                }
            })
        ).value;
        await succeedVersion0();
        await succeedVersion1();
        sRepositoryAttributeVersions = [sRepositoryAttributeVersion2, sRepositoryAttributeVersion1, sRepositoryAttributeVersion0];
    }

    async function setUpIdentityAttributeVersions() {
        await createAndShareVersion0();
        await succeedVersion0();
        await succeedVersion1();
        sRepositoryAttributeVersions = [sRepositoryAttributeVersion2, sRepositoryAttributeVersion1, sRepositoryAttributeVersion0];

        await notifyPeerAboutVersion2();
        await shareVersion2WithFurtherPeer();

        async function createAndShareVersion0(): Promise<void> {
            sOwnSharedIdentityAttributeVersion0 = await executeFullCreateAndShareRepositoryAttributeFlow(services1, services2, {
                content: {
                    value: {
                        "@type": "GivenName",
                        value: "First Name"
                    },
                    tags: ["tag1"]
                }
            });

            sRepositoryAttributeVersion0 = (await services1.consumption.attributes.getAttribute({ id: sOwnSharedIdentityAttributeVersion0.shareInfo!.sourceAttribute! })).value;
        }

        async function notifyPeerAboutVersion2(): Promise<void> {
            const notifyRequestResult = (
                await services1.consumption.attributes.notifyPeerAboutRepositoryAttributeSuccession({
                    attributeId: sRepositoryAttributeVersion2.id,
                    peer: services2.address
                })
            ).value;
            await waitForRecipientToReceiveNotification(services1, services2, notifyRequestResult);

            ({ predecessor: sOwnSharedIdentityAttributeVersion0, successor: sOwnSharedIdentityAttributeVersion2 } = notifyRequestResult);
        }

        async function shareVersion2WithFurtherPeer(): Promise<void> {
            const shareRequestResult = await services1.consumption.attributes.shareRepositoryAttribute({
                attributeId: sRepositoryAttributeVersion2.id,
                peer: services3.address
            });
            const shareRequestId = shareRequestResult.value.id;
            sOwnSharedIdentityAttributeVersion2FurtherPeer = await acceptIncomingShareAttributeRequest(services1, services3, shareRequestId);
        }
    }

    async function createAndShareRelationshipAttributeVersion0(): Promise<void> {
        sOwnSharedRelationshipAttributeVersion0 = await executeFullCreateAndShareRelationshipAttributeFlow(services1, services2, {
            content: {
                key: "AKey",
                value: {
                    "@type": "ProprietaryInteger",
                    title: "Version",
                    value: 1
                },
                confidentiality: RelationshipAttributeConfidentiality.Public
            }
        });
    }

    async function setUpRelationshipAttributeVersions() {
        await createAndShareRelationshipAttributeVersion0();
        await succeedVersion0();
        await succeedVersion1();

        async function succeedVersion0(): Promise<void> {
            const sRepositoryAttributeSuccessionResult1 = await services1.consumption.attributes.succeedRelationshipAttributeAndNotifyPeer({
                predecessorId: sOwnSharedRelationshipAttributeVersion0.id.toString(),
                successorContent: {
                    value: {
                        "@type": "ProprietaryInteger",
                        title: "Version",
                        value: 2
                    }
                }
            });
            await waitForRecipientToReceiveNotification(services1, services2, sRepositoryAttributeSuccessionResult1.value);

            ({ predecessor: sOwnSharedRelationshipAttributeVersion0, successor: sOwnSharedRelationshipAttributeVersion1 } = sRepositoryAttributeSuccessionResult1.value);
        }

        async function succeedVersion1(): Promise<void> {
            const sRepositoryAttributeSuccessionResult2 = await services1.consumption.attributes.succeedRelationshipAttributeAndNotifyPeer({
                predecessorId: sOwnSharedRelationshipAttributeVersion1.id.toString(),
                successorContent: {
                    value: {
                        "@type": "ProprietaryInteger",
                        title: "Version",
                        value: 3
                    }
                }
            });
            await waitForRecipientToReceiveNotification(services1, services2, sRepositoryAttributeSuccessionResult2.value);

            ({ predecessor: sOwnSharedRelationshipAttributeVersion1, successor: sOwnSharedRelationshipAttributeVersion2 } = sRepositoryAttributeSuccessionResult2.value);
        }
    }

    describe(GetVersionsOfAttributeUseCase.name, () => {
        test("should get all versions of a repository attribute", async () => {
            await setUpRepositoryAttributeVersions();
            for (const version of sRepositoryAttributeVersions) {
                const result = await services1.consumption.attributes.getVersionsOfAttribute({ attributeId: version.id });
                expect(result.isSuccess).toBe(true);

                const returnedVersions = result.value;
                expect(returnedVersions).toStrictEqual(sRepositoryAttributeVersions);
            }
        });

        test("should get all versions of an own shared identity attribute shared with the same peer", async () => {
            await setUpIdentityAttributeVersions();
            const sOwnSharedIdentityAttributeVersions = [sOwnSharedIdentityAttributeVersion2, sOwnSharedIdentityAttributeVersion0];
            for (const version of sOwnSharedIdentityAttributeVersions) {
                const result1 = await services1.consumption.attributes.getVersionsOfAttribute({ attributeId: version.id });
                expect(result1.isSuccess).toBe(true);

                const returnedVersions1 = result1.value;
                expect(returnedVersions1).toStrictEqual(sOwnSharedIdentityAttributeVersions);
            }
        });

        test("should get all versions of a peer shared identity attribute", async () => {
            await setUpIdentityAttributeVersions();
            const rPeerSharedIdentityAttributeVersion2 = (await services2.consumption.attributes.getAttribute({ id: sOwnSharedIdentityAttributeVersion2.id })).value;
            const rPeerSharedIdentityAttributeVersion0 = (await services2.consumption.attributes.getAttribute({ id: sOwnSharedIdentityAttributeVersion0.id })).value;
            const rPeerSharedIdentityAttributeVersions = [rPeerSharedIdentityAttributeVersion2, rPeerSharedIdentityAttributeVersion0];

            for (const version of rPeerSharedIdentityAttributeVersions) {
                const result = await services2.consumption.attributes.getVersionsOfAttribute({ attributeId: version.id });
                expect(result.isSuccess).toBe(true);

                const returnedVersions = result.value;
                expect(returnedVersions).toStrictEqual(rPeerSharedIdentityAttributeVersions);
            }
        });

        test("should get all versions of an own shared relationship attribute", async () => {
            await setUpRelationshipAttributeVersions();
            const sOwnSharedRelationshipAttributeVersions = [
                sOwnSharedRelationshipAttributeVersion2,
                sOwnSharedRelationshipAttributeVersion1,
                sOwnSharedRelationshipAttributeVersion0
            ];
            for (const version of sOwnSharedRelationshipAttributeVersions) {
                const result = await services1.consumption.attributes.getVersionsOfAttribute({ attributeId: version.id });
                expect(result.isSuccess).toBe(true);

                const returnedVersions = result.value;
                expect(returnedVersions).toStrictEqual(sOwnSharedRelationshipAttributeVersions);
            }
        });

        test("should get all versions of a peer shared relationship attribute", async () => {
            await setUpRelationshipAttributeVersions();
            const rPeerSharedRelationshipAttributeVersion2 = (await services2.consumption.attributes.getAttribute({ id: sOwnSharedRelationshipAttributeVersion2.id })).value;
            const rPeerSharedRelationshipAttributeVersion1 = (await services2.consumption.attributes.getAttribute({ id: sOwnSharedRelationshipAttributeVersion1.id })).value;
            const rPeerSharedRelationshipAttributeVersion0 = (await services2.consumption.attributes.getAttribute({ id: sOwnSharedRelationshipAttributeVersion0.id })).value;
            const rPeerSharedRelationshipAttributeVersions = [
                rPeerSharedRelationshipAttributeVersion2,
                rPeerSharedRelationshipAttributeVersion1,
                rPeerSharedRelationshipAttributeVersion0
            ];

            for (const version of rPeerSharedRelationshipAttributeVersions) {
                const result = await services2.consumption.attributes.getVersionsOfAttribute({ attributeId: version.id });
                expect(result.isSuccess).toBe(true);

                const returnedVersions = result.value;
                expect(returnedVersions).toStrictEqual(rPeerSharedRelationshipAttributeVersions);
            }
        });

        test("should throw trying to call getVersionsOfAttribute with a nonexistent attributeId", async () => {
            const result = await services1.consumption.attributes.getVersionsOfAttribute({ attributeId: "ATTxxxxxxxxxxxxxxxxx" });
            expect(result).toBeAnError(/.*/, "error.runtime.recordNotFound");
        });
    });

    describe(GetSharedVersionsOfAttributeUseCase.name, () => {
        beforeAll(async () => {
            await setUpIdentityAttributeVersions();
        });

        test("should get only latest shared version per peer of a repository attribute", async () => {
            for (const version of sRepositoryAttributeVersions) {
                const result1 = await services1.consumption.attributes.getSharedVersionsOfAttribute({ attributeId: version.id });
                expect(result1.isSuccess).toBe(true);
                const returnedVersions1 = result1.value;
                expect(returnedVersions1).toStrictEqual(expect.arrayContaining([sOwnSharedIdentityAttributeVersion2, sOwnSharedIdentityAttributeVersion2FurtherPeer]));

                const result2 = await services1.consumption.attributes.getSharedVersionsOfAttribute({ attributeId: version.id, onlyLatestVersions: true });
                expect(result2.isSuccess).toBe(true);
                const returnedVersions2 = result2.value;
                expect(returnedVersions2).toStrictEqual(expect.arrayContaining([sOwnSharedIdentityAttributeVersion2, sOwnSharedIdentityAttributeVersion2FurtherPeer]));
            }
        });

        test("should get all shared versions of a repository attribute", async () => {
            for (const version of sRepositoryAttributeVersions) {
                const result = await services1.consumption.attributes.getSharedVersionsOfAttribute({ attributeId: version.id, onlyLatestVersions: false });
                expect(result.isSuccess).toBe(true);

                const returnedVersions = result.value;
                expect(returnedVersions).toStrictEqual(
                    expect.arrayContaining([sOwnSharedIdentityAttributeVersion2, sOwnSharedIdentityAttributeVersion2FurtherPeer, sOwnSharedIdentityAttributeVersion0])
                );
            }
        });

        test("should get only latest shared version of a repository attribute for a specific peer", async () => {
            for (const version of sRepositoryAttributeVersions) {
                const result1 = await services1.consumption.attributes.getSharedVersionsOfAttribute({ attributeId: version.id, peers: [services2.address] });
                expect(result1.isSuccess).toBe(true);
                const returnedVersions1 = result1.value;
                expect(returnedVersions1).toStrictEqual([sOwnSharedIdentityAttributeVersion2]);

                const result2 = await services1.consumption.attributes.getSharedVersionsOfAttribute({ attributeId: version.id, peers: [services3.address] });
                expect(result2.isSuccess).toBe(true);
                const returnedVersions2 = result2.value;
                expect(returnedVersions2).toStrictEqual([sOwnSharedIdentityAttributeVersion2FurtherPeer]);
            }
        });

        test("should get all shared versions of a repository attribute for a specific peer", async () => {
            for (const version of sRepositoryAttributeVersions) {
                const result1 = await services1.consumption.attributes.getSharedVersionsOfAttribute({
                    attributeId: version.id,
                    peers: [services2.address],
                    onlyLatestVersions: false
                });
                expect(result1.isSuccess).toBe(true);
                const returnedVersions1 = result1.value;
                expect(returnedVersions1).toStrictEqual([sOwnSharedIdentityAttributeVersion2, sOwnSharedIdentityAttributeVersion0]);

                const result2 = await services1.consumption.attributes.getSharedVersionsOfAttribute({
                    attributeId: version.id,
                    peers: [services3.address],
                    onlyLatestVersions: false
                });
                expect(result2.isSuccess).toBe(true);
                const returnedVersions2 = result2.value;
                expect(returnedVersions2).toStrictEqual([sOwnSharedIdentityAttributeVersion2FurtherPeer]);
            }
        });

        test("should return all shared third party relationship attributes of a source relationship attribute", async () => {
            await createAndShareRelationshipAttributeVersion0();
            const requestParams = {
                peer: services1.address,
                content: {
                    items: [
                        ReadAttributeRequestItem.from({
                            query: ThirdPartyRelationshipAttributeQuery.from({
                                key: "AKey",
                                owner: ThirdPartyRelationshipAttributeQueryOwner.Recipient,
                                thirdParty: [services2.address]
                            }),
                            mustBeAccepted: true
                        }).toJSON()
                    ]
                }
            };
            const ownSharedThirdPartyRelationshipAttribute = await executeFullRequestAndShareThirdPartyRelationshipAttributeFlow(
                services1,
                services3,
                requestParams,
                sOwnSharedRelationshipAttributeVersion0.id
            );

            const result = await services1.consumption.attributes.getSharedVersionsOfAttribute({ attributeId: sOwnSharedRelationshipAttributeVersion0.id });
            expect(result.isSuccess).toBe(true);
            const returnedVersions = result.value;
            expect(returnedVersions).toStrictEqual([ownSharedThirdPartyRelationshipAttribute]);
        });

        test("should return an empty list if a relationship attribute without associated third party relationship attributes is queried", async () => {
            await createAndShareRelationshipAttributeVersion0();
            const result = await services1.consumption.attributes.getSharedVersionsOfAttribute({ attributeId: sOwnSharedRelationshipAttributeVersion0.id });
            expect(result.isSuccess).toBe(true);
            const returnedVersions = result.value;
            expect(returnedVersions).toStrictEqual([]);
        });

        test("should return an empty list calling getSharedVersionsOfAttribute with a nonexistent peer", async () => {
            const result = await services1.consumption.attributes.getSharedVersionsOfAttribute({
                attributeId: sRepositoryAttributeVersion2.id,
                peers: ["did:e:a-domain:dids:0000000000000000000000"]
            });
            expect(result.isSuccess).toBe(true);
            const returnedVersions = result.value;
            expect(returnedVersions).toStrictEqual([]);
        });

        test("should throw trying to call getSharedVersionsOfAttribute with a nonexistent attributeId", async () => {
            const result2 = await services1.consumption.attributes.getSharedVersionsOfAttribute({ attributeId: "ATTxxxxxxxxxxxxxxxxx" });
            expect(result2).toBeAnError(/.*/, "error.runtime.recordNotFound");
        });
    });
});

describe("DeleteAttributeUseCases", () => {
    let repositoryAttributeVersion0: LocalAttributeDTO;
    let repositoryAttributeVersion1: LocalAttributeDTO;
    let ownSharedIdentityAttributeVersion0: LocalAttributeDTO;
    let ownSharedIdentityAttributeVersion1: LocalAttributeDTO;
    beforeEach(async () => {
        ownSharedIdentityAttributeVersion0 = await executeFullCreateAndShareRepositoryAttributeFlow(services1, services2, {
            content: {
                value: {
                    "@type": "GivenName",
                    value: "Petra Pan"
                },
                tags: ["tag1", "tag2"]
            }
        });
        repositoryAttributeVersion0 = (await services1.consumption.attributes.getAttribute({ id: ownSharedIdentityAttributeVersion0.shareInfo!.sourceAttribute! })).value;

        ({ predecessor: ownSharedIdentityAttributeVersion0, successor: ownSharedIdentityAttributeVersion1 } = await executeFullSucceedRepositoryAttributeAndNotifyPeerFlow(
            services1,
            services2,
            {
                predecessorId: ownSharedIdentityAttributeVersion0.shareInfo!.sourceAttribute!,
                successorContent: {
                    value: {
                        "@type": "GivenName",
                        value: "Tina Turner"
                    }
                }
            }
        ));
        repositoryAttributeVersion1 = (await services1.consumption.attributes.getAttribute({ id: ownSharedIdentityAttributeVersion1.shareInfo!.sourceAttribute! })).value;
    });

    describe(DeleteRepositoryAttributeUseCase.name, () => {
        test("should delete a repository attribute", async () => {
            const deletionResult = await services1.consumption.attributes.deleteRepositoryAttribute({ attributeId: repositoryAttributeVersion0.id });
            expect(deletionResult.isSuccess).toBe(true);

            const getDeletedAttributeResult = await services1.consumption.attributes.getAttribute({ id: repositoryAttributeVersion0.id });
            expect(getDeletedAttributeResult).toBeAnError(/.*/, "error.runtime.recordNotFound");
        });

        test("should delete a succeeded repository attribute and its predecessors", async () => {
            const deletionResult = await services1.consumption.attributes.deleteRepositoryAttribute({ attributeId: repositoryAttributeVersion1.id });
            expect(deletionResult.isSuccess).toBe(true);

            const getDeletedAttributeResult = await services1.consumption.attributes.getAttribute({ id: repositoryAttributeVersion0.id });
            expect(getDeletedAttributeResult).toBeAnError(/.*/, "error.runtime.recordNotFound");
        });

        test("should remove 'shareInfo.sourceAttribute' from own shared identity attribute copies of a deleted repository attribute", async () => {
            await services1.consumption.attributes.deleteRepositoryAttribute({ attributeId: repositoryAttributeVersion0.id });

            const updatedOwnSharedIdentityAttributeVersion0Result = await services1.consumption.attributes.getAttribute({ id: ownSharedIdentityAttributeVersion0.id });
            expect(updatedOwnSharedIdentityAttributeVersion0Result.isSuccess).toBe(true);
            const updatedOwnSharedIdentityAttributeVersion0 = updatedOwnSharedIdentityAttributeVersion0Result.value;
            expect(updatedOwnSharedIdentityAttributeVersion0.shareInfo).toBeDefined();
            expect(updatedOwnSharedIdentityAttributeVersion0.shareInfo!.sourceAttribute).toBeUndefined();
        });

        test("should remove 'shareInfo.sourceAttribute' from own shared identity attribute predecessors of a deleted repository attribute", async () => {
            await services1.consumption.attributes.deleteRepositoryAttribute({ attributeId: repositoryAttributeVersion1.id });

            const updatedOwnSharedIdentityAttributeVersion0Result = await services1.consumption.attributes.getAttribute({ id: ownSharedIdentityAttributeVersion0.id });
            expect(updatedOwnSharedIdentityAttributeVersion0Result.isSuccess).toBe(true);
            const updatedOwnSharedIdentityAttributeVersion0 = updatedOwnSharedIdentityAttributeVersion0Result.value;
            expect(updatedOwnSharedIdentityAttributeVersion0.shareInfo).toBeDefined();
            expect(updatedOwnSharedIdentityAttributeVersion0.shareInfo!.sourceAttribute).toBeUndefined();
        });

        // test("should not change type of own shared identity attribute if 'shareInfo.sourceAttribute' is undefined", async () => {
        //     await services1.consumption.attributes.deleteRepositoryAttribute({ attributeId: repositoryAttributeVersion0.id });

        //     const updatedOwnSharedIdentityAttributeVersion0 = (await services1.consumption.attributes.getAttribute({ id: ownSharedIdentityAttributeVersion0.id })).value;
        //     expect(updatedOwnSharedIdentityAttributeVersion0.shareInfo!.sourceAttribute).toBeUndefined();

        // TODO: we should test this without needing LocalAttribute here
        //     const localOwnSharedIdentityAttributeVersion0 = LocalAttribute.from(updatedOwnSharedIdentityAttributeVersion0);
        //     expect(localOwnSharedIdentityAttributeVersion0.isOwnSharedIdentityAttribute(CoreAddress.from(services1.address))).toBe(true);
        // });

        test("should set 'succeeds' of successor repository attribute to undefined if predecessor repository attribute is deleted", async () => {
            expect(repositoryAttributeVersion1.succeeds).toBeDefined();
            await services1.consumption.attributes.deleteRepositoryAttribute({ attributeId: repositoryAttributeVersion0.id });
            const updatedRepositoryAttributeVersion1 = (await services1.consumption.attributes.getAttribute({ id: repositoryAttributeVersion1.id })).value;
            expect(updatedRepositoryAttributeVersion1.succeeds).toBeUndefined();
        });

        test("should throw trying to call with an attribute that is not a repository attribute", async () => {
            const result = await services1.consumption.attributes.deleteRepositoryAttribute({ attributeId: ownSharedIdentityAttributeVersion1.id });
            expect(result).toBeAnError(/.*/, "error.runtime.attributes.isNotRepositoryAttribute");
        });

        test("should throw trying to call with an unknown attribute ID", async () => {
            const unknownAttributeId = "ATTxxxxxxxxxxxxxxxxx";
            const result = await services1.consumption.attributes.deleteRepositoryAttribute({ attributeId: unknownAttributeId });
            expect(result).toBeAnError(/.*/, "error.runtime.recordNotFound");
        });

        test("should throw trying to call with a child of a complex attribute", async () => {
            const complexAttribute = (
                await services1.consumption.attributes.createRepositoryAttribute({
                    content: {
                        value: {
                            "@type": "StreetAddress",
                            recipient: "ARecipient",
                            street: "AStreet",
                            houseNo: "AHouseNo",
                            zipCode: "AZipCode",
                            city: "ACity",
                            country: "DE"
                        }
                    }
                })
            ).value;

            const childAttributes = (
                await services1.consumption.attributes.getAttributes({
                    query: {
                        parentId: complexAttribute.id
                    }
                })
            ).value;
            expect(childAttributes).toHaveLength(5);

            const result = await services1.consumption.attributes.deleteRepositoryAttribute({ attributeId: childAttributes[0].id });
            expect(result).toBeAnError(
                `Attribute '${childAttributes[0].id.toString()}' is a child of a complex Attribute. If you want to delete it, you must delete its parent.`,
                "error.runtime.attributes.cannotSeparatelyDeleteChildOfComplexAttribute"
            );
        });
    });

    describe(DeleteOwnSharedAttributeAndNotifyPeerUseCase.name, () => {
        test("should delete an own shared identity attribute", async () => {
            expect(ownSharedIdentityAttributeVersion0).toBeDefined();

            const deletionResult = await services1.consumption.attributes.deleteOwnSharedAttributeAndNotifyPeer({ attributeId: ownSharedIdentityAttributeVersion0.id });
            expect(deletionResult.isSuccess).toBe(true);

            const getDeletedAttributeResult = await services1.consumption.attributes.getAttribute({ id: ownSharedIdentityAttributeVersion0.id });
            expect(getDeletedAttributeResult).toBeAnError(/.*/, "error.runtime.recordNotFound");
        });

        test("should delete a succeeded own shared identity attribute and its predecessors", async () => {
            expect(ownSharedIdentityAttributeVersion1).toBeDefined();

            const deletionResult = await services1.consumption.attributes.deleteOwnSharedAttributeAndNotifyPeer({ attributeId: ownSharedIdentityAttributeVersion1.id });
            expect(deletionResult.isSuccess).toBe(true);

            const getDeletedPredecessorResult = await services1.consumption.attributes.getAttribute({ id: ownSharedIdentityAttributeVersion0.id });
            expect(getDeletedPredecessorResult).toBeAnError(/.*/, "error.runtime.recordNotFound");
        });

        test("should remove 'shareInfo.sourceAttribute' from own shared third party relationship attribute copies of a deleted repository attribute", async () => {
            const ownSharedRelationshipAttribute = await executeFullCreateAndShareRelationshipAttributeFlow(services1, services3, {
                content: {
                    value: {
                        "@type": "ProprietaryString",
                        value: "AStringValue",
                        title: "ATitle"
                    },
                    key: "AKey",
                    confidentiality: RelationshipAttributeConfidentiality.Public
                }
            });

            const requestParams = {
                peer: services1.address,
                content: {
                    items: [
                        ReadAttributeRequestItem.from({
                            query: ThirdPartyRelationshipAttributeQuery.from({
                                key: "AKey",
                                owner: ThirdPartyRelationshipAttributeQueryOwner.Recipient,
                                thirdParty: [services3.address]
                            }),
                            mustBeAccepted: true
                        }).toJSON()
                    ]
                }
            };

            const ownSharedThirdPartyRelationshipAttribute = await executeFullRequestAndShareThirdPartyRelationshipAttributeFlow(
                services1,
                services2,
                requestParams,
                ownSharedRelationshipAttribute.id
            );

            await services1.consumption.attributes.deleteOwnSharedAttributeAndNotifyPeer({ attributeId: ownSharedRelationshipAttribute.id });

            const updatedOwnSharedThirdPartyRelationshipAttributeResult = await services1.consumption.attributes.getAttribute({ id: ownSharedThirdPartyRelationshipAttribute.id });
            expect(updatedOwnSharedThirdPartyRelationshipAttributeResult.isSuccess).toBe(true);
            const updatedOwnSharedThirdPartyRelationshipAttribute = updatedOwnSharedThirdPartyRelationshipAttributeResult.value;
            expect(updatedOwnSharedThirdPartyRelationshipAttribute.shareInfo).toBeDefined();
            expect(updatedOwnSharedThirdPartyRelationshipAttribute.shareInfo!.sourceAttribute).toBeUndefined();
        });

        test("should set the 'succeeds' property of the own shared identity attribute successor to undefined", async () => {
            expect(ownSharedIdentityAttributeVersion1.succeeds).toBeDefined();
            await services1.consumption.attributes.deleteOwnSharedAttributeAndNotifyPeer({ attributeId: ownSharedIdentityAttributeVersion0.id });
            const updatedOwnSharedIdentityAttributeVersion1 = (await services1.consumption.attributes.getAttribute({ id: ownSharedIdentityAttributeVersion1.id })).value;
            expect(updatedOwnSharedIdentityAttributeVersion1.succeeds).toBeUndefined();
        });

        test("should notify about identity attribute deletion by owner", async () => {
            const notificationId = (await services1.consumption.attributes.deleteOwnSharedAttributeAndNotifyPeer({ attributeId: ownSharedIdentityAttributeVersion0.id })).value
                .notificationId;
            const timeBeforeUpdate = CoreDate.utc();
            await syncUntilHasMessageWithNotification(services2.transport, notificationId);
            await services2.eventBus.waitForEvent(OwnSharedAttributeDeletedByOwnerEvent, (e) => {
                return e.data.id.toString() === ownSharedIdentityAttributeVersion0.id;
            });
            const timeAfterUpdate = CoreDate.utc();

            const result = await services2.consumption.attributes.getAttribute({ id: ownSharedIdentityAttributeVersion0.id });
            expect(result.isSuccess).toBe(true);
            const updatedAttribute = result.value;
            expect(updatedAttribute.deletionInfo?.deletionStatus).toStrictEqual(LocalAttributeDeletionInfoStatus.DeletedByOwner);
            expect(CoreDate.from(updatedAttribute.deletionInfo!.deletionDate).isBetween(timeBeforeUpdate, timeAfterUpdate.add(1))).toBe(true);
        });

        test("should notify about identity attribute deletion of succeeded attribute by owner", async () => {
            const notificationId = (await services1.consumption.attributes.deleteOwnSharedAttributeAndNotifyPeer({ attributeId: ownSharedIdentityAttributeVersion1.id })).value
                .notificationId;
            const timeBeforeUpdate = CoreDate.utc();
            await syncUntilHasMessageWithNotification(services2.transport, notificationId);
            await services2.eventBus.waitForEvent(OwnSharedAttributeDeletedByOwnerEvent, (e) => {
                return e.data.id.toString() === ownSharedIdentityAttributeVersion1.id;
            });
            const timeAfterUpdate = CoreDate.utc();

            const updatedPredecessor = (await services2.consumption.attributes.getAttribute({ id: ownSharedIdentityAttributeVersion0.id })).value;
            expect(updatedPredecessor.deletionInfo?.deletionStatus).toStrictEqual(LocalAttributeDeletionInfoStatus.DeletedByOwner);
            expect(CoreDate.from(updatedPredecessor.deletionInfo!.deletionDate).isBetween(timeBeforeUpdate, timeAfterUpdate.add(1))).toBe(true);
        });
    });

    describe(DeletePeerSharedAttributeAndNotifyOwnerUseCase.name, () => {
        test("should delete a peer shared identity attribute", async () => {
            const recipientPeerSharedIdentityAttributeVersion0 = (await services2.consumption.attributes.getAttribute({ id: ownSharedIdentityAttributeVersion0.id })).value;
            expect(recipientPeerSharedIdentityAttributeVersion0).toBeDefined();

            const deletionResult = await services2.consumption.attributes.deletePeerSharedAttributeAndNotifyOwner({ attributeId: ownSharedIdentityAttributeVersion0.id });
            expect(deletionResult.isSuccess).toBe(true);

            const getDeletedAttributeResult = await services2.consumption.attributes.getAttribute({ id: ownSharedIdentityAttributeVersion0.id });
            expect(getDeletedAttributeResult).toBeAnError(/.*/, "error.runtime.recordNotFound");
        });

        test("should delete the predecessor of a peer shared identity attribute", async () => {
            const recipientPeerSharedIdentityAttributeVersion1 = (await services2.consumption.attributes.getAttribute({ id: ownSharedIdentityAttributeVersion1.id })).value;
            expect(recipientPeerSharedIdentityAttributeVersion1).toBeDefined();

            const deletionResult = await services2.consumption.attributes.deletePeerSharedAttributeAndNotifyOwner({ attributeId: ownSharedIdentityAttributeVersion1.id });
            expect(deletionResult.isSuccess).toBe(true);

            const getDeletedPredecessorResult = await services2.consumption.attributes.getAttribute({ id: ownSharedIdentityAttributeVersion0.id });
            expect(getDeletedPredecessorResult).toBeAnError(/.*/, "error.runtime.recordNotFound");
        });

        test("should remove 'shareInfo.sourceAttribute' from third party relationship attribute copies of a deleted relationship attribute", async () => {
            const peerSharedRelationshipAttribute = await executeFullCreateAndShareRelationshipAttributeFlow(services3, services1, {
                content: {
                    value: {
                        "@type": "ProprietaryString",
                        value: "AStringValue",
                        title: "ATitle"
                    },
                    key: "AKey",
                    confidentiality: RelationshipAttributeConfidentiality.Public
                }
            });

            const requestParams = {
                peer: services1.address,
                content: {
                    items: [
                        ReadAttributeRequestItem.from({
                            query: ThirdPartyRelationshipAttributeQuery.from({
                                key: "AKey",
                                owner: ThirdPartyRelationshipAttributeQueryOwner.ThirdParty,
                                thirdParty: [services3.address]
                            }),
                            mustBeAccepted: true
                        }).toJSON()
                    ]
                }
            };

            const thirdPartyOwnedRelationshipAttribute = await executeFullRequestAndShareThirdPartyRelationshipAttributeFlow(
                services1,
                services2,
                requestParams,
                peerSharedRelationshipAttribute.id
            );

            await services1.consumption.attributes.deletePeerSharedAttributeAndNotifyOwner({ attributeId: peerSharedRelationshipAttribute.id });

            const updatedThirdPartyOwnedRelationshipAttributeResult = await services1.consumption.attributes.getAttribute({
                id: thirdPartyOwnedRelationshipAttribute.id
            });
            expect(updatedThirdPartyOwnedRelationshipAttributeResult.isSuccess).toBe(true);
            const updatedThirdPartyOwnedRelationshipAttribute = updatedThirdPartyOwnedRelationshipAttributeResult.value;
            expect(updatedThirdPartyOwnedRelationshipAttribute.shareInfo).toBeDefined();
            expect(updatedThirdPartyOwnedRelationshipAttribute.shareInfo!.sourceAttribute).toBeUndefined();
        });

        test("should set the 'succeeds' property of the peer shared identity attribute successor to undefined", async () => {
            const recipientPeerSharedIdentityAttributeVersion1 = (await services2.consumption.attributes.getAttribute({ id: ownSharedIdentityAttributeVersion1.id })).value;
            expect(recipientPeerSharedIdentityAttributeVersion1.succeeds).toBeDefined();
            await services2.consumption.attributes.deletePeerSharedAttributeAndNotifyOwner({ attributeId: ownSharedIdentityAttributeVersion0.id });
            const updatedRecipientPeerSharedIdentityAttributeVersion1 = (
                await services2.consumption.attributes.getAttribute({ id: recipientPeerSharedIdentityAttributeVersion1.id })
            ).value;
            expect(updatedRecipientPeerSharedIdentityAttributeVersion1.succeeds).toBeUndefined();
        });

        test("should notify about identity attribute deletion by peer", async () => {
            const notificationId = (await services2.consumption.attributes.deletePeerSharedAttributeAndNotifyOwner({ attributeId: ownSharedIdentityAttributeVersion0.id })).value
                .notificationId;
            const timeBeforeUpdate = CoreDate.utc();
            await syncUntilHasMessageWithNotification(services1.transport, notificationId);
            await services1.eventBus.waitForEvent(PeerSharedAttributeDeletedByPeerEvent, (e) => {
                return e.data.id.toString() === ownSharedIdentityAttributeVersion0.id;
            });

            const timeAfterUpdate = CoreDate.utc();

            const result = await services1.consumption.attributes.getAttribute({ id: ownSharedIdentityAttributeVersion0.id });
            expect(result.isSuccess).toBe(true);
            const updatedAttribute = result.value;
            expect(updatedAttribute.deletionInfo?.deletionStatus).toStrictEqual(LocalAttributeDeletionInfoStatus.DeletedByPeer);
            expect(CoreDate.from(updatedAttribute.deletionInfo!.deletionDate).isBetween(timeBeforeUpdate, timeAfterUpdate.add(1))).toBe(true);
        });

        test("should notify about identity attribute deletion of succeeded attribute by peer", async () => {
            const notificationId = (await services2.consumption.attributes.deletePeerSharedAttributeAndNotifyOwner({ attributeId: ownSharedIdentityAttributeVersion1.id })).value
                .notificationId;
            const timeBeforeUpdate = CoreDate.utc();
            await syncUntilHasMessageWithNotification(services1.transport, notificationId);
            await services1.eventBus.waitForEvent(PeerSharedAttributeDeletedByPeerEvent, (e) => {
                return e.data.id.toString() === ownSharedIdentityAttributeVersion1.id;
            });

            const timeAfterUpdate = CoreDate.utc();

            const updatedPredecessor = (await services1.consumption.attributes.getAttribute({ id: ownSharedIdentityAttributeVersion0.id })).value;
            expect(updatedPredecessor.deletionInfo?.deletionStatus).toStrictEqual(LocalAttributeDeletionInfoStatus.DeletedByPeer);
            expect(CoreDate.from(updatedPredecessor.deletionInfo!.deletionDate).isBetween(timeBeforeUpdate, timeAfterUpdate.add(1))).toBe(true);
        });
    });

    describe(DeleteThirdPartyOwnedRelationshipAttributeAndNotifyPeerUseCase.name, () => {
        let peerSharedRelationshipAttribute: LocalAttributeDTO;
        let thirdPartyOwnedRelationshipAttribute: LocalAttributeDTO;
        beforeEach(async () => {
            peerSharedRelationshipAttribute = await executeFullCreateAndShareRelationshipAttributeFlow(services3, services1, {
                content: {
                    value: {
                        "@type": "ProprietaryString",
                        value: "AString",
                        title: "ATitle"
                    },
                    key: "AKey",
                    confidentiality: RelationshipAttributeConfidentiality.Public
                }
            });

            const requestParams = {
                peer: services1.address,
                content: {
                    items: [
                        ReadAttributeRequestItem.from({
                            query: ThirdPartyRelationshipAttributeQuery.from({
                                key: "AKey",
                                owner: ThirdPartyRelationshipAttributeQueryOwner.ThirdParty,
                                thirdParty: [services3.address]
                            }),
                            mustBeAccepted: true
                        }).toJSON()
                    ]
                }
            };

            thirdPartyOwnedRelationshipAttribute = await executeFullRequestAndShareThirdPartyRelationshipAttributeFlow(
                services1,
                services2,
                requestParams,
                peerSharedRelationshipAttribute.id
            );
        });

        test("should delete a third party owned RelationshipAttribute as the sender of it", async () => {
            const senderThirdPartyOwnedRelationshipAttribute = (await services1.consumption.attributes.getAttribute({ id: thirdPartyOwnedRelationshipAttribute.id })).value;
            expect(senderThirdPartyOwnedRelationshipAttribute).toBeDefined();

            const deletionResult = await services1.consumption.attributes.deleteThirdPartyOwnedRelationshipAttributeAndNotifyPeer({
                attributeId: senderThirdPartyOwnedRelationshipAttribute.id
            });
            expect(deletionResult.isSuccess).toBe(true);

            const getDeletedAttributeResult = await services1.consumption.attributes.getAttribute({ id: senderThirdPartyOwnedRelationshipAttribute.id });
            expect(getDeletedAttributeResult).toBeAnError(/.*/, "error.runtime.recordNotFound");
        });

        test("should delete a third party owned RelationshipAttribute as the recipient of it", async () => {
            const recipientThirdPartyOwnedRelationshipAttribute = (await services2.consumption.attributes.getAttribute({ id: thirdPartyOwnedRelationshipAttribute.id })).value;
            expect(recipientThirdPartyOwnedRelationshipAttribute).toBeDefined();

            const deletionResult = await services2.consumption.attributes.deleteThirdPartyOwnedRelationshipAttributeAndNotifyPeer({
                attributeId: recipientThirdPartyOwnedRelationshipAttribute.id
            });
            expect(deletionResult.isSuccess).toBe(true);

            const getDeletedAttributeResult = await services2.consumption.attributes.getAttribute({ id: recipientThirdPartyOwnedRelationshipAttribute.id });
            expect(getDeletedAttributeResult).toBeAnError(/.*/, "error.runtime.recordNotFound");
        });

        test("should notify about third party owned RelationshipAttribute as the sender of it", async () => {
            const notificationId = (
                await services1.consumption.attributes.deleteThirdPartyOwnedRelationshipAttributeAndNotifyPeer({ attributeId: thirdPartyOwnedRelationshipAttribute.id })
            ).value.notificationId;
            const timeBeforeUpdate = CoreDate.utc();
            await syncUntilHasMessageWithNotification(services2.transport, notificationId);
            await services2.eventBus.waitForEvent(ThirdPartyOwnedRelationshipAttributeDeletedByPeerEvent, (e) => {
                return e.data.id.toString() === thirdPartyOwnedRelationshipAttribute.id;
            });

            const timeAfterUpdate = CoreDate.utc();

            const result = await services2.consumption.attributes.getAttribute({ id: thirdPartyOwnedRelationshipAttribute.id });
            expect(result.isSuccess).toBe(true);
            const updatedAttribute = result.value;
            expect(updatedAttribute.deletionInfo?.deletionStatus).toStrictEqual(LocalAttributeDeletionInfoStatus.DeletedByPeer);
            expect(CoreDate.from(updatedAttribute.deletionInfo!.deletionDate).isBetween(timeBeforeUpdate, timeAfterUpdate.add(1))).toBe(true);
        });

        test("should notify about third party owned RelationshipAttribute as the recipient of it", async () => {
            const notificationId = (
                await services2.consumption.attributes.deleteThirdPartyOwnedRelationshipAttributeAndNotifyPeer({ attributeId: thirdPartyOwnedRelationshipAttribute.id })
            ).value.notificationId;
            const timeBeforeUpdate = CoreDate.utc();
            await syncUntilHasMessageWithNotification(services1.transport, notificationId);
            await services1.eventBus.waitForEvent(ThirdPartyOwnedRelationshipAttributeDeletedByPeerEvent, (e) => {
                return e.data.id.toString() === thirdPartyOwnedRelationshipAttribute.id;
            });

            const timeAfterUpdate = CoreDate.utc();

            const result = await services1.consumption.attributes.getAttribute({ id: thirdPartyOwnedRelationshipAttribute.id });
            expect(result.isSuccess).toBe(true);
            const updatedAttribute = result.value;
            expect(updatedAttribute.deletionInfo?.deletionStatus).toStrictEqual(LocalAttributeDeletionInfoStatus.DeletedByPeer);
            expect(CoreDate.from(updatedAttribute.deletionInfo!.deletionDate).isBetween(timeBeforeUpdate, timeAfterUpdate.add(1))).toBe(true);
        });
    });
});<|MERGE_RESOLUTION|>--- conflicted
+++ resolved
@@ -101,13 +101,8 @@
 
 async function cleanupAttributes() {
     await Promise.all(
-<<<<<<< HEAD
-        [services1, services2, services3].map(async (services) => {
+        [services1, services2, services3, appService].map(async (services) => {
             const servicesAttributeController = services.consumption.attributes["getAttributeUseCase"]["attributeController"];
-=======
-        [services1, services2, services3, appService].map(async (services) => {
-            const servicesAttributeController = (services.consumption.attributes as any).getAttributeUseCase.attributeController as AttributesController;
->>>>>>> c5b3499c
 
             const servicesAttributesResult = await services.consumption.attributes.getAttributes({});
             for (const attribute of servicesAttributesResult.value) {
