import {
    CityJSON,
    CountryJSON,
    DeleteAttributeRequestItem,
    HouseNumberJSON,
    ReadAttributeRequestItem,
    RelationshipAttributeConfidentiality,
    RequestItemJSONDerivations,
    ShareAttributeRequestItem,
    StreetJSON,
    ThirdPartyRelationshipAttributeQuery,
    ThirdPartyRelationshipAttributeQueryOwner,
    ZipCodeJSON
} from "@nmshd/content";
import { CoreDate, CoreId } from "@nmshd/core-types";
import { CoreIdHelper } from "@nmshd/transport";
import {
    AttributeCreatedEvent,
    ChangeDefaultRepositoryAttributeUseCase,
    CreateAndShareRelationshipAttributeRequest,
    CreateAndShareRelationshipAttributeUseCase,
    CreateRepositoryAttributeRequest,
    CreateRepositoryAttributeUseCase,
    DeleteOwnSharedAttributeAndNotifyPeerUseCase,
    DeletePeerSharedAttributeAndNotifyOwnerUseCase,
    DeleteRepositoryAttributeUseCase,
    DeleteThirdPartyRelationshipAttributeAndNotifyPeerUseCase,
    ExecuteIdentityAttributeQueryUseCase,
    ExecuteRelationshipAttributeQueryUseCase,
    ExecuteThirdPartyRelationshipAttributeQueryUseCase,
    GetAttributeUseCase,
    GetAttributesUseCase,
    GetOwnSharedAttributesUseCase,
    GetPeerSharedAttributesUseCase,
    GetRepositoryAttributesUseCase,
    GetSharedVersionsOfAttributeUseCase,
    GetVersionsOfAttributeUseCase,
    LocalAttributeDTO,
    LocalAttributeDeletionStatus,
    NotifyPeerAboutRepositoryAttributeSuccessionUseCase,
    OwnSharedAttributeDeletedByOwnerEvent,
    PeerSharedAttributeDeletedByPeerEvent,
    RepositoryAttributeSucceededEvent,
    ShareRepositoryAttributeRequest,
    ShareRepositoryAttributeUseCase,
    SucceedRelationshipAttributeAndNotifyPeerUseCase,
    SucceedRepositoryAttributeRequest,
    SucceedRepositoryAttributeUseCase,
    ThirdPartyRelationshipAttributeDeletedByPeerEvent
} from "../../src";
import {
    RuntimeServiceProvider,
    TestRuntimeServices,
    acceptIncomingShareAttributeRequest,
    cleanupAttributes,
    establishRelationship,
    exchangeAndAcceptRequestByMessage,
    executeFullCreateAndShareRelationshipAttributeFlow,
    executeFullCreateAndShareRepositoryAttributeFlow,
    executeFullNotifyPeerAboutAttributeSuccessionFlow,
    executeFullRequestAndAcceptExistingAttributeFlow,
    executeFullShareAndAcceptAttributeRequestFlow,
    executeFullShareRepositoryAttributeFlow,
    executeFullSucceedRepositoryAttributeAndNotifyPeerFlow,
    syncUntilHasMessageWithNotification,
    waitForRecipientToReceiveNotification
} from "../lib";

const runtimeServiceProvider = new RuntimeServiceProvider();

let services1: TestRuntimeServices;
let services2: TestRuntimeServices;
let services3: TestRuntimeServices;

let appService: TestRuntimeServices;

beforeAll(async () => {
    const numberOfServices = 3;
    [services1, services2, services3] = await runtimeServiceProvider.launch(numberOfServices, {
        enableRequestModule: true,
        enableDeciderModule: true,
        enableNotificationModule: true
    });

    await establishRelationship(services1.transport, services2.transport);
    await establishRelationship(services1.transport, services3.transport);
    await establishRelationship(services2.transport, services3.transport);

    appService = (
        await runtimeServiceProvider.launch(1, {
            enableDefaultRepositoryAttributes: true,
            enableRequestModule: true
        })
    )[0];

    await establishRelationship(appService.transport, services2.transport);
}, 30000);
afterAll(async () => await runtimeServiceProvider.stop());

beforeEach(async () => {
    services1.eventBus.reset();
    services2.eventBus.reset();
    services3.eventBus.reset();
    await cleanupAttributes(services1, services2, services3, appService);
});

describe("get attribute(s)", () => {
    let relationshipAttributeId: string;
    let identityAttributeIds: string[];
    let appAttributeIds: string[];
    beforeEach(async function () {
        const senderRequests: CreateRepositoryAttributeRequest[] = [
            {
                content: {
                    value: {
                        "@type": "GivenName",
                        value: "aGivenName"
                    }
                }
            },
            {
                content: {
                    value: {
                        "@type": "Surname",
                        value: "aSurname"
                    }
                }
            },
            {
                content: {
                    value: {
                        "@type": "Surname",
                        value: "Another Surname"
                    }
                }
            }
        ];

        identityAttributeIds = [];
        for (const request of senderRequests) {
            const identityAttribute = (await services1.consumption.attributes.createRepositoryAttribute(request)).value;
            identityAttributeIds.push(identityAttribute.id);
        }

        const relationshipAttribute = await executeFullCreateAndShareRelationshipAttributeFlow(services1, services2, {
            content: {
                key: "aKey",
                confidentiality: RelationshipAttributeConfidentiality.Public,
                value: {
                    "@type": "ProprietaryString",
                    value: "aString",
                    title: "aTitle"
                },
                isTechnical: true
            }
        });
        relationshipAttributeId = relationshipAttribute.id;

        appAttributeIds = [];
        for (const request of senderRequests) {
            const appAttribute = (await appService.consumption.attributes.createRepositoryAttribute(request)).value;
            appAttributeIds.push(appAttribute.id);
        }
    });

    describe(GetAttributeUseCase.name, () => {
        test("should allow to get an attribute by id", async function () {
            const result = await services1.consumption.attributes.getAttribute({ id: relationshipAttributeId });
            expect(result.isSuccess).toBe(true);
            const receivedAttributeId = result.value.id;
            expect(receivedAttributeId).toStrictEqual(relationshipAttributeId);
        });
    });

    describe(GetAttributesUseCase.name, () => {
        test("should list all attributes with empty query", async () => {
            const result = await services1.consumption.attributes.getAttributes({ query: {} });
            expect(result.isSuccess).toBe(true);
            const attributes = result.value;
            expect(attributes).toHaveLength(4);
            const attributeIds = attributes.map((attribute) => attribute.id);
            expect(attributeIds).toContain(relationshipAttributeId);
            expect(attributeIds).toStrictEqual(expect.arrayContaining(identityAttributeIds));
        });

        test("should allow to get an attribute by type", async function () {
            const result = await services1.consumption.attributes.getAttributes({
                query: { "content.value.@type": "GivenName" }
            });

            expect(result).toBeSuccessful();

            const attributes = result.value;
            expect(attributes).toHaveLength(1);
            expect(attributes[0].id).toStrictEqual(identityAttributeIds[0]);
        });

        test("should allow to get an attribute by multiple types", async function () {
            const result = await services1.consumption.attributes.getAttributes({
                query: { "content.value.@type": ["Surname", "GivenName"] }
            });

            expect(result).toBeSuccessful();

            const attributes = result.value;
            expect(attributes).toHaveLength(3);

            const attributeIds = attributes.map((attribute) => attribute.id);
            expect(attributeIds).toStrictEqual(expect.arrayContaining(identityAttributeIds));
        });

        test("should hide technical attributes when hideTechnical=true", async () => {
            const result = await services1.consumption.attributes.getAttributes({ query: {}, hideTechnical: true });
            expect(result.isSuccess).toBe(true);
            const attributes = result.value;
            expect(attributes.filter((a) => a.id === relationshipAttributeId)).toHaveLength(0);
            expect(attributes).toHaveLength(3);
            const attributeIds = attributes.map((attribute) => attribute.id);
            expect(attributeIds).toStrictEqual(identityAttributeIds);
        });

        test("should return technical attributes when hideTechnical=false", async () => {
            const getAttributesResponse = await services1.consumption.attributes.getAttributes({ query: {}, hideTechnical: false });
            expect(getAttributesResponse.isSuccess).toBe(true);
            const attributes = getAttributesResponse.value;
            expect(attributes.filter((a) => a.id === relationshipAttributeId)).toHaveLength(1);
            expect(attributes).toHaveLength(4);
            const attributeIds = attributes.map((attribute) => attribute.id);
            expect(attributeIds).toContain(relationshipAttributeId);
            expect(attributeIds).toStrictEqual(expect.arrayContaining(identityAttributeIds));
        });

        test("should allow to get only default attributes", async function () {
            const result = await appService.consumption.attributes.getAttributes({
                query: { isDefault: "true" }
            });
            expect(result).toBeSuccessful();

            const attributes = result.value;
            expect(attributes).toHaveLength(2);

            const attributeIds = attributes.map((attr) => attr.id);
            expect(attributeIds).toContain(appAttributeIds[0]);
            expect(attributeIds).toContain(appAttributeIds[1]);
            expect(attributeIds).not.toContain(appAttributeIds[2]);
        });

        test("should allow not to get default attributes", async function () {
            const result = await appService.consumption.attributes.getAttributes({
                query: { isDefault: "!true" }
            });
            expect(result).toBeSuccessful();

            const attributes = result.value;
            expect(attributes).toHaveLength(1);

            expect(attributes[0].id).toBe(appAttributeIds[2]);
        });
    });
});

describe("attribute queries", () => {
    let repositoryAttribute: LocalAttributeDTO;
    let ownSharedRelationshipAttribute: LocalAttributeDTO;

    beforeEach(async function () {
        const createRepositoryAttributeRequest: CreateRepositoryAttributeRequest = {
            content: {
                value: {
                    "@type": "PhoneNumber",
                    value: "012345678910"
                }
            }
        };
        repositoryAttribute = (await services1.consumption.attributes.createRepositoryAttribute(createRepositoryAttributeRequest)).value;

        ownSharedRelationshipAttribute = await executeFullCreateAndShareRelationshipAttributeFlow(services1, services2, {
            content: {
                value: {
                    "@type": "ProprietaryString",
                    title: "aTitle",
                    value: "aProprietaryStringValue"
                },
                key: "website",
                confidentiality: RelationshipAttributeConfidentiality.Protected
            }
        });
    });

    describe(ExecuteIdentityAttributeQueryUseCase.name, () => {
        test("should allow to execute an identityAttributeQuery", async function () {
            const result = await services1.consumption.attributes.executeIdentityAttributeQuery({ query: { "@type": "IdentityAttributeQuery", valueType: "PhoneNumber" } });
            expect(result.isSuccess).toBe(true);
            const receivedAttributes = result.value;
            const receivedAttributeIds = receivedAttributes.map((attribute) => attribute.id);
            expect(receivedAttributeIds.sort()).toStrictEqual([repositoryAttribute.id]);
        });
    });

    describe(ExecuteRelationshipAttributeQueryUseCase.name, () => {
        test("should allow to execute a relationshipAttributeQuery", async function () {
            const result = await services1.consumption.attributes.executeRelationshipAttributeQuery({
                query: {
                    "@type": "RelationshipAttributeQuery",
                    key: "website",
                    owner: services1.address,
                    attributeCreationHints: { valueType: "ProprietaryString", title: "AnAttributeHint", confidentiality: RelationshipAttributeConfidentiality.Protected }
                }
            });
            expect(result.isSuccess).toBe(true);
            const receivedAttribute = result.value;
            expect(receivedAttribute.id).toStrictEqual(ownSharedRelationshipAttribute.id);
        });
    });

    describe(ExecuteThirdPartyRelationshipAttributeQueryUseCase.name, () => {
        test("should allow to execute a thirdPartyRelationshipAttributeQuery", async function () {
            const result = await services2.consumption.attributes.executeThirdPartyRelationshipAttributeQuery({
                query: {
                    "@type": "ThirdPartyRelationshipAttributeQuery",
                    key: "website",
                    owner: ThirdPartyRelationshipAttributeQueryOwner.ThirdParty,
                    thirdParty: [services1.address]
                }
            });
            expect(result).toBeSuccessful();
            const receivedAttribute = result.value;
            expect(receivedAttribute).toHaveLength(1);
            expect(receivedAttribute[0].id).toStrictEqual(ownSharedRelationshipAttribute.id);
        });
    });
});

describe("get repository, own shared and peer shared attributes", () => {
    // own = services1, peer = services 2
    let services1RepoSurnameV0: LocalAttributeDTO;
    let services1RepoSurnameV1: LocalAttributeDTO;

    let services1RepoGivenNameV0: LocalAttributeDTO;
    let services1RepoGivenNameV1: LocalAttributeDTO;
    let services1SharedGivenNameV0: LocalAttributeDTO;
    let services1SharedGivenNameV1: LocalAttributeDTO;

    let services1SharedRelationshipAttributeV0: LocalAttributeDTO;
    let services1SharedRelationshipAttributeV1: LocalAttributeDTO;

    let services1SharedTechnicalRelationshipAttribute: LocalAttributeDTO;

    beforeEach(async function () {
        // unshared succeeded repository attribute
        services1RepoSurnameV0 = (
            await services1.consumption.attributes.createRepositoryAttribute({
                content: {
                    value: {
                        "@type": "Surname",
                        value: "A surname"
                    }
                }
            })
        ).value;

        ({ predecessor: services1RepoSurnameV0, successor: services1RepoSurnameV1 } = (
            await services1.consumption.attributes.succeedRepositoryAttribute({
                predecessorId: services1RepoSurnameV0.id,
                successorContent: {
                    value: {
                        "@type": "Surname",
                        value: "Another surname"
                    }
                }
            })
        ).value);

        // own shared succeeded identity attribute
        services1SharedGivenNameV0 = await executeFullCreateAndShareRepositoryAttributeFlow(services1, services2, {
            content: {
                value: {
                    "@type": "GivenName",
                    value: "A given name"
                }
            }
        });
        services1RepoGivenNameV0 = (await services1.consumption.attributes.getAttribute({ id: services1SharedGivenNameV0.shareInfo!.sourceAttribute! })).value;

        ({ predecessor: services1SharedGivenNameV0, successor: services1SharedGivenNameV1 } = await executeFullSucceedRepositoryAttributeAndNotifyPeerFlow(services1, services2, {
            predecessorId: services1RepoGivenNameV0.id,
            successorContent: {
                value: {
                    "@type": "GivenName",
                    value: "Another given name"
                }
            }
        }));
        services1RepoGivenNameV0 = (await services1.consumption.attributes.getAttribute({ id: services1SharedGivenNameV0.shareInfo!.sourceAttribute! })).value;
        services1RepoGivenNameV1 = (await services1.consumption.attributes.getAttribute({ id: services1SharedGivenNameV1.shareInfo!.sourceAttribute! })).value;

        // peer shared identity attribute
        await executeFullCreateAndShareRepositoryAttributeFlow(services2, services1, {
            content: {
                value: {
                    "@type": "GivenName",
                    value: "A peer name"
                }
            }
        });

        // own shared succeeded relationship attribute
        services1SharedRelationshipAttributeV0 = await executeFullCreateAndShareRelationshipAttributeFlow(services1, services2, {
            content: {
                key: "aKey",
                confidentiality: RelationshipAttributeConfidentiality.Public,
                value: {
                    "@type": "ProprietaryString",
                    value: "aString",
                    title: "aTitle"
                },
                isTechnical: false
            }
        });

        ({ predecessor: services1SharedRelationshipAttributeV0, successor: services1SharedRelationshipAttributeV1 } = (
            await services1.consumption.attributes.succeedRelationshipAttributeAndNotifyPeer({
                predecessorId: services1SharedRelationshipAttributeV0.id,
                successorContent: {
                    value: {
                        "@type": "ProprietaryString",
                        value: "another String",
                        title: "another title"
                    }
                }
            })
        ).value);

        // peer shared relationship attribute
        await executeFullCreateAndShareRelationshipAttributeFlow(services2, services1, {
            content: {
                key: "a peer key",
                confidentiality: RelationshipAttributeConfidentiality.Public,
                value: {
                    "@type": "ProprietaryString",
                    value: "a peer String",
                    title: "a peer title"
                },
                isTechnical: false
            }
        });

        // own shared technical relationship attribute
        services1SharedTechnicalRelationshipAttribute = await executeFullCreateAndShareRelationshipAttributeFlow(services1, services2, {
            content: {
                key: "a technical key",
                confidentiality: RelationshipAttributeConfidentiality.Public,
                value: {
                    "@type": "ProprietaryString",
                    value: "a technical String",
                    title: "a technical title"
                },
                isTechnical: true
            }
        });

        // peer shared tecnical relationship attribute
        await executeFullCreateAndShareRelationshipAttributeFlow(services2, services1, {
            content: {
                key: "a technical peer key",
                confidentiality: RelationshipAttributeConfidentiality.Public,
                value: {
                    "@type": "ProprietaryString",
                    value: "a technical peer String",
                    title: "a technical peer title"
                },
                isTechnical: true
            }
        });
    });

    describe(GetRepositoryAttributesUseCase.name, () => {
        test("get only latest version of repository attributes", async () => {
            const result = await services1.consumption.attributes.getRepositoryAttributes({});
            expect(result).toBeSuccessful();
            const repositoryAttributes = result.value;
            expect(repositoryAttributes).toStrictEqual([services1RepoSurnameV1, services1RepoGivenNameV1]);
        });

        test("get all versions of repository attributes", async () => {
            const result = await services1.consumption.attributes.getRepositoryAttributes({ onlyLatestVersions: false });
            expect(result).toBeSuccessful();
            const repositoryAttributes = result.value;
            expect(repositoryAttributes).toStrictEqual([services1RepoSurnameV0, services1RepoSurnameV1, services1RepoGivenNameV0, services1RepoGivenNameV1]);
        });

        test("should allow to get only default attributes", async function () {
            const defaultGivenName = (
                await appService.consumption.attributes.createRepositoryAttribute({
                    content: {
                        value: {
                            "@type": "GivenName",
                            value: "aGivenName"
                        }
                    }
                })
            ).value;

            const defaultSurname = (
                await appService.consumption.attributes.createRepositoryAttribute({
                    content: {
                        value: {
                            "@type": "Surname",
                            value: "aSurname"
                        }
                    }
                })
            ).value;

            const otherSurname = (
                await appService.consumption.attributes.createRepositoryAttribute({
                    content: {
                        value: {
                            "@type": "Surname",
                            value: "AnotherSurname"
                        }
                    }
                })
            ).value;

            const result = await appService.consumption.attributes.getRepositoryAttributes({
                query: {
                    isDefault: "true"
                }
            });
            expect(result).toBeSuccessful();

            const attributes = result.value;
            expect(attributes).toHaveLength(2);

            const attributeIds = attributes.map((attr) => attr.id);
            expect(attributeIds).toContain(defaultGivenName.id);
            expect(attributeIds).toContain(defaultSurname.id);
            expect(attributeIds).not.toContain(otherSurname.id);
        });
    });

    describe(GetOwnSharedAttributesUseCase.name, () => {
        test("should return only latest shared versions of own shared attributes", async function () {
            const requests = [{ peer: services2.address }, { peer: services2.address, onlyLatestVersions: true }, { peer: services2.address, hideTechnical: false }];
            for (const request of requests) {
                const result = await services1.consumption.attributes.getOwnSharedAttributes(request);
                expect(result).toBeSuccessful();
                const ownSharedAttributes = result.value;
                expect(ownSharedAttributes).toStrictEqual([services1SharedGivenNameV1, services1SharedRelationshipAttributeV1, services1SharedTechnicalRelationshipAttribute]);
            }
        });

        test("should return all shared version of own shared attributes", async function () {
            const result = await services1.consumption.attributes.getOwnSharedAttributes({ peer: services2.address, onlyLatestVersions: false });
            expect(result).toBeSuccessful();
            const ownSharedAttributes = result.value;
            expect(ownSharedAttributes).toStrictEqual([
                services1SharedGivenNameV0,
                services1SharedGivenNameV1,
                services1SharedRelationshipAttributeV0,
                services1SharedRelationshipAttributeV1,
                services1SharedTechnicalRelationshipAttribute
            ]);
        });

        test("should hide technical own shared attributes when hideTechnical=true", async () => {
            const result = await services1.consumption.attributes.getOwnSharedAttributes({ peer: services2.address, hideTechnical: true });
            expect(result).toBeSuccessful();
            const ownSharedAttributes = result.value;
            expect(ownSharedAttributes).toStrictEqual([services1SharedGivenNameV1, services1SharedRelationshipAttributeV1]);
        });
    });

    describe(GetPeerSharedAttributesUseCase.name, () => {
        // point of view of services 2 => own shared attributes are peer shared attributes
        let allReceivedAttributes: LocalAttributeDTO[];
        let onlyLatestReceivedAttributes: LocalAttributeDTO[];
        let notTechnicalReceivedAttributes: LocalAttributeDTO[];
        beforeEach(async function () {
            const services1SharedAttributeIds = [
                services1SharedGivenNameV0,
                services1SharedGivenNameV1,
                services1SharedRelationshipAttributeV0,
                services1SharedRelationshipAttributeV1,
                services1SharedTechnicalRelationshipAttribute
            ].map((attribute) => attribute.id);

            allReceivedAttributes = [];
            onlyLatestReceivedAttributes = [];
            notTechnicalReceivedAttributes = [];
            for (const attributeId of services1SharedAttributeIds) {
                const attribute = (await services2.consumption.attributes.getAttribute({ id: attributeId })).value;
                allReceivedAttributes.push(attribute);

                if (!attribute.succeededBy) onlyLatestReceivedAttributes.push(attribute);

                if (attribute.content["@type"] === "IdentityAttribute" || !attribute.content.isTechnical) {
                    notTechnicalReceivedAttributes.push(attribute);
                }
            }
        });

        test("should return only latest shared versions of peer shared attributes", async () => {
            const requests = [{ peer: services1.address }, { peer: services1.address, onlyLatestVersions: true }, { peer: services1.address, hideTechnical: false }];
            for (const request of requests) {
                const result = await services2.consumption.attributes.getPeerSharedAttributes(request);
                expect(result).toBeSuccessful();
                const peerSharedAttributes = result.value;
                expect(peerSharedAttributes).toStrictEqual(onlyLatestReceivedAttributes);
            }
        });

        test("should return all versions of peer shared attributes", async () => {
            const result = await services2.consumption.attributes.getPeerSharedAttributes({ peer: services1.address, onlyLatestVersions: false });
            expect(result).toBeSuccessful();
            const peerSharedAttributes = result.value;
            expect(peerSharedAttributes).toStrictEqual(allReceivedAttributes);
        });

        test("should hide technical peer shared attributes when hideTechnical=true", async () => {
            const result = await services2.consumption.attributes.getPeerSharedAttributes({ peer: services1.address, hideTechnical: true, onlyLatestVersions: false });
            expect(result).toBeSuccessful();
            const peerSharedAttributes = result.value;
            expect(peerSharedAttributes).toStrictEqual(notTechnicalReceivedAttributes);
        });
    });
});

describe(CreateRepositoryAttributeUseCase.name, () => {
    test("should create a repository attribute", async () => {
        const request: CreateRepositoryAttributeRequest = {
            content: {
                value: {
                    "@type": "GivenName",
                    value: "Petra Pan"
                },
                tags: ["tag1", "tag2"]
            }
        };

        const result = await services1.consumption.attributes.createRepositoryAttribute(request);
        expect(result).toBeSuccessful();
        const attribute = result.value;
        expect(attribute.content).toMatchObject(request.content);
        await services1.eventBus.waitForEvent(AttributeCreatedEvent, (e) => e.data.id === attribute.id);
    });

    test("should create LocalAttributes for each child of a complex repository attribute", async function () {
        const attributesBeforeCreate = await services1.consumption.attributes.getAttributes({});
        const nrAttributesBeforeCreate = attributesBeforeCreate.value.length;

        const createRepositoryAttributeParams: CreateRepositoryAttributeRequest = {
            content: {
                value: {
                    "@type": "StreetAddress",
                    recipient: "aRecipient",
                    street: "aStreet",
                    houseNo: "aHouseNo",
                    zipCode: "aZipCode",
                    city: "aCity",
                    country: "DE"
                }
            }
        };
        const createRepositoryAttributeResult = await services1.consumption.attributes.createRepositoryAttribute(createRepositoryAttributeParams);
        expect(createRepositoryAttributeResult).toBeSuccessful();
        const complexRepoAttribute = createRepositoryAttributeResult.value;

        const childAttributes = (
            await services1.consumption.attributes.getAttributes({
                query: {
                    parentId: complexRepoAttribute.id
                }
            })
        ).value;

        expect(childAttributes).toHaveLength(5);
        expect(childAttributes[0].content.value["@type"]).toBe("Street");
        expect((childAttributes[0].content.value as StreetJSON).value).toBe("aStreet");
        expect(childAttributes[1].content.value["@type"]).toBe("HouseNumber");
        expect((childAttributes[1].content.value as HouseNumberJSON).value).toBe("aHouseNo");
        expect(childAttributes[2].content.value["@type"]).toBe("ZipCode");
        expect((childAttributes[2].content.value as ZipCodeJSON).value).toBe("aZipCode");
        expect(childAttributes[3].content.value["@type"]).toBe("City");
        expect((childAttributes[3].content.value as CityJSON).value).toBe("aCity");
        expect(childAttributes[4].content.value["@type"]).toBe("Country");
        expect((childAttributes[4].content.value as CountryJSON).value).toBe("DE");

        const attributesAfterCreate = (await services1.consumption.attributes.getAttributes({})).value;
        const nrAttributesAfterCreate = attributesAfterCreate.length;
        expect(nrAttributesAfterCreate).toBe(nrAttributesBeforeCreate + 6);

        await expect(services1.eventBus).toHavePublished(AttributeCreatedEvent, (e) => e.data.content.value["@type"] === "StreetAddress");
        await expect(services1.eventBus).toHavePublished(AttributeCreatedEvent, (e) => e.data.content.value["@type"] === "Street");
        await expect(services1.eventBus).toHavePublished(AttributeCreatedEvent, (e) => e.data.content.value["@type"] === "HouseNumber");
        await expect(services1.eventBus).toHavePublished(AttributeCreatedEvent, (e) => e.data.content.value["@type"] === "ZipCode");
        await expect(services1.eventBus).toHavePublished(AttributeCreatedEvent, (e) => e.data.content.value["@type"] === "City");
        await expect(services1.eventBus).toHavePublished(AttributeCreatedEvent, (e) => e.data.content.value["@type"] === "Country");
    });

    test("should create a RepositoryAttribute that is the default if it is the first of its value type", async () => {
        const request: CreateRepositoryAttributeRequest = {
            content: {
                value: {
                    "@type": "Pseudonym",
                    value: "A pseudonym"
                }
            }
        };
        const result = await appService.consumption.attributes.createRepositoryAttribute(request);
        const attribute = result.value;
        expect(attribute.isDefault).toBe(true);
    });

    test("should create a RepositoryAttribute that is not the default if it is not the first of its value type", async () => {
        const request: CreateRepositoryAttributeRequest = {
            content: {
                value: {
                    "@type": "JobTitle",
                    value: "First job title"
                }
            }
        };
        const request2: CreateRepositoryAttributeRequest = {
            content: {
                value: {
                    "@type": "JobTitle",
                    value: "Second job title"
                }
            }
        };
        await appService.consumption.attributes.createRepositoryAttribute(request);
        const result = await appService.consumption.attributes.createRepositoryAttribute(request2);
        const attribute = result.value;
        expect(attribute.isDefault).toBeUndefined();
    });

<<<<<<< HEAD
    describe("validation errors for the attribute content", () => {
        test("should not create a number as GivenName", async () => {
            const request: CreateRepositoryAttributeRequest = {
                content: {
                    value: {
                        "@type": "GivenName",
                        value: 5
                    },
                    tags: ["tag1", "tag2"]
                } as any
            };
            const result = await services1.consumption.attributes.createRepositoryAttribute(request);
            expect(result.error.message).toBe("GivenName :: value must be string");
            expect(result.error.code).toBe("error.runtime.validation.invalidPropertyValue");
        });

        test("should not create a string as year of BirthDate", async () => {
            const request: CreateRepositoryAttributeRequest = {
                content: {
                    value: {
                        "@type": "BirthDate",
                        day: 5,
                        month: 5,
                        year: "a-string"
                    },
                    tags: ["tag1", "tag2"]
                } as any
            };
            const result = await services1.consumption.attributes.createRepositoryAttribute(request);
            expect(result.error.message).toBe("BirthDate :: year must be number");
            expect(result.error.code).toBe("error.runtime.validation.invalidPropertyValue");
        });

        test("should not create a BirthDate with a missing year", async () => {
            const request: CreateRepositoryAttributeRequest = {
                content: {
                    value: {
                        "@type": "BirthDate",
                        day: 5,
                        month: 5
                    },
                    tags: ["tag1", "tag2"]
                } as any
            };
            const result = await services1.consumption.attributes.createRepositoryAttribute(request);
            expect(result.error.message).toBe("BirthDate :: must have required property 'year'");
            expect(result.error.code).toBe("error.runtime.validation.invalidPropertyValue");
        });

        test("should not create 14 as BirthMonth", async () => {
            const request: CreateRepositoryAttributeRequest = {
                content: {
                    value: {
                        "@type": "BirthMonth",
                        value: 14
                    },
                    tags: ["tag1", "tag2"]
                } as any
            };
            const result = await services1.consumption.attributes.createRepositoryAttribute(request);
            expect(result.error.message).toBe("BirthMonth :: value must be equal to one of the allowed values");
            expect(result.error.code).toBe("error.runtime.validation.invalidPropertyValue");
        });

        test("should not accept an additional property", async () => {
            const request: CreateRepositoryAttributeRequest = {
                content: {
                    value: {
                        "@type": "GivenName",
                        value: "Test GivenName",
                        additionalProperty: 1
                    },
                    tags: ["tag1", "tag2"]
                } as any
            };
            const result = await services1.consumption.attributes.createRepositoryAttribute(request);
            expect(result.error.message).toBe("GivenName :: must NOT have additional properties");
            expect(result.error.code).toBe("error.runtime.validation.invalidPropertyValue");
        });

        test("should not accept an invalid @type", async () => {
            const request: CreateRepositoryAttributeRequest = {
                content: {
                    value: {
                        "@type": "invalid-type"
                    }
                }
            } as any;
            const result = await services1.consumption.attributes.createRepositoryAttribute(request);
            expect(result.error.message).toBe("content.value.@type must match one of the allowed Attribute value types for IdentityAttributes");
            expect(result.error.code).toBe("error.runtime.validation.invalidPropertyValue");
        });
=======
    test("should not create a duplicate RepositoryAttribute", async () => {
        const request: CreateRepositoryAttributeRequest = {
            content: {
                value: {
                    "@type": "GivenName",
                    value: "aGivenName"
                },
                tags: ["tag1", "tag2"]
            }
        };

        const result = await services1.consumption.attributes.createRepositoryAttribute(request);
        expect(result).toBeSuccessful();

        const result2 = await services1.consumption.attributes.createRepositoryAttribute(request);
        expect(result2).toBeAnError(
            `The RepositoryAttribute cannot be created because it has the same content.value as the already existing RepositoryAttribute with id '${result.value.id.toString()}'.`,
            "error.runtime.attributes.cannotCreateDuplicateRepositoryAttribute"
        );
    });

    test("should not prevent the creation when the RepositoryAttribute duplicate got succeeded", async () => {
        const request: CreateRepositoryAttributeRequest = {
            content: {
                value: {
                    "@type": "GivenName",
                    value: "aGivenName"
                },
                tags: ["tag1", "tag2"]
            }
        };

        const result = await services1.consumption.attributes.createRepositoryAttribute(request);
        expect(result).toBeSuccessful();

        const successionResult = await services1.consumption.attributes.succeedRepositoryAttribute({
            predecessorId: result.value.id,
            successorContent: {
                value: {
                    "@type": "GivenName",
                    value: "AnotherGivenName"
                }
            }
        });
        expect(successionResult).toBeSuccessful();

        const result2 = await services1.consumption.attributes.createRepositoryAttribute(request);
        expect(result2).toBeSuccessful();
    });

    test("should create a RepositoryAttribute that is the same as an existing RepositoryAttribute without an optional property", async () => {
        const request: CreateRepositoryAttributeRequest = {
            content: {
                value: {
                    "@type": "PersonName",
                    givenName: "aGivenName",
                    surname: "aSurname",
                    middleName: "aMiddleName"
                },
                tags: ["tag1", "tag2"]
            }
        };

        const request2: CreateRepositoryAttributeRequest = {
            content: {
                value: {
                    "@type": "PersonName",
                    givenName: "aGivenName",
                    surname: "aSurname"
                },
                tags: ["tag1", "tag2"]
            }
        };

        const result = await services1.consumption.attributes.createRepositoryAttribute(request);
        expect(result).toBeSuccessful();

        const result2 = await services1.consumption.attributes.createRepositoryAttribute(request2);
        expect(result2).toBeSuccessful();
    });

    test("should not create a duplicate RepositoryAttribute even if the tags/validFrom/validTo are different", async () => {
        const validFrom = CoreDate.utc().subtract({ day: 1 }).toString();
        const validTo = CoreDate.utc().add({ day: 1 }).toString();
        const request: CreateRepositoryAttributeRequest = {
            content: {
                value: {
                    "@type": "GivenName",
                    value: "aGivenName"
                },
                tags: ["tag1", "tag2"],
                validFrom,
                validTo
            }
        };

        const result = await services1.consumption.attributes.createRepositoryAttribute(request);
        expect(result).toBeSuccessful();

        const request2: CreateRepositoryAttributeRequest = {
            content: {
                value: {
                    "@type": "GivenName",
                    value: "aGivenName"
                },
                tags: ["tag1", "tag2"],
                validFrom
            }
        };

        const result2 = await services1.consumption.attributes.createRepositoryAttribute(request2);
        expect(result2).toBeAnError(
            `The RepositoryAttribute cannot be created because it has the same content.value as the already existing RepositoryAttribute with id '${result.value.id.toString()}'.`,
            "error.runtime.attributes.cannotCreateDuplicateRepositoryAttribute"
        );

        const request3: CreateRepositoryAttributeRequest = {
            content: {
                value: {
                    "@type": "GivenName",
                    value: "aGivenName"
                },
                tags: ["tag1", "tag2"],
                validTo
            }
        };

        const result3 = await services1.consumption.attributes.createRepositoryAttribute(request3);
        expect(result3).toBeAnError(
            `The RepositoryAttribute cannot be created because it has the same content.value as the already existing RepositoryAttribute with id '${result.value.id.toString()}'.`,
            "error.runtime.attributes.cannotCreateDuplicateRepositoryAttribute"
        );

        const request4: CreateRepositoryAttributeRequest = {
            content: {
                value: {
                    "@type": "GivenName",
                    value: "aGivenName"
                },
                validFrom,
                validTo
            }
        };

        const result4 = await services1.consumption.attributes.createRepositoryAttribute(request4);
        expect(result4).toBeAnError(
            `The RepositoryAttribute cannot be created because it has the same content.value as the already existing RepositoryAttribute with id '${result.value.id.toString()}'.`,
            "error.runtime.attributes.cannotCreateDuplicateRepositoryAttribute"
        );
    });

    test("should create a RepositoryAttribute even if the tags/validFrom/validTo are duplicates", async () => {
        const validFrom = CoreDate.utc().subtract({ day: 1 }).toString();
        const validTo = CoreDate.utc().add({ day: 1 }).toString();
        const request: CreateRepositoryAttributeRequest = {
            content: {
                value: {
                    "@type": "GivenName",
                    value: "aGivenName"
                },
                tags: ["tag1", "tag2"],
                validFrom,
                validTo
            }
        };

        const result = await services1.consumption.attributes.createRepositoryAttribute(request);
        expect(result).toBeSuccessful();

        const request2: CreateRepositoryAttributeRequest = {
            content: {
                value: {
                    "@type": "GivenName",
                    value: "aGivenName2"
                },
                tags: ["tag1", "tag2"],
                validFrom,
                validTo
            }
        };

        const result2 = await services1.consumption.attributes.createRepositoryAttribute(request2);
        expect(result2).toBeSuccessful();
>>>>>>> e32a70fa
    });
});

describe(ShareRepositoryAttributeUseCase.name, () => {
    let sRepositoryAttribute: LocalAttributeDTO;
    beforeEach(async () => {
        sRepositoryAttribute = (
            await services1.consumption.attributes.createRepositoryAttribute({
                content: {
                    value: {
                        "@type": "GivenName",
                        value: "Petra Pan"
                    },
                    tags: ["tag1", "tag2"]
                }
            })
        ).value;
    });

    test("should send a sharing request containing a repository attribute", async () => {
        const shareRequest: ShareRepositoryAttributeRequest = {
            attributeId: sRepositoryAttribute.id,
            peer: services2.address
        };
        const shareRequestResult = await services1.consumption.attributes.shareRepositoryAttribute(shareRequest);
        expect(shareRequestResult.isSuccess).toBe(true);

        const shareRequestId = shareRequestResult.value.id;
        const sOwnSharedIdentityAttribute = await acceptIncomingShareAttributeRequest(services1, services2, shareRequestId);

        const rPeerSharedIdentityAttributeResult = await services2.consumption.attributes.getAttribute({ id: sOwnSharedIdentityAttribute.id });
        expect(rPeerSharedIdentityAttributeResult.isSuccess).toBe(true);
        const rPeerSharedIdentityAttribute = rPeerSharedIdentityAttributeResult.value;

        expect(sOwnSharedIdentityAttribute.content).toStrictEqual(rPeerSharedIdentityAttribute.content);
        expect(sOwnSharedIdentityAttribute.shareInfo?.sourceAttribute?.toString()).toBe(sRepositoryAttribute.id);
    });

    test("should send a sharing request containing a repository attribute with metadata", async () => {
        const expiresAt = CoreDate.utc().add({ days: 1 }).toString();
        const shareRequest: ShareRepositoryAttributeRequest = {
            attributeId: sRepositoryAttribute.id,
            peer: services2.address,
            requestMetadata: {
                title: "A request title",
                description: "A request description",
                metadata: { aKey: "aValue" },
                expiresAt
            },
            requestItemMetadata: {
                title: "An item title",
                description: "An item description",
                metadata: { aKey: "aValue" },
                requireManualDecision: true
            }
        };
        const shareRequestResult = await services1.consumption.attributes.shareRepositoryAttribute(shareRequest);
        expect(shareRequestResult.isSuccess).toBe(true);
        const request = shareRequestResult.value;

        expect(request.content.title).toBe("A request title");
        expect(request.content.description).toBe("A request description");
        expect(request.content.metadata).toStrictEqual({ aKey: "aValue" });
        expect(request.content.expiresAt).toBe(expiresAt);

        expect(request.content.items[0].title).toBe("An item title");
        expect(request.content.items[0].description).toBe("An item description");
        expect(request.content.items[0].metadata).toStrictEqual({ aKey: "aValue" });
        expect((request.content.items[0] as RequestItemJSONDerivations).requireManualDecision).toBe(true);
    });

    test("should send a sharing request containing a repository attribute that was already shared but deleted by the peer", async () => {
        const shareRequest: ShareRepositoryAttributeRequest = {
            attributeId: sRepositoryAttribute.id,
            peer: services2.address
        };
        const shareRequestResult = await services1.consumption.attributes.shareRepositoryAttribute(shareRequest);

        const shareRequestId = shareRequestResult.value.id;
        const sOwnSharedIdentityAttribute = await acceptIncomingShareAttributeRequest(services1, services2, shareRequestId);

        const rPeerSharedIdentityAttribute = (await services2.consumption.attributes.getAttribute({ id: sOwnSharedIdentityAttribute.id })).value;
        const deleteResult = await services2.consumption.attributes.deletePeerSharedAttributeAndNotifyOwner({ attributeId: rPeerSharedIdentityAttribute.id });
        const notificationId = deleteResult.value.notificationId;

        await syncUntilHasMessageWithNotification(services1.transport, notificationId);
        await services1.eventBus.waitForEvent(PeerSharedAttributeDeletedByPeerEvent, (e) => {
            return e.data.id === sOwnSharedIdentityAttribute.id;
        });
        const sUpdatedOwnSharedIdentityAttribute = (await services1.consumption.attributes.getAttribute({ id: sOwnSharedIdentityAttribute.id })).value;
        expect(sUpdatedOwnSharedIdentityAttribute.deletionInfo?.deletionStatus).toStrictEqual(LocalAttributeDeletionStatus.DeletedByPeer);

        const shareRequestResult2 = await services1.consumption.attributes.shareRepositoryAttribute(shareRequest);
        expect(shareRequestResult2).toBeSuccessful();
    });

    test("should send a sharing request containing a repository attribute that was already shared but is to be deleted by the peer", async () => {
        const shareRequest: ShareRepositoryAttributeRequest = {
            attributeId: sRepositoryAttribute.id,
            peer: services2.address
        };
        const shareRequestResult = await services1.consumption.attributes.shareRepositoryAttribute(shareRequest);

        const shareRequestId = shareRequestResult.value.id;
        const sOwnSharedIdentityAttribute = await acceptIncomingShareAttributeRequest(services1, services2, shareRequestId);

        const requestParams = {
            content: {
                items: [
                    DeleteAttributeRequestItem.from({
                        attributeId: sOwnSharedIdentityAttribute.id,
                        mustBeAccepted: true
                    }).toJSON()
                ]
            },
            peer: services2.address
        };

        const responseItems = [
            {
                accept: true,
                deletionDate: CoreDate.utc().add({ days: 1 }).toString()
            }
        ];

        await exchangeAndAcceptRequestByMessage(services1, services2, requestParams, responseItems);

        const sUpdatedOwnSharedIdentityAttribute = (await services1.consumption.attributes.getAttribute({ id: sOwnSharedIdentityAttribute.id })).value;
        expect(sUpdatedOwnSharedIdentityAttribute.deletionInfo?.deletionStatus).toStrictEqual(LocalAttributeDeletionStatus.ToBeDeletedByPeer);

        const shareRequestResult2 = await services1.consumption.attributes.shareRepositoryAttribute(shareRequest);
        expect(shareRequestResult2).toBeSuccessful();
    });

    test("should reject attempts to share the same repository attribute more than once with the same peer", async () => {
        await executeFullShareRepositoryAttributeFlow(services1, services3, sRepositoryAttribute.id);

        const repeatedShareRequestResult = await services1.consumption.attributes.shareRepositoryAttribute({
            attributeId: sRepositoryAttribute.id,
            peer: services3.address
        });

        expect(repeatedShareRequestResult).toBeAnError(
            `The IdentityAttribute with the given sourceAttributeId '${sRepositoryAttribute.id}' is already shared with the peer.`,
            "error.consumption.requests.invalidRequestItem"
        );
    });

    test("should reject sharing an attribute, of which a previous version has been shared", async () => {
        const predecesssorOwnSharedIdentityAttribute = await executeFullCreateAndShareRepositoryAttributeFlow(services1, services2, {
            content: {
                value: {
                    "@type": "Surname",
                    value: "Name 1"
                }
            }
        });

        const { successor: successorRepositoryAttribute } = (
            await services1.consumption.attributes.succeedRepositoryAttribute({
                predecessorId: predecesssorOwnSharedIdentityAttribute.shareInfo!.sourceAttribute!,
                successorContent: {
                    value: {
                        "@type": "Surname",
                        value: "Name 2"
                    }
                }
            })
        ).value;

        const response = await services1.consumption.attributes.shareRepositoryAttribute({
            attributeId: successorRepositoryAttribute.id,
            peer: services2.address
        });
        expect(response).toBeAnError(
            `The predecessor '${predecesssorOwnSharedIdentityAttribute.shareInfo!.sourceAttribute}' of the IdentityAttribute is already shared with the peer. Instead of sharing it, you should notify the peer about the Attribute succession.`,
            "error.consumption.requests.invalidRequestItem"
        );
    });

    test("should reject sharing an own shared identity attribute", async () => {
        const sOwnSharedIdentityAttribute = await executeFullShareRepositoryAttributeFlow(services1, services2, sRepositoryAttribute.id);

        const shareRequest: ShareRepositoryAttributeRequest = {
            attributeId: sOwnSharedIdentityAttribute.id,
            peer: services2.address
        };
        const shareRequestResult = await services1.consumption.attributes.shareRepositoryAttribute(shareRequest);
        expect(shareRequestResult).toBeAnError(/.*/, "error.runtime.attributes.isNotRepositoryAttribute");
    });

    test("should reject sharing a peer shared identity attribute", async () => {
        const sOwnSharedIdentityAttribute = await executeFullShareRepositoryAttributeFlow(services1, services2, sRepositoryAttribute.id);
        const rPeerSharedIdentityAttribute = (await services2.consumption.attributes.getAttribute({ id: sOwnSharedIdentityAttribute.id })).value;

        const shareRequest: ShareRepositoryAttributeRequest = {
            attributeId: rPeerSharedIdentityAttribute.id,
            peer: services1.address
        };
        const shareRequestResult = await services2.consumption.attributes.shareRepositoryAttribute(shareRequest);
        expect(shareRequestResult).toBeAnError(/.*/, "error.runtime.attributes.isNotRepositoryAttribute");
    });

    test("should reject sharing a relationship attribute", async () => {
        const createAndShareRelationshipAttributeRequest: CreateAndShareRelationshipAttributeRequest = {
            content: {
                key: "test",
                value: {
                    "@type": "ProprietaryString",
                    value: "aString",
                    title: "aTitle"
                },
                confidentiality: RelationshipAttributeConfidentiality.Public
            },
            peer: services2.address
        };
        const sOwnSharedRelationshipAttribute = await executeFullCreateAndShareRelationshipAttributeFlow(services1, services2, createAndShareRelationshipAttributeRequest);

        const shareRequest: ShareRepositoryAttributeRequest = {
            attributeId: sOwnSharedRelationshipAttribute.id,
            peer: services2.address
        };
        const shareRequestResult = await services1.consumption.attributes.shareRepositoryAttribute(shareRequest);
        expect(shareRequestResult).toBeAnError(/.*/, "error.runtime.attributes.isNotRepositoryAttribute");
    });

    test("should throw if repository attribute doesn't exist", async () => {
        const shareRequest: ShareRepositoryAttributeRequest = {
            attributeId: (await new CoreIdHelper("ATT").generate()).toString(),
            peer: services1.address
        };
        const shareRequestResult = await services1.consumption.attributes.shareRepositoryAttribute(shareRequest);
        expect(shareRequestResult).toBeAnError(/.*/, "error.runtime.recordNotFound");
    });

    test("should throw if repository attribute id is invalid ", async () => {
        const shareRequest: ShareRepositoryAttributeRequest = {
            attributeId: CoreId.from("faulty").toString(),
            peer: services1.address
        };
        const shareRequestResult = await services1.consumption.attributes.shareRepositoryAttribute(shareRequest);
        expect(shareRequestResult).toBeAnError(/.*/, "error.runtime.validation.invalidPropertyValue");
    });
});

describe(SucceedRepositoryAttributeUseCase.name, () => {
    test("should succeed a repository attribute", async () => {
        const createAttributeRequest: CreateRepositoryAttributeRequest = {
            content: {
                value: {
                    "@type": "GivenName",
                    value: "Petra Pan"
                },
                tags: ["tag1", "tag2"]
            }
        };
        const predecessor = (await services1.consumption.attributes.createRepositoryAttribute(createAttributeRequest)).value;

        const succeedAttributeRequest: SucceedRepositoryAttributeRequest = {
            predecessorId: predecessor.id.toString(),
            successorContent: {
                value: {
                    "@type": "GivenName",
                    value: "Tina Turner"
                },
                tags: ["Bunsen", "Burner"]
            }
        };
        const result = await services1.consumption.attributes.succeedRepositoryAttribute(succeedAttributeRequest);
        expect(result.isError).toBe(false);
        const { predecessor: updatedPredecessor, successor } = result.value;
        expect(updatedPredecessor.succeededBy).toStrictEqual(successor.id);
        expect((successor as any).content.value.value).toBe("Tina Turner");
        await services1.eventBus.waitForEvent(RepositoryAttributeSucceededEvent, (e) => {
            return e.data.predecessor.id === updatedPredecessor.id && e.data.successor.id === successor.id;
        });
    });

    test("should throw if predecessor id is invalid", async () => {
        const succeedAttributeRequest: SucceedRepositoryAttributeRequest = {
            predecessorId: CoreId.from("faulty").toString(),
            successorContent: {
                value: {
                    "@type": "GivenName",
                    value: "Tina Turner"
                },
                tags: ["Bunsen", "Burner"]
            }
        };
        const result = await services1.consumption.attributes.succeedRepositoryAttribute(succeedAttributeRequest);
        expect(result).toBeAnError(/.*/, "error.consumption.attributes.predecessorDoesNotExist");
    });

    test("should throw if predecessor doesn't exist", async () => {
        const succeedAttributeRequest: SucceedRepositoryAttributeRequest = {
            predecessorId: (await new CoreIdHelper("ATT").generate()).toString(),
            successorContent: {
                value: {
                    "@type": "GivenName",
                    value: "Tina Turner"
                },
                tags: ["Bunsen", "Burner"]
            }
        };
        const result = await services1.consumption.attributes.succeedRepositoryAttribute(succeedAttributeRequest);
        expect(result).toBeAnError(/.*/, "error.consumption.attributes.predecessorDoesNotExist");
    });

    test("validation should catch attempts of changing the value type", async () => {
        const createAttributeRequest: CreateRepositoryAttributeRequest = {
            content: {
                value: {
                    "@type": "GivenName",
                    value: "Petra Pan"
                },
                tags: ["tag1", "tag2"]
            }
        };
        const predecessor = (await services1.consumption.attributes.createRepositoryAttribute(createAttributeRequest)).value;

        const succeedAttributeRequest: SucceedRepositoryAttributeRequest = {
            predecessorId: predecessor.id.toString(),
            successorContent: {
                value: {
                    "@type": "PhoneNumber",
                    value: "+4915155253460"
                },
                tags: ["Bunsen", "Burner"]
            }
        };
        const result = await services1.consumption.attributes.succeedRepositoryAttribute(succeedAttributeRequest);
        expect(result).toBeAnError(/.*/, "error.consumption.attributes.successionMustNotChangeValueType");
    });
});

describe(NotifyPeerAboutRepositoryAttributeSuccessionUseCase.name, () => {
    let succeedRepositoryAttributeRequest1: SucceedRepositoryAttributeRequest;
    let succeedRepositoryAttributeRequest2: SucceedRepositoryAttributeRequest;
    let ownSharedIdentityAttributeVersion0: LocalAttributeDTO;
    let repositoryAttributeVersion1: LocalAttributeDTO;
    let repositoryAttributeVersion2: LocalAttributeDTO;
    beforeEach(async () => {
        ownSharedIdentityAttributeVersion0 = await executeFullCreateAndShareRepositoryAttributeFlow(services1, services2, {
            content: {
                value: {
                    "@type": "GivenName",
                    value: "Petra Pan"
                },
                tags: ["tag1", "tag2"]
            }
        });

        succeedRepositoryAttributeRequest1 = {
            predecessorId: ownSharedIdentityAttributeVersion0.shareInfo!.sourceAttribute!,
            successorContent: {
                value: {
                    "@type": "GivenName",
                    value: "Tina Turner"
                },
                tags: ["Bunsen", "Burner"]
            }
        };
        ({ successor: repositoryAttributeVersion1 } = (await services1.consumption.attributes.succeedRepositoryAttribute(succeedRepositoryAttributeRequest1)).value);

        succeedRepositoryAttributeRequest2 = {
            predecessorId: repositoryAttributeVersion1.id,
            successorContent: {
                value: {
                    "@type": "GivenName",
                    value: "Martina Mustermann"
                }
            }
        };
        ({ successor: repositoryAttributeVersion2 } = (await services1.consumption.attributes.succeedRepositoryAttribute(succeedRepositoryAttributeRequest2)).value);
    });

    test("should successfully notify peer about attribute succession", async () => {
        const notificationResult = await services1.consumption.attributes.notifyPeerAboutRepositoryAttributeSuccession({
            attributeId: repositoryAttributeVersion1.id,
            peer: services2.address
        });
        expect(notificationResult.isSuccess).toBe(true);
    });

    test("should create sender own shared identity attribute and recipient peer shared identity attribute", async () => {
        const { successor: ownSharedIdentityAttributeVersion1 } = await executeFullNotifyPeerAboutAttributeSuccessionFlow(services1, services2, repositoryAttributeVersion1.id);
        expect(ownSharedIdentityAttributeVersion1.succeeds).toStrictEqual(ownSharedIdentityAttributeVersion0.id);
        expect(ownSharedIdentityAttributeVersion1.content.value).toStrictEqual(succeedRepositoryAttributeRequest1.successorContent.value);
        expect((ownSharedIdentityAttributeVersion1 as any).content.tags).toStrictEqual(succeedRepositoryAttributeRequest1.successorContent.tags);

        const recipientPeerSharedIdentityAttributeVersion1 = (await services2.consumption.attributes.getAttribute({ id: ownSharedIdentityAttributeVersion1.id })).value;
        expect(recipientPeerSharedIdentityAttributeVersion1.content).toStrictEqual(ownSharedIdentityAttributeVersion1.content);
    });

    test("should allow to notify about successor having notified about predecessor", async () => {
        let { successor: ownSharedIdentityAttributeVersion1 } = await executeFullNotifyPeerAboutAttributeSuccessionFlow(services1, services2, repositoryAttributeVersion1.id);

        const successionResult = await executeFullNotifyPeerAboutAttributeSuccessionFlow(services1, services2, repositoryAttributeVersion2.id);
        ownSharedIdentityAttributeVersion1 = successionResult["predecessor"];
        const ownSharedIdentityAttributeVersion2 = successionResult["successor"];

        expect(ownSharedIdentityAttributeVersion1.succeededBy).toStrictEqual(ownSharedIdentityAttributeVersion2.id);
        expect(ownSharedIdentityAttributeVersion2.succeeds).toStrictEqual(ownSharedIdentityAttributeVersion1.id);
        expect(ownSharedIdentityAttributeVersion2.succeededBy).toBeUndefined();
    });

    test("should allow to notify about successor not having notified about predecessor", async () => {
        const { successor: ownSharedIdentityAttributeVersion2 } = await executeFullNotifyPeerAboutAttributeSuccessionFlow(services1, services2, repositoryAttributeVersion2.id);
        expect(ownSharedIdentityAttributeVersion2.succeeds).toStrictEqual(ownSharedIdentityAttributeVersion0.id);
    });

    test("should throw if the predecessor repository attribute was deleted", async () => {
        const repositoryAttributeVersion0 = (await services1.consumption.attributes.getAttribute({ id: ownSharedIdentityAttributeVersion0.shareInfo!.sourceAttribute! })).value;
        await services1.consumption.attributes.deleteRepositoryAttribute({ attributeId: repositoryAttributeVersion0.id });

        const notificationResult = await services1.consumption.attributes.notifyPeerAboutRepositoryAttributeSuccession({
            attributeId: repositoryAttributeVersion1.id,
            peer: services2.address
        });
        expect(notificationResult).toBeAnError(/.*/, "error.runtime.attributes.noPreviousVersionOfRepositoryAttributeHasBeenSharedWithPeerBefore");
    });

    test("should throw if the successor repository attribute was deleted", async () => {
        await services1.consumption.attributes.deleteRepositoryAttribute({ attributeId: repositoryAttributeVersion1.id });

        const notificationResult = await services1.consumption.attributes.notifyPeerAboutRepositoryAttributeSuccession({
            attributeId: repositoryAttributeVersion1.id,
            peer: services2.address
        });
        expect(notificationResult).toBeAnError(/.*/, "error.runtime.recordNotFound");
    });

    test("should throw if the predecessor was deleted by peer", async () => {
        const { successor: ownSharedIdentityAttributeVersion1 } = await executeFullNotifyPeerAboutAttributeSuccessionFlow(services1, services2, repositoryAttributeVersion1.id);
        const rPeerSharedIdentityAttributeVersion1 = (await services2.consumption.attributes.getAttribute({ id: ownSharedIdentityAttributeVersion1.id })).value;

        const deleteResult = await services2.consumption.attributes.deletePeerSharedAttributeAndNotifyOwner({ attributeId: rPeerSharedIdentityAttributeVersion1.id });
        const notificationId = deleteResult.value.notificationId;

        await syncUntilHasMessageWithNotification(services1.transport, notificationId);
        await services1.eventBus.waitForEvent(PeerSharedAttributeDeletedByPeerEvent, (e) => {
            return e.data.id === ownSharedIdentityAttributeVersion1.id;
        });
        const updatedOwnSharedIdentityAttribute = (await services1.consumption.attributes.getAttribute({ id: ownSharedIdentityAttributeVersion1.id })).value;
        expect(updatedOwnSharedIdentityAttribute.deletionInfo?.deletionStatus).toStrictEqual(LocalAttributeDeletionStatus.DeletedByPeer);

        const notificationResult = await services1.consumption.attributes.notifyPeerAboutRepositoryAttributeSuccession({
            attributeId: repositoryAttributeVersion2.id,
            peer: services2.address
        });
        expect(notificationResult).toBeAnError(/.*/, "error.consumption.attributes.cannotSucceedAttributesWithDeletionInfo");
    });

    test("should throw if the same version of the attribute has been notified about already", async () => {
        await executeFullNotifyPeerAboutAttributeSuccessionFlow(services1, services2, repositoryAttributeVersion1.id);

        const result2 = await services1.consumption.attributes.notifyPeerAboutRepositoryAttributeSuccession({
            attributeId: repositoryAttributeVersion1.id,
            peer: services2.address
        });
        expect(result2).toBeAnError(/.*/, "error.runtime.attributes.repositoryAttributeHasAlreadyBeenSharedWithPeer");
    });

    test("should throw if a later version of the attribute has been notified about already", async () => {
        await executeFullNotifyPeerAboutAttributeSuccessionFlow(services1, services2, repositoryAttributeVersion2.id);

        const notificationResult = await services1.consumption.attributes.notifyPeerAboutRepositoryAttributeSuccession({
            attributeId: repositoryAttributeVersion1.id,
            peer: services2.address
        });
        expect(notificationResult).toBeAnError(/.*/, "error.consumption.attributes.successorSourceDoesNotSucceedPredecessorSource");
    });

    test("should throw if no other version of the attribute has been shared before", async () => {
        const newRepositoryAttribute = (
            await services1.consumption.attributes.createRepositoryAttribute({
                content: {
                    value: {
                        "@type": "GivenName",
                        value: "aGivenName"
                    }
                }
            })
        ).value;

        const result = await services1.consumption.attributes.notifyPeerAboutRepositoryAttributeSuccession({ attributeId: newRepositoryAttribute.id, peer: services2.address });
        expect(result).toBeAnError(/.*/, "error.runtime.attributes.noPreviousVersionOfRepositoryAttributeHasBeenSharedWithPeerBefore");
    });
});

describe(CreateAndShareRelationshipAttributeUseCase.name, () => {
    test("should create and share a relationship attribute", async () => {
        const createAndShareRelationshipAttributeRequest: CreateAndShareRelationshipAttributeRequest = {
            content: {
                key: "test key",
                value: {
                    "@type": "ProprietaryString",
                    value: "aString",
                    title: "aTitle"
                },
                confidentiality: RelationshipAttributeConfidentiality.Public
            },
            peer: services2.address
        };
        const requestResult = await services1.consumption.attributes.createAndShareRelationshipAttribute(createAndShareRelationshipAttributeRequest);
        expect(requestResult.isSuccess).toBe(true);

        const requestId = requestResult.value.id;
        const sOwnSharedRelationshipAttribute = await acceptIncomingShareAttributeRequest(services1, services2, requestId);
        const rPeerSharedRelationshipAttribute = (await services2.consumption.attributes.getAttribute({ id: sOwnSharedRelationshipAttribute.id })).value;

        expect(sOwnSharedRelationshipAttribute.content.value).toStrictEqual(createAndShareRelationshipAttributeRequest.content.value);
        expect(sOwnSharedRelationshipAttribute.content).toStrictEqual(rPeerSharedRelationshipAttribute.content);
    });

    test("should create and share a relationship attribute with metadata", async () => {
        const expiresAt = CoreDate.utc().add({ days: 1 }).toString();
        const createAndShareRelationshipAttributeRequest: CreateAndShareRelationshipAttributeRequest = {
            content: {
                key: "test key for metadata",
                value: {
                    "@type": "ProprietaryString",
                    value: "aString",
                    title: "aTitle"
                },
                confidentiality: RelationshipAttributeConfidentiality.Public
            },
            peer: services2.address,
            requestMetadata: {
                title: "A request Title",
                description: "A request Description",
                metadata: { aKey: "aValue" },
                expiresAt
            },
            requestItemMetadata: {
                title: "An item Title",
                description: "An item Description",
                metadata: { aKey: "aValue" },
                requireManualDecision: true
            }
        };
        const requestResult = await services1.consumption.attributes.createAndShareRelationshipAttribute(createAndShareRelationshipAttributeRequest);
        expect(requestResult.isSuccess).toBe(true);

        const request = requestResult.value;

        expect(request.content.title).toBe("A request Title");
        expect(request.content.description).toBe("A request Description");
        expect(request.content.metadata).toStrictEqual({ aKey: "aValue" });
        expect(request.content.expiresAt).toBe(expiresAt);

        expect(request.content.items[0].title).toBe("An item Title");
        expect(request.content.items[0].description).toBe("An item Description");
        expect(request.content.items[0].metadata).toStrictEqual({ aKey: "aValue" });
        expect((request.content.items[0] as RequestItemJSONDerivations).requireManualDecision).toBe(true);
    });
});

describe(SucceedRelationshipAttributeAndNotifyPeerUseCase.name, () => {
    let sOwnSharedRelationshipAttribute: LocalAttributeDTO;
    beforeEach(async () => {
        sOwnSharedRelationshipAttribute = await executeFullCreateAndShareRelationshipAttributeFlow(services1, services2, {
            content: {
                key: "test key for succession",
                value: {
                    "@type": "ProprietaryString",
                    value: "aString",
                    title: "aTitle"
                },
                confidentiality: RelationshipAttributeConfidentiality.Public
            }
        });
    });

    afterEach(async () => {
        await cleanupAttributes();
    });

    test("should succeed a relationship attribute and notify peer", async () => {
        const result = await services1.consumption.attributes.succeedRelationshipAttributeAndNotifyPeer({
            predecessorId: sOwnSharedRelationshipAttribute.id,
            successorContent: {
                value: {
                    "@type": "ProprietaryString",
                    value: "another String",
                    title: "another title"
                }
            }
        });
        expect(result.isSuccess).toBe(true);

        await waitForRecipientToReceiveNotification(services1, services2, result.value);

        const senderPredecessor = result.value.predecessor;
        const senderSuccessor = result.value.successor;
        const recipientPredecessor = (await services2.consumption.attributes.getAttribute({ id: senderPredecessor.id })).value;
        const recipientSuccessor = (await services2.consumption.attributes.getAttribute({ id: senderSuccessor.id })).value;

        expect(senderSuccessor.content).toStrictEqual(recipientSuccessor.content);
        expect(senderSuccessor.shareInfo!.notificationReference).toStrictEqual(recipientSuccessor.shareInfo!.notificationReference);
        expect(senderSuccessor.shareInfo!.requestReference).toBeUndefined();
        expect(recipientSuccessor.shareInfo!.requestReference).toBeUndefined();
        expect(senderSuccessor.shareInfo!.peer).toBe(services2.address);
        expect(recipientSuccessor.shareInfo!.peer).toBe(services1.address);
        expect(senderSuccessor.succeeds).toBe(senderPredecessor.id);
        expect(recipientSuccessor.succeeds).toBe(recipientPredecessor.id);
        expect(senderPredecessor.succeededBy).toBe(senderSuccessor.id);
        expect(recipientPredecessor.succeededBy).toBe(recipientSuccessor.id);
    });

    test("should throw changing the value type succeeding a relationship attribute", async () => {
        const result = await services1.consumption.attributes.succeedRelationshipAttributeAndNotifyPeer({
            predecessorId: sOwnSharedRelationshipAttribute.id,
            successorContent: {
                value: {
                    "@type": "ProprietaryBoolean",
                    value: true,
                    title: "another title"
                }
            }
        });

        expect(result).toBeAnError(/.*/, "error.consumption.attributes.successionMustNotChangeValueType");
    });

    test("should throw if the predecessor was deleted by peer", async () => {
        const rPeerSharedRelationshipAttribute = (await services2.consumption.attributes.getAttribute({ id: sOwnSharedRelationshipAttribute.id })).value;

        const deleteResult = await services2.consumption.attributes.deletePeerSharedAttributeAndNotifyOwner({ attributeId: rPeerSharedRelationshipAttribute.id });
        const notificationId = deleteResult.value.notificationId;

        await syncUntilHasMessageWithNotification(services1.transport, notificationId);
        await services1.eventBus.waitForEvent(PeerSharedAttributeDeletedByPeerEvent, (e) => {
            return e.data.id === sOwnSharedRelationshipAttribute.id;
        });
        const updatedOwnSharedRelationshipAttribute = (await services1.consumption.attributes.getAttribute({ id: sOwnSharedRelationshipAttribute.id })).value;
        expect(updatedOwnSharedRelationshipAttribute.deletionInfo?.deletionStatus).toStrictEqual(LocalAttributeDeletionStatus.DeletedByPeer);

        const result = await services1.consumption.attributes.succeedRelationshipAttributeAndNotifyPeer({
            predecessorId: sOwnSharedRelationshipAttribute.id,
            successorContent: {
                value: {
                    "@type": "ProprietaryString",
                    value: "another String",
                    title: "another title"
                }
            }
        });
        expect(result).toBeAnError(/.*/, "error.consumption.attributes.cannotSucceedAttributesWithDeletionInfo");
    });
});

describe(ChangeDefaultRepositoryAttributeUseCase.name, () => {
    test("should change default RepositoryAttribute", async () => {
        const defaultAttribute = (
            await appService.consumption.attributes.createRepositoryAttribute({
                content: {
                    value: {
                        "@type": "GivenName",
                        value: "My default name"
                    }
                }
            })
        ).value;
        expect(defaultAttribute.isDefault).toBe(true);

        const desiredDefaultAttribute = (
            await appService.consumption.attributes.createRepositoryAttribute({
                content: {
                    value: {
                        "@type": "GivenName",
                        value: "My new default name"
                    }
                }
            })
        ).value;
        expect(desiredDefaultAttribute.isDefault).toBeUndefined();

        const result = await appService.consumption.attributes.changeDefaultRepositoryAttribute({ attributeId: desiredDefaultAttribute.id });
        expect(result.isSuccess).toBe(true);
        const newDefaultAttribute = result.value;
        expect(newDefaultAttribute.isDefault).toBe(true);

        const updatedFormerDesiredDefaultAttribute = (await appService.consumption.attributes.getAttribute({ id: desiredDefaultAttribute.id })).value;
        expect(updatedFormerDesiredDefaultAttribute.isDefault).toBe(true);

        const updatedFormerDefaultAttribute = (await appService.consumption.attributes.getAttribute({ id: defaultAttribute.id })).value;
        expect(updatedFormerDefaultAttribute.isDefault).toBeUndefined();
    });

    test("should return an error if the new default attribute is not a RepositoryAttribute", async () => {
        await appService.consumption.attributes.createRepositoryAttribute({
            content: {
                value: {
                    "@type": "GivenName",
                    value: "My default name"
                }
            }
        });

        const desiredSharedDefaultAttribute = await executeFullCreateAndShareRepositoryAttributeFlow(appService, services2, {
            content: {
                value: {
                    "@type": "GivenName",
                    value: "My new shared name"
                }
            }
        });
        const result = await appService.consumption.attributes.changeDefaultRepositoryAttribute({ attributeId: desiredSharedDefaultAttribute.id });
        expect(result).toBeAnError(`Attribute '${desiredSharedDefaultAttribute.id.toString()}' is not a RepositoryAttribute.`, "error.runtime.attributes.isNotRepositoryAttribute");
    });

    test("should return an error if the new default attribute has a successor", async () => {
        await appService.consumption.attributes.createRepositoryAttribute({
            content: {
                value: {
                    "@type": "GivenName",
                    value: "My default name"
                }
            }
        });

        const desiredDefaultAttribute = (
            await appService.consumption.attributes.createRepositoryAttribute({
                content: {
                    value: {
                        "@type": "GivenName",
                        value: "My new default name"
                    }
                }
            })
        ).value;

        const successionResult = (
            await appService.consumption.attributes.succeedRepositoryAttribute({
                predecessorId: desiredDefaultAttribute.id,
                successorContent: {
                    value: {
                        "@type": "GivenName",
                        value: "My new successor default name"
                    }
                }
            })
        ).value;

        const updatedDesiredDefaultAttribute = successionResult.predecessor;
        const desiredDefaultAttributeSuccessor = successionResult.successor;

        const result = await appService.consumption.attributes.changeDefaultRepositoryAttribute({ attributeId: updatedDesiredDefaultAttribute.id });
        expect(result).toBeAnError(
            `Attribute '${updatedDesiredDefaultAttribute.id.toString()}' already has a successor ${desiredDefaultAttributeSuccessor.id.toString()}.`,
            "error.runtime.attributes.hasSuccessor"
        );
    });

    test("should return an error trying to set a default attribute if setDefaultRepositoryAttributes is false", async () => {
        const attribute = (
            await services1.consumption.attributes.createRepositoryAttribute({
                content: {
                    value: {
                        "@type": "GivenName",
                        value: "My default name"
                    }
                }
            })
        ).value;
        expect(attribute.isDefault).toBeUndefined();

        const result = await services1.consumption.attributes.changeDefaultRepositoryAttribute({ attributeId: attribute.id });
        expect(result).toBeAnError("Setting default RepositoryAttributes is disabled for this Account.", "error.runtime.attributes.setDefaultRepositoryAttributesIsDisabled");
    });
});

describe("Get (shared) versions of attribute", () => {
    let sRepositoryAttributeVersion0: LocalAttributeDTO;
    let sRepositoryAttributeVersion1: LocalAttributeDTO;
    let sRepositoryAttributeVersion2: LocalAttributeDTO;
    let sRepositoryAttributeVersions: LocalAttributeDTO[];

    let sOwnSharedIdentityAttributeVersion0: LocalAttributeDTO;
    let sOwnSharedIdentityAttributeVersion2: LocalAttributeDTO;
    let sOwnSharedIdentityAttributeVersion2FurtherPeer: LocalAttributeDTO;

    let sOwnSharedRelationshipAttributeVersion0: LocalAttributeDTO;
    let sOwnSharedRelationshipAttributeVersion1: LocalAttributeDTO;
    let sOwnSharedRelationshipAttributeVersion2: LocalAttributeDTO;
    async function succeedVersion0(): Promise<void> {
        const succeedRepositoryAttributeRequest1: SucceedRepositoryAttributeRequest = {
            predecessorId: sRepositoryAttributeVersion0.id.toString(),
            successorContent: {
                value: {
                    "@type": "GivenName",
                    value: "Second Name"
                },
                tags: ["tag2"]
            }
        };
        const sRepositoryAttributeSuccessionResult1 = await services1.consumption.attributes.succeedRepositoryAttribute(succeedRepositoryAttributeRequest1);
        ({ predecessor: sRepositoryAttributeVersion0, successor: sRepositoryAttributeVersion1 } = sRepositoryAttributeSuccessionResult1.value);
    }

    async function succeedVersion1(): Promise<void> {
        const succeedRepositoryAttributeRequest2: SucceedRepositoryAttributeRequest = {
            predecessorId: sRepositoryAttributeVersion1.id.toString(),
            successorContent: {
                value: {
                    "@type": "GivenName",
                    value: "Third Name"
                },
                tags: ["tag3"]
            }
        };
        const sRepositoryAttributeSuccessionResult2 = await services1.consumption.attributes.succeedRepositoryAttribute(succeedRepositoryAttributeRequest2);
        ({ predecessor: sRepositoryAttributeVersion1, successor: sRepositoryAttributeVersion2 } = sRepositoryAttributeSuccessionResult2.value);
    }

    async function setUpRepositoryAttributeVersions() {
        sRepositoryAttributeVersion0 = (
            await services1.consumption.attributes.createRepositoryAttribute({
                content: {
                    value: {
                        "@type": "GivenName",
                        value: "First Name"
                    },
                    tags: ["tag1"]
                }
            })
        ).value;
        await succeedVersion0();
        await succeedVersion1();
        sRepositoryAttributeVersions = [sRepositoryAttributeVersion2, sRepositoryAttributeVersion1, sRepositoryAttributeVersion0];
    }

    async function setUpIdentityAttributeVersions() {
        await createAndShareVersion0();
        await succeedVersion0();
        await succeedVersion1();
        sRepositoryAttributeVersions = [sRepositoryAttributeVersion2, sRepositoryAttributeVersion1, sRepositoryAttributeVersion0];

        await notifyPeerAboutVersion2();
        await shareVersion2WithFurtherPeer();

        async function createAndShareVersion0(): Promise<void> {
            sOwnSharedIdentityAttributeVersion0 = await executeFullCreateAndShareRepositoryAttributeFlow(services1, services2, {
                content: {
                    value: {
                        "@type": "GivenName",
                        value: "First Name"
                    },
                    tags: ["tag1"]
                }
            });

            sRepositoryAttributeVersion0 = (await services1.consumption.attributes.getAttribute({ id: sOwnSharedIdentityAttributeVersion0.shareInfo!.sourceAttribute! })).value;
        }

        async function notifyPeerAboutVersion2(): Promise<void> {
            const notifyRequestResult = (
                await services1.consumption.attributes.notifyPeerAboutRepositoryAttributeSuccession({
                    attributeId: sRepositoryAttributeVersion2.id,
                    peer: services2.address
                })
            ).value;
            await waitForRecipientToReceiveNotification(services1, services2, notifyRequestResult);

            ({ predecessor: sOwnSharedIdentityAttributeVersion0, successor: sOwnSharedIdentityAttributeVersion2 } = notifyRequestResult);
        }

        async function shareVersion2WithFurtherPeer(): Promise<void> {
            const shareRequestResult = await services1.consumption.attributes.shareRepositoryAttribute({
                attributeId: sRepositoryAttributeVersion2.id,
                peer: services3.address
            });
            const shareRequestId = shareRequestResult.value.id;
            sOwnSharedIdentityAttributeVersion2FurtherPeer = await acceptIncomingShareAttributeRequest(services1, services3, shareRequestId);
        }
    }

    async function createAndShareRelationshipAttributeVersion0(): Promise<void> {
        sOwnSharedRelationshipAttributeVersion0 = await executeFullCreateAndShareRelationshipAttributeFlow(services1, services2, {
            content: {
                key: "aKey",
                value: {
                    "@type": "ProprietaryInteger",
                    title: "Version",
                    value: 1
                },
                confidentiality: RelationshipAttributeConfidentiality.Public
            }
        });
    }

    async function setUpRelationshipAttributeVersions() {
        await createAndShareRelationshipAttributeVersion0();
        await succeedVersion0();
        await succeedVersion1();

        async function succeedVersion0(): Promise<void> {
            const sRepositoryAttributeSuccessionResult1 = await services1.consumption.attributes.succeedRelationshipAttributeAndNotifyPeer({
                predecessorId: sOwnSharedRelationshipAttributeVersion0.id.toString(),
                successorContent: {
                    value: {
                        "@type": "ProprietaryInteger",
                        title: "Version",
                        value: 2
                    }
                }
            });
            await waitForRecipientToReceiveNotification(services1, services2, sRepositoryAttributeSuccessionResult1.value);

            ({ predecessor: sOwnSharedRelationshipAttributeVersion0, successor: sOwnSharedRelationshipAttributeVersion1 } = sRepositoryAttributeSuccessionResult1.value);
        }

        async function succeedVersion1(): Promise<void> {
            const sRepositoryAttributeSuccessionResult2 = await services1.consumption.attributes.succeedRelationshipAttributeAndNotifyPeer({
                predecessorId: sOwnSharedRelationshipAttributeVersion1.id.toString(),
                successorContent: {
                    value: {
                        "@type": "ProprietaryInteger",
                        title: "Version",
                        value: 3
                    }
                }
            });
            await waitForRecipientToReceiveNotification(services1, services2, sRepositoryAttributeSuccessionResult2.value);

            ({ predecessor: sOwnSharedRelationshipAttributeVersion1, successor: sOwnSharedRelationshipAttributeVersion2 } = sRepositoryAttributeSuccessionResult2.value);
        }
    }

    describe(GetVersionsOfAttributeUseCase.name, () => {
        afterEach(async () => {
            await cleanupAttributes();
        });

        test("should get all versions of a repository attribute", async () => {
            await setUpRepositoryAttributeVersions();
            for (const version of sRepositoryAttributeVersions) {
                const result = await services1.consumption.attributes.getVersionsOfAttribute({ attributeId: version.id });
                expect(result.isSuccess).toBe(true);

                const returnedVersions = result.value;
                expect(returnedVersions).toStrictEqual(sRepositoryAttributeVersions);
            }
        });

        test("should get all versions of an own shared identity attribute shared with the same peer", async () => {
            await setUpIdentityAttributeVersions();
            const sOwnSharedIdentityAttributeVersions = [sOwnSharedIdentityAttributeVersion2, sOwnSharedIdentityAttributeVersion0];
            for (const version of sOwnSharedIdentityAttributeVersions) {
                const result1 = await services1.consumption.attributes.getVersionsOfAttribute({ attributeId: version.id });
                expect(result1.isSuccess).toBe(true);

                const returnedVersions1 = result1.value;
                expect(returnedVersions1).toStrictEqual(sOwnSharedIdentityAttributeVersions);
            }
        });

        test("should get all versions of a peer shared identity attribute", async () => {
            await setUpIdentityAttributeVersions();
            const rPeerSharedIdentityAttributeVersion2 = (await services2.consumption.attributes.getAttribute({ id: sOwnSharedIdentityAttributeVersion2.id })).value;
            const rPeerSharedIdentityAttributeVersion0 = (await services2.consumption.attributes.getAttribute({ id: sOwnSharedIdentityAttributeVersion0.id })).value;
            const rPeerSharedIdentityAttributeVersions = [rPeerSharedIdentityAttributeVersion2, rPeerSharedIdentityAttributeVersion0];

            for (const version of rPeerSharedIdentityAttributeVersions) {
                const result = await services2.consumption.attributes.getVersionsOfAttribute({ attributeId: version.id });
                expect(result.isSuccess).toBe(true);

                const returnedVersions = result.value;
                expect(returnedVersions).toStrictEqual(rPeerSharedIdentityAttributeVersions);
            }
        });

        test("should get all versions of an own shared relationship attribute", async () => {
            await setUpRelationshipAttributeVersions();
            const sOwnSharedRelationshipAttributeVersions = [
                sOwnSharedRelationshipAttributeVersion2,
                sOwnSharedRelationshipAttributeVersion1,
                sOwnSharedRelationshipAttributeVersion0
            ];
            for (const version of sOwnSharedRelationshipAttributeVersions) {
                const result = await services1.consumption.attributes.getVersionsOfAttribute({ attributeId: version.id });
                expect(result.isSuccess).toBe(true);

                const returnedVersions = result.value;
                expect(returnedVersions).toStrictEqual(sOwnSharedRelationshipAttributeVersions);
            }
        });

        test("should get all versions of a peer shared relationship attribute", async () => {
            await setUpRelationshipAttributeVersions();
            const rPeerSharedRelationshipAttributeVersion2 = (await services2.consumption.attributes.getAttribute({ id: sOwnSharedRelationshipAttributeVersion2.id })).value;
            const rPeerSharedRelationshipAttributeVersion1 = (await services2.consumption.attributes.getAttribute({ id: sOwnSharedRelationshipAttributeVersion1.id })).value;
            const rPeerSharedRelationshipAttributeVersion0 = (await services2.consumption.attributes.getAttribute({ id: sOwnSharedRelationshipAttributeVersion0.id })).value;
            const rPeerSharedRelationshipAttributeVersions = [
                rPeerSharedRelationshipAttributeVersion2,
                rPeerSharedRelationshipAttributeVersion1,
                rPeerSharedRelationshipAttributeVersion0
            ];

            for (const version of rPeerSharedRelationshipAttributeVersions) {
                const result = await services2.consumption.attributes.getVersionsOfAttribute({ attributeId: version.id });
                expect(result.isSuccess).toBe(true);

                const returnedVersions = result.value;
                expect(returnedVersions).toStrictEqual(rPeerSharedRelationshipAttributeVersions);
            }
        });

        test("should throw trying to call getVersionsOfAttribute with a nonexistent attributeId", async () => {
            const result = await services1.consumption.attributes.getVersionsOfAttribute({ attributeId: "ATTxxxxxxxxxxxxxxxxx" });
            expect(result).toBeAnError(/.*/, "error.runtime.recordNotFound");
        });
    });

    describe(GetSharedVersionsOfAttributeUseCase.name, () => {
        beforeEach(async () => {
            await setUpIdentityAttributeVersions();
        });

        afterEach(async () => {
            await cleanupAttributes();
        });

        test("should get only latest shared version per peer of a repository attribute", async () => {
            for (const version of sRepositoryAttributeVersions) {
                const result1 = await services1.consumption.attributes.getSharedVersionsOfAttribute({ attributeId: version.id });
                expect(result1.isSuccess).toBe(true);
                const returnedVersions1 = result1.value;
                expect(returnedVersions1).toStrictEqual(expect.arrayContaining([sOwnSharedIdentityAttributeVersion2, sOwnSharedIdentityAttributeVersion2FurtherPeer]));

                const result2 = await services1.consumption.attributes.getSharedVersionsOfAttribute({ attributeId: version.id, onlyLatestVersions: true });
                expect(result2.isSuccess).toBe(true);
                const returnedVersions2 = result2.value;
                expect(returnedVersions2).toStrictEqual(expect.arrayContaining([sOwnSharedIdentityAttributeVersion2, sOwnSharedIdentityAttributeVersion2FurtherPeer]));
            }
        });

        test("should get all shared versions of a repository attribute", async () => {
            for (const version of sRepositoryAttributeVersions) {
                const result = await services1.consumption.attributes.getSharedVersionsOfAttribute({ attributeId: version.id, onlyLatestVersions: false });
                expect(result.isSuccess).toBe(true);

                const returnedVersions = result.value;
                expect(returnedVersions).toStrictEqual(
                    expect.arrayContaining([sOwnSharedIdentityAttributeVersion2, sOwnSharedIdentityAttributeVersion2FurtherPeer, sOwnSharedIdentityAttributeVersion0])
                );
            }
        });

        test("should get only latest shared version of a repository attribute for a specific peer", async () => {
            for (const version of sRepositoryAttributeVersions) {
                const result1 = await services1.consumption.attributes.getSharedVersionsOfAttribute({ attributeId: version.id, peers: [services2.address] });
                expect(result1.isSuccess).toBe(true);
                const returnedVersions1 = result1.value;
                expect(returnedVersions1).toStrictEqual([sOwnSharedIdentityAttributeVersion2]);

                const result2 = await services1.consumption.attributes.getSharedVersionsOfAttribute({ attributeId: version.id, peers: [services3.address] });
                expect(result2.isSuccess).toBe(true);
                const returnedVersions2 = result2.value;
                expect(returnedVersions2).toStrictEqual([sOwnSharedIdentityAttributeVersion2FurtherPeer]);
            }
        });

        test("should get all shared versions of a repository attribute for a specific peer", async () => {
            for (const version of sRepositoryAttributeVersions) {
                const result1 = await services1.consumption.attributes.getSharedVersionsOfAttribute({
                    attributeId: version.id,
                    peers: [services2.address],
                    onlyLatestVersions: false
                });
                expect(result1.isSuccess).toBe(true);
                const returnedVersions1 = result1.value;
                expect(returnedVersions1).toStrictEqual([sOwnSharedIdentityAttributeVersion2, sOwnSharedIdentityAttributeVersion0]);

                const result2 = await services1.consumption.attributes.getSharedVersionsOfAttribute({
                    attributeId: version.id,
                    peers: [services3.address],
                    onlyLatestVersions: false
                });
                expect(result2.isSuccess).toBe(true);
                const returnedVersions2 = result2.value;
                expect(returnedVersions2).toStrictEqual([sOwnSharedIdentityAttributeVersion2FurtherPeer]);
            }
        });

        test("should return all emitted ThirdPartyRelationshipAttributes of a source RelationshipAttribute", async () => {
            await createAndShareRelationshipAttributeVersion0();
            const requestParams = {
                peer: services1.address,
                content: {
                    items: [
                        ReadAttributeRequestItem.from({
                            query: ThirdPartyRelationshipAttributeQuery.from({
                                key: "aKey",
                                owner: ThirdPartyRelationshipAttributeQueryOwner.Recipient,
                                thirdParty: [services2.address]
                            }),
                            mustBeAccepted: true
                        }).toJSON()
                    ]
                }
            };
            const emittedThirdPartyRelationshipAttribute = await executeFullRequestAndAcceptExistingAttributeFlow(
                services1,
                services3,
                requestParams,
                sOwnSharedRelationshipAttributeVersion0.id
            );

            const result = await services1.consumption.attributes.getSharedVersionsOfAttribute({ attributeId: sOwnSharedRelationshipAttributeVersion0.id });
            expect(result.isSuccess).toBe(true);
            const returnedVersions = result.value;
            expect(returnedVersions).toStrictEqual([emittedThirdPartyRelationshipAttribute]);
        });

        test("should return an empty list if a relationship attribute without associated third party relationship attributes is queried", async () => {
            await createAndShareRelationshipAttributeVersion0();
            const result = await services1.consumption.attributes.getSharedVersionsOfAttribute({ attributeId: sOwnSharedRelationshipAttributeVersion0.id });
            expect(result.isSuccess).toBe(true);
            const returnedVersions = result.value;
            expect(returnedVersions).toStrictEqual([]);
        });

        test("should return an empty list calling getSharedVersionsOfAttribute with a nonexistent peer", async () => {
            const result = await services1.consumption.attributes.getSharedVersionsOfAttribute({
                attributeId: sRepositoryAttributeVersion2.id,
                peers: ["did:e:localhost:dids:0000000000000000000000"]
            });
            expect(result.isSuccess).toBe(true);
            const returnedVersions = result.value;
            expect(returnedVersions).toStrictEqual([]);
        });

        test("should throw trying to call getSharedVersionsOfAttribute with a nonexistent attributeId", async () => {
            const result2 = await services1.consumption.attributes.getSharedVersionsOfAttribute({ attributeId: "ATTxxxxxxxxxxxxxxxxx" });
            expect(result2).toBeAnError(/.*/, "error.runtime.recordNotFound");
        });
    });
});

describe("DeleteAttributeUseCases", () => {
    let repositoryAttributeVersion0: LocalAttributeDTO;
    let repositoryAttributeVersion1: LocalAttributeDTO;
    let ownSharedIdentityAttributeVersion0: LocalAttributeDTO;
    let ownSharedIdentityAttributeVersion1: LocalAttributeDTO;

    beforeEach(async () => {
        ownSharedIdentityAttributeVersion0 = await executeFullCreateAndShareRepositoryAttributeFlow(services1, services2, {
            content: {
                value: {
                    "@type": "GivenName",
                    value: "aGivenName"
                },
                tags: ["tag1", "tag2"]
            }
        });
        repositoryAttributeVersion0 = (await services1.consumption.attributes.getAttribute({ id: ownSharedIdentityAttributeVersion0.shareInfo!.sourceAttribute! })).value;

        ({ predecessor: ownSharedIdentityAttributeVersion0, successor: ownSharedIdentityAttributeVersion1 } = await executeFullSucceedRepositoryAttributeAndNotifyPeerFlow(
            services1,
            services2,
            {
                predecessorId: ownSharedIdentityAttributeVersion0.shareInfo!.sourceAttribute!,
                successorContent: {
                    value: {
                        "@type": "GivenName",
                        value: "anotherGivenName"
                    }
                }
            }
        ));
        repositoryAttributeVersion1 = (await services1.consumption.attributes.getAttribute({ id: ownSharedIdentityAttributeVersion1.shareInfo!.sourceAttribute! })).value;
    });

    afterEach(async () => {
        await cleanupAttributes();
    });

    describe(DeleteRepositoryAttributeUseCase.name, () => {
        test("should delete a repository attribute", async () => {
            const deletionResult = await services1.consumption.attributes.deleteRepositoryAttribute({ attributeId: repositoryAttributeVersion0.id });
            expect(deletionResult.isSuccess).toBe(true);

            const getDeletedAttributeResult = await services1.consumption.attributes.getAttribute({ id: repositoryAttributeVersion0.id });
            expect(getDeletedAttributeResult).toBeAnError(/.*/, "error.runtime.recordNotFound");
        });

        test("should delete a succeeded repository attribute and its predecessors", async () => {
            const deletionResult = await services1.consumption.attributes.deleteRepositoryAttribute({ attributeId: repositoryAttributeVersion1.id });
            expect(deletionResult.isSuccess).toBe(true);

            const getDeletedAttributeResult = await services1.consumption.attributes.getAttribute({ id: repositoryAttributeVersion0.id });
            expect(getDeletedAttributeResult).toBeAnError(/.*/, "error.runtime.recordNotFound");
        });

        test("should remove 'shareInfo.sourceAttribute' from own shared identity attribute copies of a deleted repository attribute", async () => {
            await services1.consumption.attributes.deleteRepositoryAttribute({ attributeId: repositoryAttributeVersion0.id });

            const updatedOwnSharedIdentityAttributeVersion0Result = await services1.consumption.attributes.getAttribute({ id: ownSharedIdentityAttributeVersion0.id });
            expect(updatedOwnSharedIdentityAttributeVersion0Result.isSuccess).toBe(true);
            const updatedOwnSharedIdentityAttributeVersion0 = updatedOwnSharedIdentityAttributeVersion0Result.value;
            expect(updatedOwnSharedIdentityAttributeVersion0.shareInfo).toBeDefined();
            expect(updatedOwnSharedIdentityAttributeVersion0.shareInfo!.sourceAttribute).toBeUndefined();
        });

        test("should remove 'shareInfo.sourceAttribute' from own shared identity attribute predecessors of a deleted repository attribute", async () => {
            await services1.consumption.attributes.deleteRepositoryAttribute({ attributeId: repositoryAttributeVersion1.id });

            const updatedOwnSharedIdentityAttributeVersion0Result = await services1.consumption.attributes.getAttribute({ id: ownSharedIdentityAttributeVersion0.id });
            expect(updatedOwnSharedIdentityAttributeVersion0Result.isSuccess).toBe(true);
            const updatedOwnSharedIdentityAttributeVersion0 = updatedOwnSharedIdentityAttributeVersion0Result.value;
            expect(updatedOwnSharedIdentityAttributeVersion0.shareInfo).toBeDefined();
            expect(updatedOwnSharedIdentityAttributeVersion0.shareInfo!.sourceAttribute).toBeUndefined();
        });

        test("should not change type of own shared identity attribute if 'shareInfo.sourceAttribute' is undefined", async () => {
            await services1.consumption.attributes.deleteRepositoryAttribute({ attributeId: repositoryAttributeVersion0.id });

            const updatedOwnSharedIdentityAttributeVersion0 = (await services1.consumption.attributes.getAttribute({ id: ownSharedIdentityAttributeVersion0.id })).value;
            expect(updatedOwnSharedIdentityAttributeVersion0.shareInfo!.sourceAttribute).toBeUndefined();

            // isOwnSharedIdentityAttribute
            expect(updatedOwnSharedIdentityAttributeVersion0.content["@type"]).toBe("IdentityAttribute");
            expect(updatedOwnSharedIdentityAttributeVersion0.shareInfo).toBeDefined();
            expect(updatedOwnSharedIdentityAttributeVersion0.content.owner).toBe(services1.address);
            expect(updatedOwnSharedIdentityAttributeVersion0.shareInfo!.peer).toBe(services2.address);
            expect(updatedOwnSharedIdentityAttributeVersion0.isDefault).toBeUndefined();
        });

        test("should set 'succeeds' of successor repository attribute to undefined if predecessor repository attribute is deleted", async () => {
            expect(repositoryAttributeVersion1.succeeds).toBeDefined();
            await services1.consumption.attributes.deleteRepositoryAttribute({ attributeId: repositoryAttributeVersion0.id });
            const updatedRepositoryAttributeVersion1 = (await services1.consumption.attributes.getAttribute({ id: repositoryAttributeVersion1.id })).value;
            expect(updatedRepositoryAttributeVersion1.succeeds).toBeUndefined();
        });

        test("should throw trying to call with an attribute that is not a repository attribute", async () => {
            const result = await services1.consumption.attributes.deleteRepositoryAttribute({ attributeId: ownSharedIdentityAttributeVersion1.id });
            expect(result).toBeAnError(/.*/, "error.runtime.attributes.isNotRepositoryAttribute");
        });

        test("should throw trying to call with an unknown attribute ID", async () => {
            const unknownAttributeId = "ATTxxxxxxxxxxxxxxxxx";
            const result = await services1.consumption.attributes.deleteRepositoryAttribute({ attributeId: unknownAttributeId });
            expect(result).toBeAnError(/.*/, "error.runtime.recordNotFound");
        });

        test("should throw trying to call with a child of a complex attribute", async () => {
            const complexAttribute = (
                await services1.consumption.attributes.createRepositoryAttribute({
                    content: {
                        value: {
                            "@type": "StreetAddress",
                            recipient: "aRecipient",
                            street: "aStreet",
                            houseNo: "aHouseNo",
                            zipCode: "aZipCode",
                            city: "aCity",
                            country: "DE"
                        }
                    }
                })
            ).value;

            const childAttributes = (
                await services1.consumption.attributes.getAttributes({
                    query: {
                        parentId: complexAttribute.id
                    }
                })
            ).value;
            expect(childAttributes).toHaveLength(5);

            const result = await services1.consumption.attributes.deleteRepositoryAttribute({ attributeId: childAttributes[0].id });
            expect(result).toBeAnError(
                `Attribute '${childAttributes[0].id.toString()}' is a child of a complex Attribute. If you want to delete it, you must delete its parent.`,
                "error.runtime.attributes.cannotSeparatelyDeleteChildOfComplexAttribute"
            );
        });
    });

    describe(DeleteOwnSharedAttributeAndNotifyPeerUseCase.name, () => {
        test("should delete an own shared identity attribute", async () => {
            expect(ownSharedIdentityAttributeVersion0).toBeDefined();

            const deletionResult = await services1.consumption.attributes.deleteOwnSharedAttributeAndNotifyPeer({ attributeId: ownSharedIdentityAttributeVersion0.id });
            expect(deletionResult.isSuccess).toBe(true);

            const getDeletedAttributeResult = await services1.consumption.attributes.getAttribute({ id: ownSharedIdentityAttributeVersion0.id });
            expect(getDeletedAttributeResult).toBeAnError(/.*/, "error.runtime.recordNotFound");
        });

        test("should delete a succeeded own shared identity attribute and its predecessors", async () => {
            expect(ownSharedIdentityAttributeVersion1).toBeDefined();

            const deletionResult = await services1.consumption.attributes.deleteOwnSharedAttributeAndNotifyPeer({ attributeId: ownSharedIdentityAttributeVersion1.id });
            expect(deletionResult.isSuccess).toBe(true);

            const getDeletedPredecessorResult = await services1.consumption.attributes.getAttribute({ id: ownSharedIdentityAttributeVersion0.id });
            expect(getDeletedPredecessorResult).toBeAnError(/.*/, "error.runtime.recordNotFound");
        });

        test("should remove 'shareInfo.sourceAttribute' from emitted ThirdPartyRelationshipAttribute copies of a deleted RepositoryAttribute", async () => {
            const ownSharedRelationshipAttribute = await executeFullCreateAndShareRelationshipAttributeFlow(services1, services3, {
                content: {
                    value: {
                        "@type": "ProprietaryString",
                        value: "aStringValue",
                        title: "aTitle"
                    },
                    key: "aKey",
                    confidentiality: RelationshipAttributeConfidentiality.Public
                }
            });

            const requestParams = {
                peer: services1.address,
                content: {
                    items: [
                        ReadAttributeRequestItem.from({
                            query: ThirdPartyRelationshipAttributeQuery.from({
                                key: "aKey",
                                owner: ThirdPartyRelationshipAttributeQueryOwner.Recipient,
                                thirdParty: [services3.address]
                            }),
                            mustBeAccepted: true
                        }).toJSON()
                    ]
                }
            };

            const emittedThirdPartyRelationshipAttribute = await executeFullRequestAndAcceptExistingAttributeFlow(
                services1,
                services2,
                requestParams,
                ownSharedRelationshipAttribute.id
            );

            await services1.consumption.attributes.deleteOwnSharedAttributeAndNotifyPeer({ attributeId: ownSharedRelationshipAttribute.id });

            const updatedEmittedThirdPartyRelationshipAttributeResult = await services1.consumption.attributes.getAttribute({ id: emittedThirdPartyRelationshipAttribute.id });
            expect(updatedEmittedThirdPartyRelationshipAttributeResult.isSuccess).toBe(true);
            const updatedEmittedThirdPartyRelationshipAttribute = updatedEmittedThirdPartyRelationshipAttributeResult.value;
            expect(updatedEmittedThirdPartyRelationshipAttribute.shareInfo).toBeDefined();
            expect(updatedEmittedThirdPartyRelationshipAttribute.shareInfo!.sourceAttribute).toBeUndefined();
        });

        test("should set the 'succeeds' property of the own shared identity attribute successor to undefined", async () => {
            expect(ownSharedIdentityAttributeVersion1.succeeds).toBeDefined();
            await services1.consumption.attributes.deleteOwnSharedAttributeAndNotifyPeer({ attributeId: ownSharedIdentityAttributeVersion0.id });
            const updatedOwnSharedIdentityAttributeVersion1 = (await services1.consumption.attributes.getAttribute({ id: ownSharedIdentityAttributeVersion1.id })).value;
            expect(updatedOwnSharedIdentityAttributeVersion1.succeeds).toBeUndefined();
        });

        test("should notify about identity attribute deletion by owner", async () => {
            const notificationId = (await services1.consumption.attributes.deleteOwnSharedAttributeAndNotifyPeer({ attributeId: ownSharedIdentityAttributeVersion0.id })).value
                .notificationId;
            const timeBeforeUpdate = CoreDate.utc();
            await syncUntilHasMessageWithNotification(services2.transport, notificationId);
            await services2.eventBus.waitForEvent(OwnSharedAttributeDeletedByOwnerEvent, (e) => {
                return e.data.id.toString() === ownSharedIdentityAttributeVersion0.id;
            });
            const timeAfterUpdate = CoreDate.utc();

            const result = await services2.consumption.attributes.getAttribute({ id: ownSharedIdentityAttributeVersion0.id });
            expect(result.isSuccess).toBe(true);
            const updatedAttribute = result.value;
            expect(updatedAttribute.deletionInfo?.deletionStatus).toStrictEqual(LocalAttributeDeletionStatus.DeletedByOwner);
            expect(CoreDate.from(updatedAttribute.deletionInfo!.deletionDate).isBetween(timeBeforeUpdate, timeAfterUpdate.add(1))).toBe(true);
        });

        test("should notify about identity attribute deletion of succeeded attribute by owner", async () => {
            const notificationId = (await services1.consumption.attributes.deleteOwnSharedAttributeAndNotifyPeer({ attributeId: ownSharedIdentityAttributeVersion1.id })).value
                .notificationId;
            const timeBeforeUpdate = CoreDate.utc();
            await syncUntilHasMessageWithNotification(services2.transport, notificationId);
            await services2.eventBus.waitForEvent(OwnSharedAttributeDeletedByOwnerEvent, (e) => {
                return e.data.id.toString() === ownSharedIdentityAttributeVersion1.id;
            });
            const timeAfterUpdate = CoreDate.utc();

            const updatedPredecessor = (await services2.consumption.attributes.getAttribute({ id: ownSharedIdentityAttributeVersion0.id })).value;
            expect(updatedPredecessor.deletionInfo?.deletionStatus).toStrictEqual(LocalAttributeDeletionStatus.DeletedByOwner);
            expect(CoreDate.from(updatedPredecessor.deletionInfo!.deletionDate).isBetween(timeBeforeUpdate, timeAfterUpdate.add(1))).toBe(true);
        });
    });

    describe(DeletePeerSharedAttributeAndNotifyOwnerUseCase.name, () => {
        test("should delete a peer shared identity attribute", async () => {
            const recipientPeerSharedIdentityAttributeVersion0 = (await services2.consumption.attributes.getAttribute({ id: ownSharedIdentityAttributeVersion0.id })).value;
            expect(recipientPeerSharedIdentityAttributeVersion0).toBeDefined();

            const deletionResult = await services2.consumption.attributes.deletePeerSharedAttributeAndNotifyOwner({ attributeId: ownSharedIdentityAttributeVersion0.id });
            expect(deletionResult.isSuccess).toBe(true);

            const getDeletedAttributeResult = await services2.consumption.attributes.getAttribute({ id: ownSharedIdentityAttributeVersion0.id });
            expect(getDeletedAttributeResult).toBeAnError(/.*/, "error.runtime.recordNotFound");
        });

        test("should delete the predecessor of a peer shared identity attribute", async () => {
            const recipientPeerSharedIdentityAttributeVersion1 = (await services2.consumption.attributes.getAttribute({ id: ownSharedIdentityAttributeVersion1.id })).value;
            expect(recipientPeerSharedIdentityAttributeVersion1).toBeDefined();

            const deletionResult = await services2.consumption.attributes.deletePeerSharedAttributeAndNotifyOwner({ attributeId: ownSharedIdentityAttributeVersion1.id });
            expect(deletionResult.isSuccess).toBe(true);

            const getDeletedPredecessorResult = await services2.consumption.attributes.getAttribute({ id: ownSharedIdentityAttributeVersion0.id });
            expect(getDeletedPredecessorResult).toBeAnError(/.*/, "error.runtime.recordNotFound");
        });

        test("should remove 'shareInfo.sourceAttribute' from emitted ThirdPartyRelationshipAttribute copies of a deleted peer shared RelationshipAttribute", async () => {
            const peerSharedRelationshipAttribute = await executeFullCreateAndShareRelationshipAttributeFlow(services3, services1, {
                content: {
                    value: {
                        "@type": "ProprietaryString",
                        value: "aStringValue",
                        title: "aTitle"
                    },
                    key: "aKey",
                    confidentiality: RelationshipAttributeConfidentiality.Public
                }
            });

            const requestParams = {
                peer: services1.address,
                content: {
                    items: [
                        ReadAttributeRequestItem.from({
                            query: ThirdPartyRelationshipAttributeQuery.from({
                                key: "aKey",
                                owner: ThirdPartyRelationshipAttributeQueryOwner.ThirdParty,
                                thirdParty: [services3.address]
                            }),
                            mustBeAccepted: true
                        }).toJSON()
                    ]
                }
            };

            const emittedThirdPartyRelationshipAttribute = await executeFullRequestAndAcceptExistingAttributeFlow(
                services1,
                services2,
                requestParams,
                peerSharedRelationshipAttribute.id
            );

            await services1.consumption.attributes.deletePeerSharedAttributeAndNotifyOwner({ attributeId: peerSharedRelationshipAttribute.id });

            const updatedEmittedThirdPartyRelationshipAttributeResult = await services1.consumption.attributes.getAttribute({
                id: emittedThirdPartyRelationshipAttribute.id
            });
            expect(updatedEmittedThirdPartyRelationshipAttributeResult.isSuccess).toBe(true);
            const updatedEmittedThirdPartyRelationshipAttribute = updatedEmittedThirdPartyRelationshipAttributeResult.value;
            expect(updatedEmittedThirdPartyRelationshipAttribute.shareInfo).toBeDefined();
            expect(updatedEmittedThirdPartyRelationshipAttribute.shareInfo!.sourceAttribute).toBeUndefined();
        });

        test("should set the 'succeeds' property of the peer shared identity attribute successor to undefined", async () => {
            const recipientPeerSharedIdentityAttributeVersion1 = (await services2.consumption.attributes.getAttribute({ id: ownSharedIdentityAttributeVersion1.id })).value;
            expect(recipientPeerSharedIdentityAttributeVersion1.succeeds).toBeDefined();
            await services2.consumption.attributes.deletePeerSharedAttributeAndNotifyOwner({ attributeId: ownSharedIdentityAttributeVersion0.id });
            const updatedRecipientPeerSharedIdentityAttributeVersion1 = (
                await services2.consumption.attributes.getAttribute({ id: recipientPeerSharedIdentityAttributeVersion1.id })
            ).value;
            expect(updatedRecipientPeerSharedIdentityAttributeVersion1.succeeds).toBeUndefined();
        });

        test("should notify about identity attribute deletion by peer", async () => {
            const notificationId = (await services2.consumption.attributes.deletePeerSharedAttributeAndNotifyOwner({ attributeId: ownSharedIdentityAttributeVersion0.id })).value
                .notificationId;
            const timeBeforeUpdate = CoreDate.utc();
            await syncUntilHasMessageWithNotification(services1.transport, notificationId);
            await services1.eventBus.waitForEvent(PeerSharedAttributeDeletedByPeerEvent, (e) => {
                return e.data.id.toString() === ownSharedIdentityAttributeVersion0.id;
            });

            const timeAfterUpdate = CoreDate.utc();

            const result = await services1.consumption.attributes.getAttribute({ id: ownSharedIdentityAttributeVersion0.id });
            expect(result.isSuccess).toBe(true);
            const updatedAttribute = result.value;
            expect(updatedAttribute.deletionInfo?.deletionStatus).toStrictEqual(LocalAttributeDeletionStatus.DeletedByPeer);
            expect(CoreDate.from(updatedAttribute.deletionInfo!.deletionDate).isBetween(timeBeforeUpdate, timeAfterUpdate.add(1))).toBe(true);
        });

        test("should notify about identity attribute deletion of succeeded attribute by peer", async () => {
            const notificationId = (await services2.consumption.attributes.deletePeerSharedAttributeAndNotifyOwner({ attributeId: ownSharedIdentityAttributeVersion1.id })).value
                .notificationId;
            const timeBeforeUpdate = CoreDate.utc();
            await syncUntilHasMessageWithNotification(services1.transport, notificationId);
            await services1.eventBus.waitForEvent(PeerSharedAttributeDeletedByPeerEvent, (e) => {
                return e.data.id.toString() === ownSharedIdentityAttributeVersion1.id;
            });

            const timeAfterUpdate = CoreDate.utc();

            const updatedPredecessor = (await services1.consumption.attributes.getAttribute({ id: ownSharedIdentityAttributeVersion0.id })).value;
            expect(updatedPredecessor.deletionInfo?.deletionStatus).toStrictEqual(LocalAttributeDeletionStatus.DeletedByPeer);
            expect(CoreDate.from(updatedPredecessor.deletionInfo!.deletionDate).isBetween(timeBeforeUpdate, timeAfterUpdate.add(1))).toBe(true);
        });
    });

    describe(DeleteThirdPartyRelationshipAttributeAndNotifyPeerUseCase.name, () => {
        let peerSharedRelationshipAttribute: LocalAttributeDTO;
        let emittedThirdPartyRelationshipAttribute: LocalAttributeDTO;
        beforeEach(async () => {
            peerSharedRelationshipAttribute = await executeFullCreateAndShareRelationshipAttributeFlow(services3, services1, {
                content: {
                    value: {
                        "@type": "ProprietaryString",
                        value: "aString",
                        title: "aTitle"
                    },
                    key: "aKey",
                    confidentiality: RelationshipAttributeConfidentiality.Public
                }
            });

            const requestParams = {
                peer: services1.address,
                content: {
                    items: [
                        ReadAttributeRequestItem.from({
                            query: ThirdPartyRelationshipAttributeQuery.from({
                                key: "aKey",
                                owner: ThirdPartyRelationshipAttributeQueryOwner.ThirdParty,
                                thirdParty: [services3.address]
                            }),
                            mustBeAccepted: true
                        }).toJSON()
                    ]
                }
            };

            emittedThirdPartyRelationshipAttribute = await executeFullRequestAndAcceptExistingAttributeFlow(
                services1,
                services2,
                requestParams,
                peerSharedRelationshipAttribute.id
            );
        });

        test("should delete a ThirdPartyRelationshipAttribute as the emitter of it", async () => {
            expect(emittedThirdPartyRelationshipAttribute).toBeDefined();

            const deletionResult = await services1.consumption.attributes.deleteThirdPartyRelationshipAttributeAndNotifyPeer({
                attributeId: emittedThirdPartyRelationshipAttribute.id
            });
            expect(deletionResult.isSuccess).toBe(true);

            const getDeletedAttributeResult = await services1.consumption.attributes.getAttribute({ id: emittedThirdPartyRelationshipAttribute.id });
            expect(getDeletedAttributeResult).toBeAnError(/.*/, "error.runtime.recordNotFound");
        });

        test("should delete a ThirdPartyRelationshipAttribute as the recipient of it", async () => {
            const receivedThirdPartyRelationshipAttribute = (await services2.consumption.attributes.getAttribute({ id: emittedThirdPartyRelationshipAttribute.id })).value;
            expect(receivedThirdPartyRelationshipAttribute).toBeDefined();

            const deletionResult = await services2.consumption.attributes.deleteThirdPartyRelationshipAttributeAndNotifyPeer({
                attributeId: receivedThirdPartyRelationshipAttribute.id
            });
            expect(deletionResult.isSuccess).toBe(true);

            const getDeletedAttributeResult = await services2.consumption.attributes.getAttribute({ id: receivedThirdPartyRelationshipAttribute.id });
            expect(getDeletedAttributeResult).toBeAnError(/.*/, "error.runtime.recordNotFound");
        });

        test("should notify about ThirdPartyRelationshipAttribute as the emitter of it", async () => {
            const notificationId = (
                await services1.consumption.attributes.deleteThirdPartyRelationshipAttributeAndNotifyPeer({ attributeId: emittedThirdPartyRelationshipAttribute.id })
            ).value.notificationId;
            const timeBeforeUpdate = CoreDate.utc();
            await syncUntilHasMessageWithNotification(services2.transport, notificationId);
            await services2.eventBus.waitForEvent(ThirdPartyRelationshipAttributeDeletedByPeerEvent, (e) => {
                return e.data.id.toString() === emittedThirdPartyRelationshipAttribute.id;
            });

            const timeAfterUpdate = CoreDate.utc();

            const result = await services2.consumption.attributes.getAttribute({ id: emittedThirdPartyRelationshipAttribute.id });
            expect(result.isSuccess).toBe(true);
            const updatedAttribute = result.value;
            expect(updatedAttribute.deletionInfo?.deletionStatus).toStrictEqual(LocalAttributeDeletionStatus.DeletedByPeer);
            expect(CoreDate.from(updatedAttribute.deletionInfo!.deletionDate).isBetween(timeBeforeUpdate, timeAfterUpdate.add(1))).toBe(true);
        });

        test("should notify about ThirdPartyRelationshipAttribute as the recipient of it", async () => {
            const notificationId = (
                await services2.consumption.attributes.deleteThirdPartyRelationshipAttributeAndNotifyPeer({ attributeId: emittedThirdPartyRelationshipAttribute.id })
            ).value.notificationId;
            const timeBeforeUpdate = CoreDate.utc();
            await syncUntilHasMessageWithNotification(services1.transport, notificationId);
            await services1.eventBus.waitForEvent(ThirdPartyRelationshipAttributeDeletedByPeerEvent, (e) => {
                return e.data.id.toString() === emittedThirdPartyRelationshipAttribute.id;
            });

            const timeAfterUpdate = CoreDate.utc();

            const result = await services1.consumption.attributes.getAttribute({ id: emittedThirdPartyRelationshipAttribute.id });
            expect(result.isSuccess).toBe(true);
            const updatedAttribute = result.value;
            expect(updatedAttribute.deletionInfo?.deletionStatus).toStrictEqual(LocalAttributeDeletionStatus.DeletedByPeer);
            expect(CoreDate.from(updatedAttribute.deletionInfo!.deletionDate).isBetween(timeBeforeUpdate, timeAfterUpdate.add(1))).toBe(true);
        });

        test("should delete a ThirdPartyRelationshipAttribute as the emitter of it using the deprecated function deleteThirdPartyOwnedRelationshipAttributeAndNotifyPeer", async () => {
            expect(emittedThirdPartyRelationshipAttribute).toBeDefined();

            const deletionResult = await services1.consumption.attributes.deleteThirdPartyOwnedRelationshipAttributeAndNotifyPeer({
                attributeId: emittedThirdPartyRelationshipAttribute.id
            });
            expect(deletionResult.isSuccess).toBe(true);

            const getDeletedAttributeResult = await services1.consumption.attributes.getAttribute({ id: emittedThirdPartyRelationshipAttribute.id });
            expect(getDeletedAttributeResult).toBeAnError(/.*/, "error.runtime.recordNotFound");
        });
    });
});

describe("ThirdPartyRelationshipAttributes", () => {
    let localAttribute: LocalAttributeDTO;
    beforeEach(async () => {
        localAttribute = await executeFullCreateAndShareRelationshipAttributeFlow(services1, services2, {
            content: {
                key: "ThirdPartyKey",
                confidentiality: RelationshipAttributeConfidentiality.Public,
                value: {
                    "@type": "ProprietaryString",
                    value: "ThirdPartyValue",
                    title: "ThirdPartyTitle"
                },
                isTechnical: true
            }
        });
    });

    test("should share a RelationshipAttribute that was created by the sharing identity", async () => {
        const localThirdPartyAttribute = await executeFullShareAndAcceptAttributeRequestFlow(
            services1,
            services3,
            ShareAttributeRequestItem.from({
                attribute: localAttribute.content,
                sourceAttributeId: localAttribute.id,
                thirdPartyAddress: services2.address,
                mustBeAccepted: true
            })
        );

        const services1AttributesResult = (await services1.consumption.attributes.getAttribute({ id: localThirdPartyAttribute.id })).value;
        const services3AttributesResult = (await services3.consumption.attributes.getAttribute({ id: localThirdPartyAttribute.id })).value;

        expect(services1AttributesResult.shareInfo!.thirdPartyAddress).toStrictEqual(services2.address);
        expect(services3AttributesResult.shareInfo!.thirdPartyAddress).toStrictEqual(services2.address);
    });

    test("should share a RelationshipAttribute that was shared with the sharing identity", async () => {
        const localThirdPartyAttribute = await executeFullShareAndAcceptAttributeRequestFlow(
            services2,
            services3,
            ShareAttributeRequestItem.from({
                attribute: localAttribute.content,
                sourceAttributeId: localAttribute.id,
                thirdPartyAddress: services1.address,
                mustBeAccepted: true
            })
        );

        const services2AttributesResult = (await services2.consumption.attributes.getAttribute({ id: localThirdPartyAttribute.id })).value;
        const services3AttributesResult = (await services3.consumption.attributes.getAttribute({ id: localThirdPartyAttribute.id })).value;

        expect(services2AttributesResult.shareInfo!.thirdPartyAddress).toStrictEqual(services1.address);
        expect(services3AttributesResult.shareInfo!.thirdPartyAddress).toStrictEqual(services1.address);
    });

    test("should request a ThirdPartyRelationshipAttribute from the initial owner", async () => {
        const localThirdPartyAttribute = await executeFullRequestAndAcceptExistingAttributeFlow(
            services1,
            services3,
            {
                peer: services1.address,
                content: {
                    items: [
                        ReadAttributeRequestItem.from({
                            query: ThirdPartyRelationshipAttributeQuery.from({
                                key: "ThirdPartyKey",
                                owner: ThirdPartyRelationshipAttributeQueryOwner.Recipient,
                                thirdParty: [services2.address]
                            }),
                            mustBeAccepted: true
                        }).toJSON()
                    ]
                }
            },
            localAttribute.id
        );
        const services1AttributesResult = (await services1.consumption.attributes.getAttribute({ id: localThirdPartyAttribute.id })).value;
        const services3AttributesResult = (await services3.consumption.attributes.getAttribute({ id: localThirdPartyAttribute.id })).value;

        expect(services1AttributesResult.shareInfo!.thirdPartyAddress).toStrictEqual(services2.address);
        expect(services3AttributesResult.shareInfo!.thirdPartyAddress).toStrictEqual(services2.address);
    });

    test("should request a ThirdPartyRelationshipAttribute from the initial peer", async () => {
        const localThirdPartyAttribute = await executeFullRequestAndAcceptExistingAttributeFlow(
            services2,
            services3,
            {
                peer: services2.address,
                content: {
                    items: [
                        ReadAttributeRequestItem.from({
                            query: ThirdPartyRelationshipAttributeQuery.from({
                                key: "ThirdPartyKey",
                                owner: ThirdPartyRelationshipAttributeQueryOwner.ThirdParty,
                                thirdParty: [services1.address]
                            }),
                            mustBeAccepted: true
                        }).toJSON()
                    ]
                }
            },
            localAttribute.id
        );
        const services2AttributesResult = (await services2.consumption.attributes.getAttribute({ id: localThirdPartyAttribute.id })).value;
        const services3AttributesResult = (await services3.consumption.attributes.getAttribute({ id: localThirdPartyAttribute.id })).value;

        expect(services2AttributesResult.shareInfo!.thirdPartyAddress).toStrictEqual(services1.address);
        expect(services3AttributesResult.shareInfo!.thirdPartyAddress).toStrictEqual(services1.address);
    });
});<|MERGE_RESOLUTION|>--- conflicted
+++ resolved
@@ -736,7 +736,6 @@
         expect(attribute.isDefault).toBeUndefined();
     });
 
-<<<<<<< HEAD
     describe("validation errors for the attribute content", () => {
         test("should not create a number as GivenName", async () => {
             const request: CreateRepositoryAttributeRequest = {
@@ -829,7 +828,8 @@
             expect(result.error.message).toBe("content.value.@type must match one of the allowed Attribute value types for IdentityAttributes");
             expect(result.error.code).toBe("error.runtime.validation.invalidPropertyValue");
         });
-=======
+    });
+
     test("should not create a duplicate RepositoryAttribute", async () => {
         const request: CreateRepositoryAttributeRequest = {
             content: {
@@ -1013,7 +1013,6 @@
 
         const result2 = await services1.consumption.attributes.createRepositoryAttribute(request2);
         expect(result2).toBeSuccessful();
->>>>>>> e32a70fa
     });
 });
 
