--- conflicted
+++ resolved
@@ -1694,17 +1694,10 @@
                 content: {
                     value: {
                         "@type": "ProprietaryString",
-<<<<<<< HEAD
                         value: "AStringValue",
                         title: "ATitle"
                     },
                     key: "AKey",
-=======
-                        value: "a value",
-                        title: "a title"
-                    },
-                    key: "a key",
->>>>>>> bfeb1a88
                     confidentiality: RelationshipAttributeConfidentiality.Public
                 }
             });
@@ -1714,15 +1707,11 @@
                 content: {
                     items: [
                         ReadAttributeRequestItem.from({
-<<<<<<< HEAD
                             query: ThirdPartyRelationshipAttributeQuery.from({
                                 key: "AKey",
                                 owner: ThirdPartyRelationshipAttributeQueryOwner.Recipient,
                                 thirdParty: [services3.address]
                             }),
-=======
-                            query: ThirdPartyRelationshipAttributeQuery.from({ key: "a key", owner: services1.address, thirdParty: [services3.address] }),
->>>>>>> bfeb1a88
                             mustBeAccepted: true
                         }).toJSON()
                     ]
@@ -1813,17 +1802,10 @@
                 content: {
                     value: {
                         "@type": "ProprietaryString",
-<<<<<<< HEAD
                         value: "AStringValue",
                         title: "ATitle"
                     },
                     key: "AKey",
-=======
-                        value: "a value",
-                        title: "a title"
-                    },
-                    key: "a key",
->>>>>>> bfeb1a88
                     confidentiality: RelationshipAttributeConfidentiality.Public
                 }
             });
@@ -1833,15 +1815,11 @@
                 content: {
                     items: [
                         ReadAttributeRequestItem.from({
-<<<<<<< HEAD
                             query: ThirdPartyRelationshipAttributeQuery.from({
                                 key: "AKey",
                                 owner: ThirdPartyRelationshipAttributeQueryOwner.ThirdParty,
                                 thirdParty: [services3.address]
                             }),
-=======
-                            query: ThirdPartyRelationshipAttributeQuery.from({ key: "a key", owner: services3.address, thirdParty: [services3.address] }),
->>>>>>> bfeb1a88
                             mustBeAccepted: true
                         }).toJSON()
                     ]
