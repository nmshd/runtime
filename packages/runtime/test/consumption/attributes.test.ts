import { AcceptReadAttributeRequestItemParametersWithExistingAttributeJSON, AcceptRequestItemParametersJSON } from "@nmshd/consumption";
import {
    CityJSON,
    CountryJSON,
    DeleteAttributeRequestItem,
    HouseNumberJSON,
    ReadAttributeRequestItem,
    ReadAttributeRequestItemJSON,
    RelationshipAttributeConfidentiality,
    RelationshipTemplateContentJSON,
    RequestItemJSONDerivations,
    ShareAttributeRequestItem,
    ShareAttributeRequestItemJSON,
    StreetJSON,
    ThirdPartyRelationshipAttributeQuery,
    ThirdPartyRelationshipAttributeQueryOwner,
    ZipCodeJSON
} from "@nmshd/content";
import { CoreDate, CoreId } from "@nmshd/core-types";
import { CoreIdHelper } from "@nmshd/transport";
import assert from "assert";
import {
    AttributeCreatedEvent,
    CanCreateRepositoryAttributeRequest,
    CanCreateRepositoryAttributeUseCase,
    ChangeDefaultRepositoryAttributeUseCase,
    CreateAndShareRelationshipAttributeRequest,
    CreateAndShareRelationshipAttributeUseCase,
    CreateOwnRelationshipTemplateRequest,
    CreateRepositoryAttributeRequest,
    CreateRepositoryAttributeUseCase,
    DeleteOwnSharedAttributeAndNotifyPeerUseCase,
    DeletePeerSharedAttributeAndNotifyOwnerUseCase,
    DeleteRepositoryAttributeUseCase,
    DeleteThirdPartyRelationshipAttributeAndNotifyPeerUseCase,
    ExecuteIdentityAttributeQueryUseCase,
    ExecuteRelationshipAttributeQueryUseCase,
    ExecuteThirdPartyRelationshipAttributeQueryUseCase,
    GetAttributeUseCase,
    GetAttributesUseCase,
    GetOwnSharedAttributesUseCase,
    GetPeerSharedAttributesUseCase,
    GetRepositoryAttributesUseCase,
    GetSharedVersionsOfAttributeUseCase,
    GetVersionsOfAttributeUseCase,
    LocalAttributeDTO,
    LocalAttributeDeletionStatus,
    NotifyPeerAboutRepositoryAttributeSuccessionUseCase,
    OwnSharedAttributeDeletedByOwnerEvent,
    PeerSharedAttributeDeletedByPeerEvent,
    RepositoryAttributeSucceededEvent,
    ShareRepositoryAttributeRequest,
    ShareRepositoryAttributeUseCase,
    SucceedRelationshipAttributeAndNotifyPeerUseCase,
    SucceedRepositoryAttributeRequest,
    SucceedRepositoryAttributeUseCase,
    ThirdPartyRelationshipAttributeDeletedByPeerEvent
} from "../../src";
import {
    RuntimeServiceProvider,
    TestRuntimeServices,
    acceptIncomingShareAttributeRequest,
    cleanupAttributes,
    createRelationshipWithStatusPending,
    establishRelationship,
    exchangeAndAcceptRequestByMessage,
    executeFullCreateAndShareRelationshipAttributeFlow,
    executeFullCreateAndShareRepositoryAttributeFlow,
    executeFullNotifyPeerAboutAttributeSuccessionFlow,
    executeFullRequestAndAcceptExistingAttributeFlow,
    executeFullShareAndAcceptAttributeRequestFlow,
    executeFullShareRepositoryAttributeFlow,
    executeFullSucceedRepositoryAttributeAndNotifyPeerFlow,
    syncUntilHasMessageWithNotification,
    waitForRecipientToReceiveNotification
} from "../lib";

const runtimeServiceProvider = new RuntimeServiceProvider();

let services1: TestRuntimeServices;
let services2: TestRuntimeServices;
let services3: TestRuntimeServices;

let appService: TestRuntimeServices;

beforeAll(async () => {
    const numberOfServices = 3;
    [services1, services2, services3] = await runtimeServiceProvider.launch(numberOfServices, {
        enableRequestModule: true,
        enableDeciderModule: true,
        enableNotificationModule: true
    });

    await establishRelationship(services1.transport, services2.transport);
    await establishRelationship(services1.transport, services3.transport);
    await establishRelationship(services2.transport, services3.transport);

    appService = (
        await runtimeServiceProvider.launch(1, {
            enableDefaultRepositoryAttributes: true,
            enableRequestModule: true
        })
    )[0];

    await establishRelationship(appService.transport, services2.transport);
}, 30000);
afterAll(async () => await runtimeServiceProvider.stop());

beforeEach(async () => {
    services1.eventBus.reset();
    services2.eventBus.reset();
    services3.eventBus.reset();
    await cleanupAttributes([services1, services2, services3, appService]);
});

describe("get attribute(s)", () => {
    let relationshipAttributeId: string;
    let identityAttributeIds: string[];
    let appAttributeIds: string[];
    beforeEach(async function () {
        const senderRequests: CreateRepositoryAttributeRequest[] = [
            {
                content: {
                    value: {
                        "@type": "GivenName",
                        value: "aGivenName"
                    }
                }
            },
            {
                content: {
                    value: {
                        "@type": "Surname",
                        value: "aSurname"
                    }
                }
            },
            {
                content: {
                    value: {
                        "@type": "Surname",
                        value: "Another Surname"
                    }
                }
            }
        ];

        identityAttributeIds = [];
        for (const request of senderRequests) {
            const identityAttribute = (await services1.consumption.attributes.createRepositoryAttribute(request)).value;
            identityAttributeIds.push(identityAttribute.id);
        }

        const relationshipAttribute = await executeFullCreateAndShareRelationshipAttributeFlow(services1, services2, {
            content: {
                key: "aKey",
                confidentiality: RelationshipAttributeConfidentiality.Public,
                value: {
                    "@type": "ProprietaryString",
                    value: "aString",
                    title: "aTitle"
                },
                isTechnical: true
            }
        });
        relationshipAttributeId = relationshipAttribute.id;

        appAttributeIds = [];
        for (const request of senderRequests) {
            const appAttribute = (await appService.consumption.attributes.createRepositoryAttribute(request)).value;
            appAttributeIds.push(appAttribute.id);
        }
    });

    describe(GetAttributeUseCase.name, () => {
        test("should allow to get an attribute by id", async function () {
            const result = await services1.consumption.attributes.getAttribute({ id: relationshipAttributeId });
            expect(result.isSuccess).toBe(true);
            const receivedAttributeId = result.value.id;
            expect(receivedAttributeId).toStrictEqual(relationshipAttributeId);
        });
    });

    describe(GetAttributesUseCase.name, () => {
        test("should list all attributes with empty query", async () => {
            const result = await services1.consumption.attributes.getAttributes({ query: {} });
            expect(result.isSuccess).toBe(true);
            const attributes = result.value;
            expect(attributes).toHaveLength(4);
            const attributeIds = attributes.map((attribute) => attribute.id);
            expect(attributeIds).toContain(relationshipAttributeId);
            expect(attributeIds).toStrictEqual(expect.arrayContaining(identityAttributeIds));
        });

        test("should allow to get an attribute by type", async function () {
            const result = await services1.consumption.attributes.getAttributes({
                query: { "content.value.@type": "GivenName" }
            });

            expect(result).toBeSuccessful();

            const attributes = result.value;
            expect(attributes).toHaveLength(1);
            expect(attributes[0].id).toStrictEqual(identityAttributeIds[0]);
        });

        test("should allow to get an attribute by multiple types", async function () {
            const result = await services1.consumption.attributes.getAttributes({
                query: { "content.value.@type": ["Surname", "GivenName"] }
            });

            expect(result).toBeSuccessful();

            const attributes = result.value;
            expect(attributes).toHaveLength(3);

            const attributeIds = attributes.map((attribute) => attribute.id);
            expect(attributeIds).toStrictEqual(expect.arrayContaining(identityAttributeIds));
        });

        test("should hide technical attributes when hideTechnical=true", async () => {
            const result = await services1.consumption.attributes.getAttributes({ query: {}, hideTechnical: true });
            expect(result.isSuccess).toBe(true);
            const attributes = result.value;
            expect(attributes.filter((a) => a.id === relationshipAttributeId)).toHaveLength(0);
            expect(attributes).toHaveLength(3);
            const attributeIds = attributes.map((attribute) => attribute.id);
            expect(attributeIds).toStrictEqual(identityAttributeIds);
        });

        test("should return technical attributes when hideTechnical=false", async () => {
            const getAttributesResponse = await services1.consumption.attributes.getAttributes({ query: {}, hideTechnical: false });
            expect(getAttributesResponse.isSuccess).toBe(true);
            const attributes = getAttributesResponse.value;
            expect(attributes.filter((a) => a.id === relationshipAttributeId)).toHaveLength(1);
            expect(attributes).toHaveLength(4);
            const attributeIds = attributes.map((attribute) => attribute.id);
            expect(attributeIds).toContain(relationshipAttributeId);
            expect(attributeIds).toStrictEqual(expect.arrayContaining(identityAttributeIds));
        });

        test("should allow to get only default attributes", async function () {
            const result = await appService.consumption.attributes.getAttributes({
                query: { isDefault: "true" }
            });
            expect(result).toBeSuccessful();

            const attributes = result.value;
            expect(attributes).toHaveLength(2);

            const attributeIds = attributes.map((attr) => attr.id);
            expect(attributeIds).toContain(appAttributeIds[0]);
            expect(attributeIds).toContain(appAttributeIds[1]);
            expect(attributeIds).not.toContain(appAttributeIds[2]);
        });

        test("should allow not to get default attributes", async function () {
            const result = await appService.consumption.attributes.getAttributes({
                query: { isDefault: "!true" }
            });
            expect(result).toBeSuccessful();

            const attributes = result.value;
            expect(attributes).toHaveLength(1);

            expect(attributes[0].id).toBe(appAttributeIds[2]);
        });
    });
});

describe("attribute queries", () => {
    let repositoryAttribute: LocalAttributeDTO;
    let ownSharedRelationshipAttribute: LocalAttributeDTO;

    beforeEach(async function () {
        const createRepositoryAttributeRequest: CreateRepositoryAttributeRequest = {
            content: {
                value: {
                    "@type": "PhoneNumber",
                    value: "012345678910"
                }
            }
        };
        repositoryAttribute = (await services1.consumption.attributes.createRepositoryAttribute(createRepositoryAttributeRequest)).value;

        ownSharedRelationshipAttribute = await executeFullCreateAndShareRelationshipAttributeFlow(services1, services2, {
            content: {
                value: {
                    "@type": "ProprietaryString",
                    title: "aTitle",
                    value: "aProprietaryStringValue"
                },
                key: "website",
                confidentiality: RelationshipAttributeConfidentiality.Protected
            }
        });
    });

    describe(ExecuteIdentityAttributeQueryUseCase.name, () => {
        test("should allow to execute an identityAttributeQuery", async function () {
            const result = await services1.consumption.attributes.executeIdentityAttributeQuery({ query: { "@type": "IdentityAttributeQuery", valueType: "PhoneNumber" } });
            expect(result.isSuccess).toBe(true);
            const receivedAttributes = result.value;
            const receivedAttributeIds = receivedAttributes.map((attribute) => attribute.id);
            expect(receivedAttributeIds.sort()).toStrictEqual([repositoryAttribute.id]);
        });
    });

    describe(ExecuteRelationshipAttributeQueryUseCase.name, () => {
        test("should allow to execute a relationshipAttributeQuery", async function () {
            const result = await services1.consumption.attributes.executeRelationshipAttributeQuery({
                query: {
                    "@type": "RelationshipAttributeQuery",
                    key: "website",
                    owner: services1.address,
                    attributeCreationHints: { valueType: "ProprietaryString", title: "AnAttributeHint", confidentiality: RelationshipAttributeConfidentiality.Protected }
                }
            });
            expect(result.isSuccess).toBe(true);
            const receivedAttribute = result.value;
            expect(receivedAttribute.id).toStrictEqual(ownSharedRelationshipAttribute.id);
        });
    });

    describe(ExecuteThirdPartyRelationshipAttributeQueryUseCase.name, () => {
        test("should allow to execute a thirdPartyRelationshipAttributeQuery", async function () {
            const result = await services2.consumption.attributes.executeThirdPartyRelationshipAttributeQuery({
                query: {
                    "@type": "ThirdPartyRelationshipAttributeQuery",
                    key: "website",
                    owner: ThirdPartyRelationshipAttributeQueryOwner.ThirdParty,
                    thirdParty: [services1.address]
                }
            });
            expect(result).toBeSuccessful();
            const receivedAttribute = result.value;
            expect(receivedAttribute).toHaveLength(1);
            expect(receivedAttribute[0].id).toStrictEqual(ownSharedRelationshipAttribute.id);
        });
    });
});

describe("get repository, own shared and peer shared attributes", () => {
    // own = services1, peer = services 2
    let services1RepoSurnameV0: LocalAttributeDTO;
    let services1RepoSurnameV1: LocalAttributeDTO;

    let services1RepoGivenNameV0: LocalAttributeDTO;
    let services1RepoGivenNameV1: LocalAttributeDTO;
    let services1SharedGivenNameV0: LocalAttributeDTO;
    let services1SharedGivenNameV1: LocalAttributeDTO;

    let services1SharedRelationshipAttributeV0: LocalAttributeDTO;
    let services1SharedRelationshipAttributeV1: LocalAttributeDTO;

    let services1SharedTechnicalRelationshipAttribute: LocalAttributeDTO;

    beforeEach(async function () {
        // unshared succeeded repository attribute
        services1RepoSurnameV0 = (
            await services1.consumption.attributes.createRepositoryAttribute({
                content: {
                    value: {
                        "@type": "Surname",
                        value: "A surname"
                    }
                }
            })
        ).value;

        ({ predecessor: services1RepoSurnameV0, successor: services1RepoSurnameV1 } = (
            await services1.consumption.attributes.succeedRepositoryAttribute({
                predecessorId: services1RepoSurnameV0.id,
                successorContent: {
                    value: {
                        "@type": "Surname",
                        value: "Another surname"
                    }
                }
            })
        ).value);

        // own shared succeeded identity attribute
        services1SharedGivenNameV0 = await executeFullCreateAndShareRepositoryAttributeFlow(services1, services2, {
            content: {
                value: {
                    "@type": "GivenName",
                    value: "A given name"
                }
            }
        });
        services1RepoGivenNameV0 = (await services1.consumption.attributes.getAttribute({ id: services1SharedGivenNameV0.shareInfo!.sourceAttribute! })).value;

        ({ predecessor: services1SharedGivenNameV0, successor: services1SharedGivenNameV1 } = await executeFullSucceedRepositoryAttributeAndNotifyPeerFlow(services1, services2, {
            predecessorId: services1RepoGivenNameV0.id,
            successorContent: {
                value: {
                    "@type": "GivenName",
                    value: "Another given name"
                }
            }
        }));
        services1RepoGivenNameV0 = (await services1.consumption.attributes.getAttribute({ id: services1SharedGivenNameV0.shareInfo!.sourceAttribute! })).value;
        services1RepoGivenNameV1 = (await services1.consumption.attributes.getAttribute({ id: services1SharedGivenNameV1.shareInfo!.sourceAttribute! })).value;

        // peer shared identity attribute
        await executeFullCreateAndShareRepositoryAttributeFlow(services2, services1, {
            content: {
                value: {
                    "@type": "GivenName",
                    value: "A peer name"
                }
            }
        });

        // own shared succeeded relationship attribute
        services1SharedRelationshipAttributeV0 = await executeFullCreateAndShareRelationshipAttributeFlow(services1, services2, {
            content: {
                key: "aKey",
                confidentiality: RelationshipAttributeConfidentiality.Public,
                value: {
                    "@type": "ProprietaryString",
                    value: "aString",
                    title: "aTitle"
                },
                isTechnical: false
            }
        });

        ({ predecessor: services1SharedRelationshipAttributeV0, successor: services1SharedRelationshipAttributeV1 } = (
            await services1.consumption.attributes.succeedRelationshipAttributeAndNotifyPeer({
                predecessorId: services1SharedRelationshipAttributeV0.id,
                successorContent: {
                    value: {
                        "@type": "ProprietaryString",
                        value: "another String",
                        title: "another title"
                    }
                }
            })
        ).value);

        // peer shared relationship attribute
        await executeFullCreateAndShareRelationshipAttributeFlow(services2, services1, {
            content: {
                key: "a peer key",
                confidentiality: RelationshipAttributeConfidentiality.Public,
                value: {
                    "@type": "ProprietaryString",
                    value: "a peer String",
                    title: "a peer title"
                },
                isTechnical: false
            }
        });

        // own shared technical relationship attribute
        services1SharedTechnicalRelationshipAttribute = await executeFullCreateAndShareRelationshipAttributeFlow(services1, services2, {
            content: {
                key: "a technical key",
                confidentiality: RelationshipAttributeConfidentiality.Public,
                value: {
                    "@type": "ProprietaryString",
                    value: "a technical String",
                    title: "a technical title"
                },
                isTechnical: true
            }
        });

        // peer shared tecnical relationship attribute
        await executeFullCreateAndShareRelationshipAttributeFlow(services2, services1, {
            content: {
                key: "a technical peer key",
                confidentiality: RelationshipAttributeConfidentiality.Public,
                value: {
                    "@type": "ProprietaryString",
                    value: "a technical peer String",
                    title: "a technical peer title"
                },
                isTechnical: true
            }
        });
    });

    describe(GetRepositoryAttributesUseCase.name, () => {
        test("get only latest version of repository attributes", async () => {
            const result = await services1.consumption.attributes.getRepositoryAttributes({});
            expect(result).toBeSuccessful();
            const repositoryAttributes = result.value;
            expect(repositoryAttributes).toStrictEqual([services1RepoSurnameV1, services1RepoGivenNameV1]);
        });

        test("get all versions of repository attributes", async () => {
            const result = await services1.consumption.attributes.getRepositoryAttributes({ onlyLatestVersions: false });
            expect(result).toBeSuccessful();
            const repositoryAttributes = result.value;
            expect(repositoryAttributes).toStrictEqual([services1RepoSurnameV0, services1RepoSurnameV1, services1RepoGivenNameV0, services1RepoGivenNameV1]);
        });

        test("should allow to get only default attributes", async function () {
            const defaultGivenName = (
                await appService.consumption.attributes.createRepositoryAttribute({
                    content: {
                        value: {
                            "@type": "GivenName",
                            value: "aGivenName"
                        }
                    }
                })
            ).value;

            const defaultSurname = (
                await appService.consumption.attributes.createRepositoryAttribute({
                    content: {
                        value: {
                            "@type": "Surname",
                            value: "aSurname"
                        }
                    }
                })
            ).value;

            const otherSurname = (
                await appService.consumption.attributes.createRepositoryAttribute({
                    content: {
                        value: {
                            "@type": "Surname",
                            value: "AnotherSurname"
                        }
                    }
                })
            ).value;

            const result = await appService.consumption.attributes.getRepositoryAttributes({
                query: {
                    isDefault: "true"
                }
            });
            expect(result).toBeSuccessful();

            const attributes = result.value;
            expect(attributes).toHaveLength(2);

            const attributeIds = attributes.map((attr) => attr.id);
            expect(attributeIds).toContain(defaultGivenName.id);
            expect(attributeIds).toContain(defaultSurname.id);
            expect(attributeIds).not.toContain(otherSurname.id);
        });
    });

    describe(GetOwnSharedAttributesUseCase.name, () => {
        test("should return only latest shared versions of own shared attributes", async function () {
            const requests = [{ peer: services2.address }, { peer: services2.address, onlyLatestVersions: true }, { peer: services2.address, hideTechnical: false }];
            for (const request of requests) {
                const result = await services1.consumption.attributes.getOwnSharedAttributes(request);
                expect(result).toBeSuccessful();
                const ownSharedAttributes = result.value;
                expect(ownSharedAttributes).toStrictEqual([services1SharedGivenNameV1, services1SharedRelationshipAttributeV1, services1SharedTechnicalRelationshipAttribute]);
            }
        });

        test("should return all shared version of own shared attributes", async function () {
            const result = await services1.consumption.attributes.getOwnSharedAttributes({ peer: services2.address, onlyLatestVersions: false });
            expect(result).toBeSuccessful();
            const ownSharedAttributes = result.value;
            expect(ownSharedAttributes).toStrictEqual([
                services1SharedGivenNameV0,
                services1SharedGivenNameV1,
                services1SharedRelationshipAttributeV0,
                services1SharedRelationshipAttributeV1,
                services1SharedTechnicalRelationshipAttribute
            ]);
        });

        test("should hide technical own shared attributes when hideTechnical=true", async () => {
            const result = await services1.consumption.attributes.getOwnSharedAttributes({ peer: services2.address, hideTechnical: true });
            expect(result).toBeSuccessful();
            const ownSharedAttributes = result.value;
            expect(ownSharedAttributes).toStrictEqual([services1SharedGivenNameV1, services1SharedRelationshipAttributeV1]);
        });
    });

    describe(GetPeerSharedAttributesUseCase.name, () => {
        // point of view of services 2 => own shared attributes are peer shared attributes
        let allReceivedAttributes: LocalAttributeDTO[];
        let onlyLatestReceivedAttributes: LocalAttributeDTO[];
        let notTechnicalReceivedAttributes: LocalAttributeDTO[];
        beforeEach(async function () {
            const services1SharedAttributeIds = [
                services1SharedGivenNameV0,
                services1SharedGivenNameV1,
                services1SharedRelationshipAttributeV0,
                services1SharedRelationshipAttributeV1,
                services1SharedTechnicalRelationshipAttribute
            ].map((attribute) => attribute.id);

            allReceivedAttributes = [];
            onlyLatestReceivedAttributes = [];
            notTechnicalReceivedAttributes = [];
            for (const attributeId of services1SharedAttributeIds) {
                const attribute = (await services2.consumption.attributes.getAttribute({ id: attributeId })).value;
                allReceivedAttributes.push(attribute);

                if (!attribute.succeededBy) onlyLatestReceivedAttributes.push(attribute);

                if (attribute.content["@type"] === "IdentityAttribute" || !attribute.content.isTechnical) {
                    notTechnicalReceivedAttributes.push(attribute);
                }
            }
        });

        test("should return only latest shared versions of peer shared attributes", async () => {
            const requests = [{ peer: services1.address }, { peer: services1.address, onlyLatestVersions: true }, { peer: services1.address, hideTechnical: false }];
            for (const request of requests) {
                const result = await services2.consumption.attributes.getPeerSharedAttributes(request);
                expect(result).toBeSuccessful();
                const peerSharedAttributes = result.value;
                expect(peerSharedAttributes).toStrictEqual(onlyLatestReceivedAttributes);
            }
        });

        test("should return all versions of peer shared attributes", async () => {
            const result = await services2.consumption.attributes.getPeerSharedAttributes({ peer: services1.address, onlyLatestVersions: false });
            expect(result).toBeSuccessful();
            const peerSharedAttributes = result.value;
            expect(peerSharedAttributes).toStrictEqual(allReceivedAttributes);
        });

        test("should hide technical peer shared attributes when hideTechnical=true", async () => {
            const result = await services2.consumption.attributes.getPeerSharedAttributes({ peer: services1.address, hideTechnical: true, onlyLatestVersions: false });
            expect(result).toBeSuccessful();
            const peerSharedAttributes = result.value;
            expect(peerSharedAttributes).toStrictEqual(notTechnicalReceivedAttributes);
        });
    });
});

describe(CanCreateRepositoryAttributeUseCase.name, () => {
    const canCreateRepositoryAttributeRequest: CanCreateRepositoryAttributeRequest = {
        content: {
            value: {
                "@type": "GivenName",
                value: "aGivenName"
            },
            tags: ["x+%+tag1", "x+%+tag2"]
        }
    };

    describe("validation errors for the attribute content", () => {
        test("should not allow to create a number as GivenName", async () => {
            const request: CanCreateRepositoryAttributeRequest = {
                content: {
                    value: {
                        "@type": "GivenName",
                        value: 5
                    },
                    tags: ["x+%+tag1", "x+%+tag2"]
                } as any
            };
            const result = await services1.consumption.attributes.canCreateRepositoryAttribute(request);

            assert(!result.value.isSuccess);

            expect(result.value.isSuccess).toBe(false);
            expect(result.value.message).toBe("GivenName :: value must be string");
            expect(result.value.code).toBe("error.runtime.validation.invalidPropertyValue");
        });

        test("should not allow to create a string as year of BirthDate", async () => {
            const request: CanCreateRepositoryAttributeRequest = {
                content: {
                    value: {
                        "@type": "BirthDate",
                        day: 5,
                        month: 5,
                        year: "a-string"
                    },
                    tags: ["x+%+tag1", "x+%+tag2"]
                } as any
            };
            const result = await services1.consumption.attributes.canCreateRepositoryAttribute(request);

            assert(!result.value.isSuccess);

            expect(result.value.isSuccess).toBe(false);
            expect(result.value.message).toBe("BirthDate :: year must be number");
            expect(result.value.code).toBe("error.runtime.validation.invalidPropertyValue");
        });

        test("should not allow to create a BirthDate with a missing year", async () => {
            const request: CanCreateRepositoryAttributeRequest = {
                content: {
                    value: {
                        "@type": "BirthDate",
                        day: 5,
                        month: 5
                    },
                    tags: ["x+%+tag1", "x+%+tag2"]
                } as any
            };
            const result = await services1.consumption.attributes.canCreateRepositoryAttribute(request);

            assert(!result.value.isSuccess);

            expect(result.value.isSuccess).toBe(false);
            expect(result.value.message).toBe("BirthDate :: must have required property 'year'");
            expect(result.value.code).toBe("error.runtime.validation.invalidPropertyValue");
        });

        test("should not allow to create 14 as BirthMonth", async () => {
            const request: CanCreateRepositoryAttributeRequest = {
                content: {
                    value: {
                        "@type": "BirthMonth",
                        value: 14
                    },
                    tags: ["x+%+tag1", "x+%+tag2"]
                } as any
            };
            const result = await services1.consumption.attributes.canCreateRepositoryAttribute(request);

            assert(!result.value.isSuccess);

            expect(result.value.isSuccess).toBe(false);
            expect(result.value.message).toBe("BirthMonth :: value must be equal to one of the allowed values");
            expect(result.value.code).toBe("error.runtime.validation.invalidPropertyValue");
        });

        test("should not allow to accept an additional property", async () => {
            const request: CanCreateRepositoryAttributeRequest = {
                content: {
                    value: {
                        "@type": "GivenName",
                        value: "aGivenName",
                        additionalProperty: 1
                    },
                    tags: ["x+%+tag1", "x+%+tag2"]
                } as any
            };
            const result = await services1.consumption.attributes.canCreateRepositoryAttribute(request);

            assert(!result.value.isSuccess);

            expect(result.value.isSuccess).toBe(false);
            expect(result.value.message).toBe("GivenName :: must NOT have additional properties");
            expect(result.value.code).toBe("error.runtime.validation.invalidPropertyValue");
        });

        test("should not allow to accept an invalid @type", async () => {
            const request: CanCreateRepositoryAttributeRequest = {
                content: {
                    value: {
                        "@type": "invalid-type"
                    }
                }
            } as any;
            const result = await services1.consumption.attributes.canCreateRepositoryAttribute(request);

            assert(!result.value.isSuccess);

            expect(result.value.isSuccess).toBe(false);
            expect(result.value.message).toBe("content.value.@type must match one of the allowed Attribute value types for IdentityAttributes");
            expect(result.value.code).toBe("error.runtime.validation.invalidPropertyValue");
        });
    });

    test("should allow to create a RepositoryAttribute", async () => {
        const result = await services1.consumption.attributes.canCreateRepositoryAttribute(canCreateRepositoryAttributeRequest);
        expect(result.value.isSuccess).toBe(true);
    });

    test("should not allow to create a RepositoryAttribute duplicate", async () => {
        const repositoryAttribute = (await services1.consumption.attributes.createRepositoryAttribute(canCreateRepositoryAttributeRequest)).value;

        const result = await services1.consumption.attributes.canCreateRepositoryAttribute(canCreateRepositoryAttributeRequest);

        assert(!result.value.isSuccess);

        expect(result.value.isSuccess).toBe(false);
        expect(result.value.message).toBe(
            `The RepositoryAttribute cannot be created because it has the same content.value as the already existing RepositoryAttribute with id '${repositoryAttribute.id.toString()}'.`
        );
        expect(result.value.code).toBe("error.runtime.attributes.cannotCreateDuplicateRepositoryAttribute");
    });

    test("should not allow to create a duplicate RepositoryAttribute even if the tags are different", async () => {
        const createAttributeRequest: CreateRepositoryAttributeRequest = {
            content: {
                value: {
                    "@type": "GivenName",
                    value: "aGivenName"
                },
<<<<<<< HEAD
                tags: ["x+%+tag1", "x+%+tag2"],
                validFrom: CoreDate.utc().subtract({ day: 1 }).toString(),
                validTo: CoreDate.utc().add({ day: 1 }).toString()
=======
                tags: ["tag1", "tag2"]
>>>>>>> 154ce797
            }
        };
        const repositoryAttribute = (await services1.consumption.attributes.createRepositoryAttribute(createAttributeRequest)).value;

        const canCreateAttributeRequest: CanCreateRepositoryAttributeRequest = {
            content: {
                value: {
                    "@type": "GivenName",
                    value: "aGivenName"
                },
                tags: ["x+%+tag3"]
            }
        };

        const result = await services1.consumption.attributes.canCreateRepositoryAttribute(canCreateAttributeRequest);

        assert(!result.value.isSuccess);

        expect(result.value.isSuccess).toBe(false);
        expect(result.value.message).toBe(
            `The RepositoryAttribute cannot be created because it has the same content.value as the already existing RepositoryAttribute with id '${repositoryAttribute.id.toString()}'.`
        );
        expect(result.value.code).toBe("error.runtime.attributes.cannotCreateDuplicateRepositoryAttribute");
    });

    test("should allow to create another RepositoryAttribute even if the tags are duplicates", async () => {
        const request: CreateRepositoryAttributeRequest = {
            content: {
                value: {
                    "@type": "GivenName",
                    value: "aGivenName"
                },
<<<<<<< HEAD
                tags: ["x+%+tag1", "x+%+tag2"],
                validFrom,
                validTo
=======
                tags: ["tag1", "tag2"]
>>>>>>> 154ce797
            }
        };
        await services1.consumption.attributes.createRepositoryAttribute(request);

        const request2: CanCreateRepositoryAttributeRequest = {
            content: {
                value: {
                    "@type": "GivenName",
                    value: "anotherGivenName"
                },
<<<<<<< HEAD
                tags: ["x+%+tag1", "x+%+tag2"],
                validFrom,
                validTo
=======
                tags: ["tag1", "tag2"]
>>>>>>> 154ce797
            }
        };

        const result = await services1.consumption.attributes.canCreateRepositoryAttribute(request2);
        expect(result.value.isSuccess).toBe(true);
    });

    test("should allow to create a RepositoryAttribute duplicate of a predecessor", async () => {
        const predecessor = await services1.consumption.attributes.createRepositoryAttribute(canCreateRepositoryAttributeRequest);
        await services1.consumption.attributes.succeedRepositoryAttribute({
            predecessorId: predecessor.value.id,
            successorContent: {
                value: {
                    "@type": "GivenName",
                    value: "anotherGivenName"
                }
            }
        });

        const result = await services1.consumption.attributes.canCreateRepositoryAttribute(canCreateRepositoryAttributeRequest);
        expect(result.value.isSuccess).toBe(true);
    });

    test("should allow to create a RepositoryAttribute that is the same as an existing RepositoryAttribute without an optional property", async () => {
        const createAttributeWithOptionalPropertyRequest: CreateRepositoryAttributeRequest = {
            content: {
                value: {
                    "@type": "PersonName",
                    givenName: "aGivenName",
                    surname: "aSurname",
                    middleName: "aMiddleName"
                },
                tags: ["x+%+tag1", "x+%+tag2"]
            }
        };

        const canCreateAttributeWithoutOptionalPropertyRequest: CanCreateRepositoryAttributeRequest = {
            content: {
                value: {
                    "@type": "PersonName",
                    givenName: "aGivenName",
                    surname: "aSurname"
                },
                tags: ["x+%+tag1", "x+%+tag2"]
            }
        };

        await services1.consumption.attributes.createRepositoryAttribute(createAttributeWithOptionalPropertyRequest);

        const result = await services1.consumption.attributes.canCreateRepositoryAttribute(canCreateAttributeWithoutOptionalPropertyRequest);
        expect(result.value.isSuccess).toBe(true);
    });
});

describe(CreateRepositoryAttributeUseCase.name, () => {
    test("should create a repository attribute", async () => {
        const request: CreateRepositoryAttributeRequest = {
            content: {
                value: {
                    "@type": "GivenName",
                    value: "Petra Pan"
                },
                tags: ["x+%+tag1", "x+%+tag2"]
            }
        };

        const result = await services1.consumption.attributes.createRepositoryAttribute(request);
        expect(result).toBeSuccessful();
        const attribute = result.value;
        expect(attribute.content).toMatchObject(request.content);
        await services1.eventBus.waitForEvent(AttributeCreatedEvent, (e) => e.data.id === attribute.id);
    });

    test("should create LocalAttributes for each child of a complex repository attribute", async function () {
        const attributesBeforeCreate = await services1.consumption.attributes.getAttributes({});
        const nrAttributesBeforeCreate = attributesBeforeCreate.value.length;

        const createRepositoryAttributeParams: CreateRepositoryAttributeRequest = {
            content: {
                value: {
                    "@type": "StreetAddress",
                    recipient: "aRecipient",
                    street: "aStreet",
                    houseNo: "aHouseNo",
                    zipCode: "aZipCode",
                    city: "aCity",
                    country: "DE"
                }
            }
        };
        const createRepositoryAttributeResult = await services1.consumption.attributes.createRepositoryAttribute(createRepositoryAttributeParams);
        expect(createRepositoryAttributeResult).toBeSuccessful();
        const complexRepoAttribute = createRepositoryAttributeResult.value;

        const childAttributes = (
            await services1.consumption.attributes.getAttributes({
                query: {
                    parentId: complexRepoAttribute.id
                }
            })
        ).value;

        expect(childAttributes).toHaveLength(5);
        expect(childAttributes[0].content.value["@type"]).toBe("Street");
        expect((childAttributes[0].content.value as StreetJSON).value).toBe("aStreet");
        expect(childAttributes[1].content.value["@type"]).toBe("HouseNumber");
        expect((childAttributes[1].content.value as HouseNumberJSON).value).toBe("aHouseNo");
        expect(childAttributes[2].content.value["@type"]).toBe("ZipCode");
        expect((childAttributes[2].content.value as ZipCodeJSON).value).toBe("aZipCode");
        expect(childAttributes[3].content.value["@type"]).toBe("City");
        expect((childAttributes[3].content.value as CityJSON).value).toBe("aCity");
        expect(childAttributes[4].content.value["@type"]).toBe("Country");
        expect((childAttributes[4].content.value as CountryJSON).value).toBe("DE");

        const attributesAfterCreate = (await services1.consumption.attributes.getAttributes({})).value;
        const nrAttributesAfterCreate = attributesAfterCreate.length;
        expect(nrAttributesAfterCreate).toBe(nrAttributesBeforeCreate + 6);

        await expect(services1.eventBus).toHavePublished(AttributeCreatedEvent, (e) => e.data.content.value["@type"] === "StreetAddress");
        await expect(services1.eventBus).toHavePublished(AttributeCreatedEvent, (e) => e.data.content.value["@type"] === "Street");
        await expect(services1.eventBus).toHavePublished(AttributeCreatedEvent, (e) => e.data.content.value["@type"] === "HouseNumber");
        await expect(services1.eventBus).toHavePublished(AttributeCreatedEvent, (e) => e.data.content.value["@type"] === "ZipCode");
        await expect(services1.eventBus).toHavePublished(AttributeCreatedEvent, (e) => e.data.content.value["@type"] === "City");
        await expect(services1.eventBus).toHavePublished(AttributeCreatedEvent, (e) => e.data.content.value["@type"] === "Country");
    });

    test("should create a RepositoryAttribute that is the default if it is the first of its value type", async () => {
        const request: CreateRepositoryAttributeRequest = {
            content: {
                value: {
                    "@type": "Pseudonym",
                    value: "A pseudonym"
                }
            }
        };
        const result = await appService.consumption.attributes.createRepositoryAttribute(request);
        const attribute = result.value;
        expect(attribute.isDefault).toBe(true);
    });

    test("should create a RepositoryAttribute that is not the default if it is not the first of its value type", async () => {
        const request: CreateRepositoryAttributeRequest = {
            content: {
                value: {
                    "@type": "JobTitle",
                    value: "First job title"
                }
            }
        };
        const request2: CreateRepositoryAttributeRequest = {
            content: {
                value: {
                    "@type": "JobTitle",
                    value: "Second job title"
                }
            }
        };
        await appService.consumption.attributes.createRepositoryAttribute(request);
        const result = await appService.consumption.attributes.createRepositoryAttribute(request2);
        const attribute = result.value;
        expect(attribute.isDefault).toBeUndefined();
    });

    describe("validation errors for the attribute content", () => {
        test("should not create a number as GivenName", async () => {
            const request: CreateRepositoryAttributeRequest = {
                content: {
                    value: {
                        "@type": "GivenName",
                        value: 5
                    },
                    tags: ["x+%+tag1", "x+%+tag2"]
                } as any
            };
            const result = await services1.consumption.attributes.createRepositoryAttribute(request);
            expect(result.error.message).toBe("GivenName :: value must be string");
            expect(result.error.code).toBe("error.runtime.validation.invalidPropertyValue");
        });

        test("should not create a string as year of BirthDate", async () => {
            const request: CreateRepositoryAttributeRequest = {
                content: {
                    value: {
                        "@type": "BirthDate",
                        day: 5,
                        month: 5,
                        year: "a-string"
                    },
                    tags: ["x+%+tag1", "x+%+tag2"]
                } as any
            };
            const result = await services1.consumption.attributes.createRepositoryAttribute(request);
            expect(result.error.message).toBe("BirthDate :: year must be number");
            expect(result.error.code).toBe("error.runtime.validation.invalidPropertyValue");
        });

        test("should not create a BirthDate with a missing year", async () => {
            const request: CreateRepositoryAttributeRequest = {
                content: {
                    value: {
                        "@type": "BirthDate",
                        day: 5,
                        month: 5
                    },
                    tags: ["x+%+tag1", "x+%+tag2"]
                } as any
            };
            const result = await services1.consumption.attributes.createRepositoryAttribute(request);
            expect(result.error.message).toBe("BirthDate :: must have required property 'year'");
            expect(result.error.code).toBe("error.runtime.validation.invalidPropertyValue");
        });

        test("should not create 14 as BirthMonth", async () => {
            const request: CreateRepositoryAttributeRequest = {
                content: {
                    value: {
                        "@type": "BirthMonth",
                        value: 14
                    },
                    tags: ["x+%+tag1", "x+%+tag2"]
                } as any
            };
            const result = await services1.consumption.attributes.createRepositoryAttribute(request);
            expect(result.error.message).toBe("BirthMonth :: value must be equal to one of the allowed values");
            expect(result.error.code).toBe("error.runtime.validation.invalidPropertyValue");
        });

        test("should not accept an additional property", async () => {
            const request: CreateRepositoryAttributeRequest = {
                content: {
                    value: {
                        "@type": "GivenName",
                        value: "aGivenName",
                        additionalProperty: 1
                    },
                    tags: ["x+%+tag1", "x+%+tag2"]
                } as any
            };
            const result = await services1.consumption.attributes.createRepositoryAttribute(request);
            expect(result.error.message).toBe("GivenName :: must NOT have additional properties");
            expect(result.error.code).toBe("error.runtime.validation.invalidPropertyValue");
        });

        test("should not accept an invalid @type", async () => {
            const request: CreateRepositoryAttributeRequest = {
                content: {
                    value: {
                        "@type": "invalid-type"
                    }
                }
            } as any;
            const result = await services1.consumption.attributes.createRepositoryAttribute(request);
            expect(result.error.message).toBe("content.value.@type must match one of the allowed Attribute value types for IdentityAttributes");
            expect(result.error.code).toBe("error.runtime.validation.invalidPropertyValue");
        });
    });

    test("should not create a duplicate RepositoryAttribute", async () => {
        const request: CreateRepositoryAttributeRequest = {
            content: {
                value: {
                    "@type": "GivenName",
                    value: "aGivenName"
                },
                tags: ["x+%+tag1", "x+%+tag2"]
            }
        };

        const result = await services1.consumption.attributes.createRepositoryAttribute(request);
        expect(result).toBeSuccessful();

        const result2 = await services1.consumption.attributes.createRepositoryAttribute(request);
        expect(result2).toBeAnError(
            `The RepositoryAttribute cannot be created because it has the same content.value as the already existing RepositoryAttribute with id '${result.value.id.toString()}'.`,
            "error.runtime.attributes.cannotCreateDuplicateRepositoryAttribute"
        );
    });

    test("should not prevent the creation when the RepositoryAttribute duplicate got succeeded", async () => {
        const request: CreateRepositoryAttributeRequest = {
            content: {
                value: {
                    "@type": "GivenName",
                    value: "aGivenName"
                },
                tags: ["x+%+tag1", "x+%+tag2"]
            }
        };

        const result = await services1.consumption.attributes.createRepositoryAttribute(request);
        expect(result).toBeSuccessful();

        const successionResult = await services1.consumption.attributes.succeedRepositoryAttribute({
            predecessorId: result.value.id,
            successorContent: {
                value: {
                    "@type": "GivenName",
                    value: "AnotherGivenName"
                }
            }
        });
        expect(successionResult).toBeSuccessful();

        const result2 = await services1.consumption.attributes.createRepositoryAttribute(request);
        expect(result2).toBeSuccessful();
    });

    test("should create a RepositoryAttribute that is the same as an existing RepositoryAttribute without an optional property", async () => {
        const request: CreateRepositoryAttributeRequest = {
            content: {
                value: {
                    "@type": "PersonName",
                    givenName: "aGivenName",
                    surname: "aSurname",
                    middleName: "aMiddleName"
                },
                tags: ["x+%+tag1", "x+%+tag2"]
            }
        };

        const request2: CreateRepositoryAttributeRequest = {
            content: {
                value: {
                    "@type": "PersonName",
                    givenName: "aGivenName",
                    surname: "aSurname"
                },
                tags: ["x+%+tag1", "x+%+tag2"]
            }
        };

        const result = await services1.consumption.attributes.createRepositoryAttribute(request);
        expect(result).toBeSuccessful();

        const result2 = await services1.consumption.attributes.createRepositoryAttribute(request2);
        expect(result2).toBeSuccessful();
    });

    test("should not create a duplicate RepositoryAttribute even if the tags are different", async () => {
        const request: CreateRepositoryAttributeRequest = {
            content: {
                value: {
                    "@type": "GivenName",
                    value: "aGivenName"
                },
<<<<<<< HEAD
                tags: ["x+%+tag1", "x+%+tag2"],
                validFrom,
                validTo
=======
                tags: ["tag1", "tag2"]
>>>>>>> 154ce797
            }
        };

        const result = await services1.consumption.attributes.createRepositoryAttribute(request);
        expect(result).toBeSuccessful();

        const request2: CreateRepositoryAttributeRequest = {
            content: {
                value: {
                    "@type": "GivenName",
                    value: "aGivenName"
                },
<<<<<<< HEAD
                tags: ["x+%+tag1", "x+%+tag2"],
                validFrom
=======
                tags: ["tag1", "tag2"]
>>>>>>> 154ce797
            }
        };

        const result2 = await services1.consumption.attributes.createRepositoryAttribute(request2);
        expect(result2).toBeAnError(
            `The RepositoryAttribute cannot be created because it has the same content.value as the already existing RepositoryAttribute with id '${result.value.id.toString()}'.`,
            "error.runtime.attributes.cannotCreateDuplicateRepositoryAttribute"
        );

        const request3: CreateRepositoryAttributeRequest = {
            content: {
                value: {
                    "@type": "GivenName",
                    value: "aGivenName"
                },
<<<<<<< HEAD
                tags: ["x+%+tag1", "x+%+tag2"],
                validTo
=======
                tags: ["tag1", "tag2"]
>>>>>>> 154ce797
            }
        };

        const result3 = await services1.consumption.attributes.createRepositoryAttribute(request3);
        expect(result3).toBeAnError(
            `The RepositoryAttribute cannot be created because it has the same content.value as the already existing RepositoryAttribute with id '${result.value.id.toString()}'.`,
            "error.runtime.attributes.cannotCreateDuplicateRepositoryAttribute"
        );

        const request4: CreateRepositoryAttributeRequest = {
            content: {
                value: {
                    "@type": "GivenName",
                    value: "aGivenName"
                }
            }
        };

        const result4 = await services1.consumption.attributes.createRepositoryAttribute(request4);
        expect(result4).toBeAnError(
            `The RepositoryAttribute cannot be created because it has the same content.value as the already existing RepositoryAttribute with id '${result.value.id.toString()}'.`,
            "error.runtime.attributes.cannotCreateDuplicateRepositoryAttribute"
        );
    });

    test("should create a RepositoryAttribute even if the tags are duplicates", async () => {
        const request: CreateRepositoryAttributeRequest = {
            content: {
                value: {
                    "@type": "GivenName",
                    value: "aGivenName"
                },
<<<<<<< HEAD
                tags: ["x+%+tag1", "x+%+tag2"],
                validFrom,
                validTo
=======
                tags: ["tag1", "tag2"]
>>>>>>> 154ce797
            }
        };

        const result = await services1.consumption.attributes.createRepositoryAttribute(request);
        expect(result).toBeSuccessful();

        const request2: CreateRepositoryAttributeRequest = {
            content: {
                value: {
                    "@type": "GivenName",
                    value: "aGivenName2"
                },
<<<<<<< HEAD
                tags: ["x+%+tag1", "x+%+tag2"],
                validFrom,
                validTo
=======
                tags: ["tag1", "tag2"]
>>>>>>> 154ce797
            }
        };

        const result2 = await services1.consumption.attributes.createRepositoryAttribute(request2);
        expect(result2).toBeSuccessful();
    });
});

describe(ShareRepositoryAttributeUseCase.name, () => {
    let sRepositoryAttribute: LocalAttributeDTO;
    beforeEach(async () => {
        sRepositoryAttribute = (
            await services1.consumption.attributes.createRepositoryAttribute({
                content: {
                    value: {
                        "@type": "GivenName",
                        value: "Petra Pan"
                    },
                    tags: ["x+%+tag1", "x+%+tag2"]
                }
            })
        ).value;
    });

    test("should send a sharing request containing a repository attribute", async () => {
        const shareRequest: ShareRepositoryAttributeRequest = {
            attributeId: sRepositoryAttribute.id,
            peer: services2.address
        };
        const shareRequestResult = await services1.consumption.attributes.shareRepositoryAttribute(shareRequest);
        expect(shareRequestResult.isSuccess).toBe(true);

        const shareRequestId = shareRequestResult.value.id;
        const sOwnSharedIdentityAttribute = await acceptIncomingShareAttributeRequest(services1, services2, shareRequestId);

        const rPeerSharedIdentityAttributeResult = await services2.consumption.attributes.getAttribute({ id: sOwnSharedIdentityAttribute.id });
        expect(rPeerSharedIdentityAttributeResult.isSuccess).toBe(true);
        const rPeerSharedIdentityAttribute = rPeerSharedIdentityAttributeResult.value;

        expect(sOwnSharedIdentityAttribute.content).toStrictEqual(rPeerSharedIdentityAttribute.content);
        expect(sOwnSharedIdentityAttribute.shareInfo?.sourceAttribute?.toString()).toBe(sRepositoryAttribute.id);
    });

    test("should send a sharing request containing a repository attribute with metadata", async () => {
        const expiresAt = CoreDate.utc().add({ days: 1 }).toString();
        const shareRequest: ShareRepositoryAttributeRequest = {
            attributeId: sRepositoryAttribute.id,
            peer: services2.address,
            requestMetadata: {
                title: "A request title",
                description: "A request description",
                metadata: { aKey: "aValue" },
                expiresAt
            },
            requestItemMetadata: {
                title: "An item title",
                description: "An item description",
                metadata: { aKey: "aValue" },
                requireManualDecision: true
            }
        };
        const shareRequestResult = await services1.consumption.attributes.shareRepositoryAttribute(shareRequest);
        expect(shareRequestResult.isSuccess).toBe(true);
        const request = shareRequestResult.value;

        expect(request.content.title).toBe("A request title");
        expect(request.content.description).toBe("A request description");
        expect(request.content.metadata).toStrictEqual({ aKey: "aValue" });
        expect(request.content.expiresAt).toBe(expiresAt);

        expect(request.content.items[0].title).toBe("An item title");
        expect(request.content.items[0].description).toBe("An item description");
        expect(request.content.items[0].metadata).toStrictEqual({ aKey: "aValue" });
        expect((request.content.items[0] as RequestItemJSONDerivations).requireManualDecision).toBe(true);
    });

    test("should send a sharing request containing a repository attribute that was already shared but deleted by the peer", async () => {
        const shareRequest: ShareRepositoryAttributeRequest = {
            attributeId: sRepositoryAttribute.id,
            peer: services2.address
        };
        const shareRequestResult = await services1.consumption.attributes.shareRepositoryAttribute(shareRequest);

        const shareRequestId = shareRequestResult.value.id;
        const sOwnSharedIdentityAttribute = await acceptIncomingShareAttributeRequest(services1, services2, shareRequestId);

        const rPeerSharedIdentityAttribute = (await services2.consumption.attributes.getAttribute({ id: sOwnSharedIdentityAttribute.id })).value;
        const deleteResult = await services2.consumption.attributes.deletePeerSharedAttributeAndNotifyOwner({ attributeId: rPeerSharedIdentityAttribute.id });
        const notificationId = deleteResult.value.notificationId!;

        await syncUntilHasMessageWithNotification(services1.transport, notificationId);
        await services1.eventBus.waitForEvent(PeerSharedAttributeDeletedByPeerEvent, (e) => {
            return e.data.id === sOwnSharedIdentityAttribute.id;
        });
        const sUpdatedOwnSharedIdentityAttribute = (await services1.consumption.attributes.getAttribute({ id: sOwnSharedIdentityAttribute.id })).value;
        expect(sUpdatedOwnSharedIdentityAttribute.deletionInfo?.deletionStatus).toStrictEqual(LocalAttributeDeletionStatus.DeletedByPeer);

        const shareRequestResult2 = await services1.consumption.attributes.shareRepositoryAttribute(shareRequest);
        expect(shareRequestResult2).toBeSuccessful();
    });

    test("should send a sharing request containing a repository attribute that was already shared but is to be deleted by the peer", async () => {
        const shareRequest: ShareRepositoryAttributeRequest = {
            attributeId: sRepositoryAttribute.id,
            peer: services2.address
        };
        const shareRequestResult = await services1.consumption.attributes.shareRepositoryAttribute(shareRequest);

        const shareRequestId = shareRequestResult.value.id;
        const sOwnSharedIdentityAttribute = await acceptIncomingShareAttributeRequest(services1, services2, shareRequestId);

        const requestParams = {
            content: {
                items: [
                    DeleteAttributeRequestItem.from({
                        attributeId: sOwnSharedIdentityAttribute.id,
                        mustBeAccepted: true
                    }).toJSON()
                ]
            },
            peer: services2.address
        };

        const responseItems = [
            {
                accept: true,
                deletionDate: CoreDate.utc().add({ days: 1 }).toString()
            }
        ];

        await exchangeAndAcceptRequestByMessage(services1, services2, requestParams, responseItems);

        const sUpdatedOwnSharedIdentityAttribute = (await services1.consumption.attributes.getAttribute({ id: sOwnSharedIdentityAttribute.id })).value;
        expect(sUpdatedOwnSharedIdentityAttribute.deletionInfo?.deletionStatus).toStrictEqual(LocalAttributeDeletionStatus.ToBeDeletedByPeer);

        const shareRequestResult2 = await services1.consumption.attributes.shareRepositoryAttribute(shareRequest);
        expect(shareRequestResult2).toBeSuccessful();
    });

    test("should reject attempts to share the same repository attribute more than once with the same peer", async () => {
        await executeFullShareRepositoryAttributeFlow(services1, services3, sRepositoryAttribute.id);

        const repeatedShareRequestResult = await services1.consumption.attributes.shareRepositoryAttribute({
            attributeId: sRepositoryAttribute.id,
            peer: services3.address
        });

        expect(repeatedShareRequestResult).toBeAnError(
            `The IdentityAttribute with the given sourceAttributeId '${sRepositoryAttribute.id}' is already shared with the peer.`,
            "error.consumption.requests.invalidRequestItem"
        );
    });

    test("should reject sharing an attribute, of which a previous version has been shared", async () => {
        const predecesssorOwnSharedIdentityAttribute = await executeFullCreateAndShareRepositoryAttributeFlow(services1, services2, {
            content: {
                value: {
                    "@type": "Surname",
                    value: "Name 1"
                }
            }
        });

        const { successor: successorRepositoryAttribute } = (
            await services1.consumption.attributes.succeedRepositoryAttribute({
                predecessorId: predecesssorOwnSharedIdentityAttribute.shareInfo!.sourceAttribute!,
                successorContent: {
                    value: {
                        "@type": "Surname",
                        value: "Name 2"
                    }
                }
            })
        ).value;

        const response = await services1.consumption.attributes.shareRepositoryAttribute({
            attributeId: successorRepositoryAttribute.id,
            peer: services2.address
        });
        expect(response).toBeAnError(
            `The predecessor '${predecesssorOwnSharedIdentityAttribute.shareInfo!.sourceAttribute}' of the IdentityAttribute is already shared with the peer. Instead of sharing it, you should notify the peer about the Attribute succession.`,
            "error.consumption.requests.invalidRequestItem"
        );
    });

    test("should reject sharing an own shared identity attribute", async () => {
        const sOwnSharedIdentityAttribute = await executeFullShareRepositoryAttributeFlow(services1, services2, sRepositoryAttribute.id);

        const shareRequest: ShareRepositoryAttributeRequest = {
            attributeId: sOwnSharedIdentityAttribute.id,
            peer: services2.address
        };
        const shareRequestResult = await services1.consumption.attributes.shareRepositoryAttribute(shareRequest);
        expect(shareRequestResult).toBeAnError(/.*/, "error.runtime.attributes.isNotRepositoryAttribute");
    });

    test("should reject sharing a peer shared identity attribute", async () => {
        const sOwnSharedIdentityAttribute = await executeFullShareRepositoryAttributeFlow(services1, services2, sRepositoryAttribute.id);
        const rPeerSharedIdentityAttribute = (await services2.consumption.attributes.getAttribute({ id: sOwnSharedIdentityAttribute.id })).value;

        const shareRequest: ShareRepositoryAttributeRequest = {
            attributeId: rPeerSharedIdentityAttribute.id,
            peer: services1.address
        };
        const shareRequestResult = await services2.consumption.attributes.shareRepositoryAttribute(shareRequest);
        expect(shareRequestResult).toBeAnError(/.*/, "error.runtime.attributes.isNotRepositoryAttribute");
    });

    test("should reject sharing a relationship attribute", async () => {
        const createAndShareRelationshipAttributeRequest: CreateAndShareRelationshipAttributeRequest = {
            content: {
                key: "test",
                value: {
                    "@type": "ProprietaryString",
                    value: "aString",
                    title: "aTitle"
                },
                confidentiality: RelationshipAttributeConfidentiality.Public
            },
            peer: services2.address
        };
        const sOwnSharedRelationshipAttribute = await executeFullCreateAndShareRelationshipAttributeFlow(services1, services2, createAndShareRelationshipAttributeRequest);

        const shareRequest: ShareRepositoryAttributeRequest = {
            attributeId: sOwnSharedRelationshipAttribute.id,
            peer: services2.address
        };
        const shareRequestResult = await services1.consumption.attributes.shareRepositoryAttribute(shareRequest);
        expect(shareRequestResult).toBeAnError(/.*/, "error.runtime.attributes.isNotRepositoryAttribute");
    });

    test("should throw if repository attribute doesn't exist", async () => {
        const shareRequest: ShareRepositoryAttributeRequest = {
            attributeId: (await new CoreIdHelper("ATT").generate()).toString(),
            peer: services1.address
        };
        const shareRequestResult = await services1.consumption.attributes.shareRepositoryAttribute(shareRequest);
        expect(shareRequestResult).toBeAnError(/.*/, "error.runtime.recordNotFound");
    });

    test("should throw if repository attribute id is invalid ", async () => {
        const shareRequest: ShareRepositoryAttributeRequest = {
            attributeId: CoreId.from("faulty").toString(),
            peer: services1.address
        };
        const shareRequestResult = await services1.consumption.attributes.shareRepositoryAttribute(shareRequest);
        expect(shareRequestResult).toBeAnError(/.*/, "error.runtime.validation.invalidPropertyValue");
    });
});

describe(SucceedRepositoryAttributeUseCase.name, () => {
    test("should succeed a repository attribute", async () => {
        const createAttributeRequest: CreateRepositoryAttributeRequest = {
            content: {
                value: {
                    "@type": "GivenName",
                    value: "Petra Pan"
                },
                tags: ["x+%+tag1", "x+%+tag2"]
            }
        };
        const predecessor = (await services1.consumption.attributes.createRepositoryAttribute(createAttributeRequest)).value;

        const succeedAttributeRequest: SucceedRepositoryAttributeRequest = {
            predecessorId: predecessor.id.toString(),
            successorContent: {
                value: {
                    "@type": "GivenName",
                    value: "Tina Turner"
                },
                tags: ["x+%+tag3", "x+%+tag4"]
            }
        };
        const result = await services1.consumption.attributes.succeedRepositoryAttribute(succeedAttributeRequest);
        expect(result.isError).toBe(false);
        const { predecessor: updatedPredecessor, successor } = result.value;
        expect(updatedPredecessor.succeededBy).toStrictEqual(successor.id);
        expect((successor as any).content.value.value).toBe("Tina Turner");
        await services1.eventBus.waitForEvent(RepositoryAttributeSucceededEvent, (e) => {
            return e.data.predecessor.id === updatedPredecessor.id && e.data.successor.id === successor.id;
        });
    });

    test("should throw if predecessor id is invalid", async () => {
        const succeedAttributeRequest: SucceedRepositoryAttributeRequest = {
            predecessorId: CoreId.from("faulty").toString(),
            successorContent: {
                value: {
                    "@type": "GivenName",
                    value: "Tina Turner"
                },
                tags: ["x+%+tag1", "x+%+tag2"]
            }
        };
        const result = await services1.consumption.attributes.succeedRepositoryAttribute(succeedAttributeRequest);
        expect(result).toBeAnError(/.*/, "error.consumption.attributes.predecessorDoesNotExist");
    });

    test("should throw if predecessor doesn't exist", async () => {
        const succeedAttributeRequest: SucceedRepositoryAttributeRequest = {
            predecessorId: (await new CoreIdHelper("ATT").generate()).toString(),
            successorContent: {
                value: {
                    "@type": "GivenName",
                    value: "Tina Turner"
                },
                tags: ["x+%+tag1", "x+%+tag2"]
            }
        };
        const result = await services1.consumption.attributes.succeedRepositoryAttribute(succeedAttributeRequest);
        expect(result).toBeAnError(/.*/, "error.consumption.attributes.predecessorDoesNotExist");
    });

    test("validation should catch attempts of changing the value type", async () => {
        const createAttributeRequest: CreateRepositoryAttributeRequest = {
            content: {
                value: {
                    "@type": "GivenName",
                    value: "Petra Pan"
                },
                tags: ["x+%+tag1", "x+%+tag2"]
            }
        };
        const predecessor = (await services1.consumption.attributes.createRepositoryAttribute(createAttributeRequest)).value;

        const succeedAttributeRequest: SucceedRepositoryAttributeRequest = {
            predecessorId: predecessor.id.toString(),
            successorContent: {
                value: {
                    "@type": "PhoneNumber",
                    value: "+4915155253460"
                },
                tags: ["x+%+tag3", "x+%+tag4"]
            }
        };
        const result = await services1.consumption.attributes.succeedRepositoryAttribute(succeedAttributeRequest);
        expect(result).toBeAnError(/.*/, "error.consumption.attributes.successionMustNotChangeValueType");
    });
});

describe(NotifyPeerAboutRepositoryAttributeSuccessionUseCase.name, () => {
    let succeedRepositoryAttributeRequest1: SucceedRepositoryAttributeRequest;
    let succeedRepositoryAttributeRequest2: SucceedRepositoryAttributeRequest;
    let ownSharedIdentityAttributeVersion0: LocalAttributeDTO;
    let repositoryAttributeVersion1: LocalAttributeDTO;
    let repositoryAttributeVersion2: LocalAttributeDTO;
    beforeEach(async () => {
        ownSharedIdentityAttributeVersion0 = await executeFullCreateAndShareRepositoryAttributeFlow(services1, services2, {
            content: {
                value: {
                    "@type": "GivenName",
                    value: "Petra Pan"
                },
                tags: ["x+%+tag1", "x+%+tag2"]
            }
        });

        succeedRepositoryAttributeRequest1 = {
            predecessorId: ownSharedIdentityAttributeVersion0.shareInfo!.sourceAttribute!,
            successorContent: {
                value: {
                    "@type": "GivenName",
                    value: "Tina Turner"
                },
                tags: ["x+%+tag3", "x+%+tag4"]
            }
        };
        ({ successor: repositoryAttributeVersion1 } = (await services1.consumption.attributes.succeedRepositoryAttribute(succeedRepositoryAttributeRequest1)).value);

        succeedRepositoryAttributeRequest2 = {
            predecessorId: repositoryAttributeVersion1.id,
            successorContent: {
                value: {
                    "@type": "GivenName",
                    value: "Martina Mustermann"
                }
            }
        };
        ({ successor: repositoryAttributeVersion2 } = (await services1.consumption.attributes.succeedRepositoryAttribute(succeedRepositoryAttributeRequest2)).value);
    });

    test("should successfully notify peer about attribute succession", async () => {
        const notificationResult = await services1.consumption.attributes.notifyPeerAboutRepositoryAttributeSuccession({
            attributeId: repositoryAttributeVersion1.id,
            peer: services2.address
        });
        expect(notificationResult.isSuccess).toBe(true);
    });

    test("should create sender own shared identity attribute and recipient peer shared identity attribute", async () => {
        const { successor: ownSharedIdentityAttributeVersion1 } = await executeFullNotifyPeerAboutAttributeSuccessionFlow(services1, services2, repositoryAttributeVersion1.id);
        expect(ownSharedIdentityAttributeVersion1.succeeds).toStrictEqual(ownSharedIdentityAttributeVersion0.id);
        expect(ownSharedIdentityAttributeVersion1.content.value).toStrictEqual(succeedRepositoryAttributeRequest1.successorContent.value);
        expect((ownSharedIdentityAttributeVersion1 as any).content.tags).toStrictEqual(succeedRepositoryAttributeRequest1.successorContent.tags);

        const recipientPeerSharedIdentityAttributeVersion1 = (await services2.consumption.attributes.getAttribute({ id: ownSharedIdentityAttributeVersion1.id })).value;
        expect(recipientPeerSharedIdentityAttributeVersion1.content).toStrictEqual(ownSharedIdentityAttributeVersion1.content);
    });

    test("should allow to notify about successor having notified about predecessor", async () => {
        let { successor: ownSharedIdentityAttributeVersion1 } = await executeFullNotifyPeerAboutAttributeSuccessionFlow(services1, services2, repositoryAttributeVersion1.id);

        const successionResult = await executeFullNotifyPeerAboutAttributeSuccessionFlow(services1, services2, repositoryAttributeVersion2.id);
        ownSharedIdentityAttributeVersion1 = successionResult["predecessor"];
        const ownSharedIdentityAttributeVersion2 = successionResult["successor"];

        expect(ownSharedIdentityAttributeVersion1.succeededBy).toStrictEqual(ownSharedIdentityAttributeVersion2.id);
        expect(ownSharedIdentityAttributeVersion2.succeeds).toStrictEqual(ownSharedIdentityAttributeVersion1.id);
        expect(ownSharedIdentityAttributeVersion2.succeededBy).toBeUndefined();
    });

    test("should allow to notify about successor not having notified about predecessor", async () => {
        const { successor: ownSharedIdentityAttributeVersion2 } = await executeFullNotifyPeerAboutAttributeSuccessionFlow(services1, services2, repositoryAttributeVersion2.id);
        expect(ownSharedIdentityAttributeVersion2.succeeds).toStrictEqual(ownSharedIdentityAttributeVersion0.id);
    });

    test("should allow to notify about successor if the predecessor was deleted by peer but additional predecessor exists", async () => {
        const deleteResult = await services2.consumption.attributes.deletePeerSharedAttributeAndNotifyOwner({ attributeId: ownSharedIdentityAttributeVersion0.id });
        const notificationId = deleteResult.value.notificationId!;

        await syncUntilHasMessageWithNotification(services1.transport, notificationId);
        await services1.eventBus.waitForEvent(PeerSharedAttributeDeletedByPeerEvent, (e) => {
            return e.data.id === ownSharedIdentityAttributeVersion0.id;
        });
        const updatedOwnSharedIdentityAttribute = (await services1.consumption.attributes.getAttribute({ id: ownSharedIdentityAttributeVersion0.id })).value;
        expect(updatedOwnSharedIdentityAttribute.deletionInfo?.deletionStatus).toStrictEqual(LocalAttributeDeletionStatus.DeletedByPeer);

        const ownSharedIdentityAttributeVersion0WithoutDeletionInfo = await executeFullShareRepositoryAttributeFlow(
            services1,
            services2,
            ownSharedIdentityAttributeVersion0.shareInfo!.sourceAttribute!
        );

        const result = await services1.consumption.attributes.notifyPeerAboutRepositoryAttributeSuccession({
            attributeId: repositoryAttributeVersion2.id,
            peer: services2.address
        });
        expect(result).toBeSuccessful();
        expect(result.value.predecessor.id).toBe(ownSharedIdentityAttributeVersion0WithoutDeletionInfo.id);
    });

    test("should throw if the predecessor repository attribute was deleted", async () => {
        const repositoryAttributeVersion0 = (await services1.consumption.attributes.getAttribute({ id: ownSharedIdentityAttributeVersion0.shareInfo!.sourceAttribute! })).value;
        await services1.consumption.attributes.deleteRepositoryAttribute({ attributeId: repositoryAttributeVersion0.id });

        const notificationResult = await services1.consumption.attributes.notifyPeerAboutRepositoryAttributeSuccession({
            attributeId: repositoryAttributeVersion1.id,
            peer: services2.address
        });
        expect(notificationResult).toBeAnError(/.*/, "error.runtime.attributes.noPreviousVersionOfRepositoryAttributeHasBeenSharedWithPeerBefore");
    });

    test("should throw if the successor repository attribute was deleted", async () => {
        await services1.consumption.attributes.deleteRepositoryAttribute({ attributeId: repositoryAttributeVersion1.id });

        const notificationResult = await services1.consumption.attributes.notifyPeerAboutRepositoryAttributeSuccession({
            attributeId: repositoryAttributeVersion1.id,
            peer: services2.address
        });
        expect(notificationResult).toBeAnError(/.*/, "error.runtime.recordNotFound");
    });

    test("should throw if the predecessor was deleted by peer", async () => {
        const { successor: ownSharedIdentityAttributeVersion1 } = await executeFullNotifyPeerAboutAttributeSuccessionFlow(services1, services2, repositoryAttributeVersion1.id);
        const rPeerSharedIdentityAttributeVersion1 = (await services2.consumption.attributes.getAttribute({ id: ownSharedIdentityAttributeVersion1.id })).value;

        const deleteResult = await services2.consumption.attributes.deletePeerSharedAttributeAndNotifyOwner({ attributeId: rPeerSharedIdentityAttributeVersion1.id });
        const notificationId = deleteResult.value.notificationId!;

        await syncUntilHasMessageWithNotification(services1.transport, notificationId);
        await services1.eventBus.waitForEvent(PeerSharedAttributeDeletedByPeerEvent, (e) => {
            return e.data.id === ownSharedIdentityAttributeVersion1.id;
        });
        const updatedOwnSharedIdentityAttribute = (await services1.consumption.attributes.getAttribute({ id: ownSharedIdentityAttributeVersion1.id })).value;
        expect(updatedOwnSharedIdentityAttribute.deletionInfo?.deletionStatus).toStrictEqual(LocalAttributeDeletionStatus.DeletedByPeer);

        const notificationResult = await services1.consumption.attributes.notifyPeerAboutRepositoryAttributeSuccession({
            attributeId: repositoryAttributeVersion2.id,
            peer: services2.address
        });
        expect(notificationResult).toBeAnError(/.*/, "error.runtime.attributes.cannotSucceedAttributesWithDeletionInfo");
    });

    test("should throw if the same version of the attribute has been notified about already", async () => {
        await executeFullNotifyPeerAboutAttributeSuccessionFlow(services1, services2, repositoryAttributeVersion1.id);

        const result2 = await services1.consumption.attributes.notifyPeerAboutRepositoryAttributeSuccession({
            attributeId: repositoryAttributeVersion1.id,
            peer: services2.address
        });
        expect(result2).toBeAnError(/.*/, "error.runtime.attributes.repositoryAttributeHasAlreadyBeenSharedWithPeer");
    });

    test("should throw if a later version of the attribute has been notified about already", async () => {
        await executeFullNotifyPeerAboutAttributeSuccessionFlow(services1, services2, repositoryAttributeVersion2.id);

        const notificationResult = await services1.consumption.attributes.notifyPeerAboutRepositoryAttributeSuccession({
            attributeId: repositoryAttributeVersion1.id,
            peer: services2.address
        });
        expect(notificationResult).toBeAnError(/.*/, "error.consumption.attributes.successorSourceDoesNotSucceedPredecessorSource");
    });

    test("should throw if no other version of the attribute has been shared before", async () => {
        const newRepositoryAttribute = (
            await services1.consumption.attributes.createRepositoryAttribute({
                content: {
                    value: {
                        "@type": "GivenName",
                        value: "aGivenName"
                    }
                }
            })
        ).value;

        const result = await services1.consumption.attributes.notifyPeerAboutRepositoryAttributeSuccession({ attributeId: newRepositoryAttribute.id, peer: services2.address });
        expect(result).toBeAnError(/.*/, "error.runtime.attributes.noPreviousVersionOfRepositoryAttributeHasBeenSharedWithPeerBefore");
    });
});

describe(CreateAndShareRelationshipAttributeUseCase.name, () => {
    test("should create and share a relationship attribute", async () => {
        const createAndShareRelationshipAttributeRequest: CreateAndShareRelationshipAttributeRequest = {
            content: {
                key: "test key",
                value: {
                    "@type": "ProprietaryString",
                    value: "aString",
                    title: "aTitle"
                },
                confidentiality: RelationshipAttributeConfidentiality.Public
            },
            peer: services2.address
        };
        const requestResult = await services1.consumption.attributes.createAndShareRelationshipAttribute(createAndShareRelationshipAttributeRequest);
        expect(requestResult.isSuccess).toBe(true);

        const requestId = requestResult.value.id;
        const sOwnSharedRelationshipAttribute = await acceptIncomingShareAttributeRequest(services1, services2, requestId);
        const rPeerSharedRelationshipAttribute = (await services2.consumption.attributes.getAttribute({ id: sOwnSharedRelationshipAttribute.id })).value;

        expect(sOwnSharedRelationshipAttribute.content.value).toStrictEqual(createAndShareRelationshipAttributeRequest.content.value);
        expect(sOwnSharedRelationshipAttribute.content).toStrictEqual(rPeerSharedRelationshipAttribute.content);
    });

    test("should create and share a relationship attribute with metadata", async () => {
        const expiresAt = CoreDate.utc().add({ days: 1 }).toString();
        const createAndShareRelationshipAttributeRequest: CreateAndShareRelationshipAttributeRequest = {
            content: {
                key: "test key for metadata",
                value: {
                    "@type": "ProprietaryString",
                    value: "aString",
                    title: "aTitle"
                },
                confidentiality: RelationshipAttributeConfidentiality.Public
            },
            peer: services2.address,
            requestMetadata: {
                title: "A request Title",
                description: "A request Description",
                metadata: { aKey: "aValue" },
                expiresAt
            },
            requestItemMetadata: {
                title: "An item Title",
                description: "An item Description",
                metadata: { aKey: "aValue" },
                requireManualDecision: true
            }
        };
        const requestResult = await services1.consumption.attributes.createAndShareRelationshipAttribute(createAndShareRelationshipAttributeRequest);
        expect(requestResult.isSuccess).toBe(true);

        const request = requestResult.value;

        expect(request.content.title).toBe("A request Title");
        expect(request.content.description).toBe("A request Description");
        expect(request.content.metadata).toStrictEqual({ aKey: "aValue" });
        expect(request.content.expiresAt).toBe(expiresAt);

        expect(request.content.items[0].title).toBe("An item Title");
        expect(request.content.items[0].description).toBe("An item Description");
        expect(request.content.items[0].metadata).toStrictEqual({ aKey: "aValue" });
        expect((request.content.items[0] as RequestItemJSONDerivations).requireManualDecision).toBe(true);
    });
});

describe(SucceedRelationshipAttributeAndNotifyPeerUseCase.name, () => {
    let sOwnSharedRelationshipAttribute: LocalAttributeDTO;
    beforeEach(async () => {
        sOwnSharedRelationshipAttribute = await executeFullCreateAndShareRelationshipAttributeFlow(services1, services2, {
            content: {
                key: "test key for succession",
                value: {
                    "@type": "ProprietaryString",
                    value: "aString",
                    title: "aTitle"
                },
                confidentiality: RelationshipAttributeConfidentiality.Public
            }
        });
    });

    test("should succeed a relationship attribute and notify peer", async () => {
        const result = await services1.consumption.attributes.succeedRelationshipAttributeAndNotifyPeer({
            predecessorId: sOwnSharedRelationshipAttribute.id,
            successorContent: {
                value: {
                    "@type": "ProprietaryString",
                    value: "another String",
                    title: "another title"
                }
            }
        });
        expect(result.isSuccess).toBe(true);

        await waitForRecipientToReceiveNotification(services1, services2, result.value);

        const senderPredecessor = result.value.predecessor;
        const senderSuccessor = result.value.successor;
        const recipientPredecessor = (await services2.consumption.attributes.getAttribute({ id: senderPredecessor.id })).value;
        const recipientSuccessor = (await services2.consumption.attributes.getAttribute({ id: senderSuccessor.id })).value;

        expect(senderSuccessor.content).toStrictEqual(recipientSuccessor.content);
        expect(senderSuccessor.shareInfo!.notificationReference).toStrictEqual(recipientSuccessor.shareInfo!.notificationReference);
        expect(senderSuccessor.shareInfo!.requestReference).toBeUndefined();
        expect(recipientSuccessor.shareInfo!.requestReference).toBeUndefined();
        expect(senderSuccessor.shareInfo!.peer).toBe(services2.address);
        expect(recipientSuccessor.shareInfo!.peer).toBe(services1.address);
        expect(senderSuccessor.succeeds).toBe(senderPredecessor.id);
        expect(recipientSuccessor.succeeds).toBe(recipientPredecessor.id);
        expect(senderPredecessor.succeededBy).toBe(senderSuccessor.id);
        expect(recipientPredecessor.succeededBy).toBe(recipientSuccessor.id);
    });

    test("should throw changing the value type succeeding a relationship attribute", async () => {
        const result = await services1.consumption.attributes.succeedRelationshipAttributeAndNotifyPeer({
            predecessorId: sOwnSharedRelationshipAttribute.id,
            successorContent: {
                value: {
                    "@type": "ProprietaryBoolean",
                    value: true,
                    title: "another title"
                }
            }
        });

        expect(result).toBeAnError(/.*/, "error.consumption.attributes.successionMustNotChangeValueType");
    });

    test("should throw if the predecessor was deleted by peer", async () => {
        const rPeerSharedRelationshipAttribute = (await services2.consumption.attributes.getAttribute({ id: sOwnSharedRelationshipAttribute.id })).value;

        const deleteResult = await services2.consumption.attributes.deletePeerSharedAttributeAndNotifyOwner({ attributeId: rPeerSharedRelationshipAttribute.id });
        const notificationId = deleteResult.value.notificationId!;

        await syncUntilHasMessageWithNotification(services1.transport, notificationId);
        await services1.eventBus.waitForEvent(PeerSharedAttributeDeletedByPeerEvent, (e) => {
            return e.data.id === sOwnSharedRelationshipAttribute.id;
        });
        const updatedOwnSharedRelationshipAttribute = (await services1.consumption.attributes.getAttribute({ id: sOwnSharedRelationshipAttribute.id })).value;
        expect(updatedOwnSharedRelationshipAttribute.deletionInfo?.deletionStatus).toStrictEqual(LocalAttributeDeletionStatus.DeletedByPeer);

        const result = await services1.consumption.attributes.succeedRelationshipAttributeAndNotifyPeer({
            predecessorId: sOwnSharedRelationshipAttribute.id,
            successorContent: {
                value: {
                    "@type": "ProprietaryString",
                    value: "another String",
                    title: "another title"
                }
            }
        });
        expect(result).toBeAnError(/.*/, "error.consumption.attributes.cannotSucceedAttributesWithDeletionInfo");
    });
});

describe(ChangeDefaultRepositoryAttributeUseCase.name, () => {
    test("should change default RepositoryAttribute", async () => {
        const defaultAttribute = (
            await appService.consumption.attributes.createRepositoryAttribute({
                content: {
                    value: {
                        "@type": "GivenName",
                        value: "My default name"
                    }
                }
            })
        ).value;
        expect(defaultAttribute.isDefault).toBe(true);

        const desiredDefaultAttribute = (
            await appService.consumption.attributes.createRepositoryAttribute({
                content: {
                    value: {
                        "@type": "GivenName",
                        value: "My new default name"
                    }
                }
            })
        ).value;
        expect(desiredDefaultAttribute.isDefault).toBeUndefined();

        const result = await appService.consumption.attributes.changeDefaultRepositoryAttribute({ attributeId: desiredDefaultAttribute.id });
        expect(result.isSuccess).toBe(true);
        const newDefaultAttribute = result.value;
        expect(newDefaultAttribute.isDefault).toBe(true);

        const updatedFormerDesiredDefaultAttribute = (await appService.consumption.attributes.getAttribute({ id: desiredDefaultAttribute.id })).value;
        expect(updatedFormerDesiredDefaultAttribute.isDefault).toBe(true);

        const updatedFormerDefaultAttribute = (await appService.consumption.attributes.getAttribute({ id: defaultAttribute.id })).value;
        expect(updatedFormerDefaultAttribute.isDefault).toBeUndefined();
    });

    test("should return an error if the new default attribute is not a RepositoryAttribute", async () => {
        await appService.consumption.attributes.createRepositoryAttribute({
            content: {
                value: {
                    "@type": "GivenName",
                    value: "My default name"
                }
            }
        });

        const desiredSharedDefaultAttribute = await executeFullCreateAndShareRepositoryAttributeFlow(appService, services2, {
            content: {
                value: {
                    "@type": "GivenName",
                    value: "My new shared name"
                }
            }
        });
        const result = await appService.consumption.attributes.changeDefaultRepositoryAttribute({ attributeId: desiredSharedDefaultAttribute.id });
        expect(result).toBeAnError(`Attribute '${desiredSharedDefaultAttribute.id.toString()}' is not a RepositoryAttribute.`, "error.runtime.attributes.isNotRepositoryAttribute");
    });

    test("should return an error if the new default attribute has a successor", async () => {
        await appService.consumption.attributes.createRepositoryAttribute({
            content: {
                value: {
                    "@type": "GivenName",
                    value: "My default name"
                }
            }
        });

        const desiredDefaultAttribute = (
            await appService.consumption.attributes.createRepositoryAttribute({
                content: {
                    value: {
                        "@type": "GivenName",
                        value: "My new default name"
                    }
                }
            })
        ).value;

        const successionResult = (
            await appService.consumption.attributes.succeedRepositoryAttribute({
                predecessorId: desiredDefaultAttribute.id,
                successorContent: {
                    value: {
                        "@type": "GivenName",
                        value: "My new successor default name"
                    }
                }
            })
        ).value;

        const updatedDesiredDefaultAttribute = successionResult.predecessor;
        const desiredDefaultAttributeSuccessor = successionResult.successor;

        const result = await appService.consumption.attributes.changeDefaultRepositoryAttribute({ attributeId: updatedDesiredDefaultAttribute.id });
        expect(result).toBeAnError(
            `Attribute '${updatedDesiredDefaultAttribute.id.toString()}' already has a successor ${desiredDefaultAttributeSuccessor.id.toString()}.`,
            "error.runtime.attributes.hasSuccessor"
        );
    });

    test("should return an error trying to set a default attribute if setDefaultRepositoryAttributes is false", async () => {
        const attribute = (
            await services1.consumption.attributes.createRepositoryAttribute({
                content: {
                    value: {
                        "@type": "GivenName",
                        value: "My default name"
                    }
                }
            })
        ).value;
        expect(attribute.isDefault).toBeUndefined();

        const result = await services1.consumption.attributes.changeDefaultRepositoryAttribute({ attributeId: attribute.id });
        expect(result).toBeAnError("Setting default RepositoryAttributes is disabled for this Account.", "error.runtime.attributes.setDefaultRepositoryAttributesIsDisabled");
    });
});

describe("Get (shared) versions of attribute", () => {
    let sRepositoryAttributeVersion0: LocalAttributeDTO;
    let sRepositoryAttributeVersion1: LocalAttributeDTO;
    let sRepositoryAttributeVersion2: LocalAttributeDTO;
    let sRepositoryAttributeVersions: LocalAttributeDTO[];

    let sOwnSharedIdentityAttributeVersion0: LocalAttributeDTO;
    let sOwnSharedIdentityAttributeVersion2: LocalAttributeDTO;
    let sOwnSharedIdentityAttributeVersion2FurtherPeer: LocalAttributeDTO;

    let sOwnSharedRelationshipAttributeVersion0: LocalAttributeDTO;
    let sOwnSharedRelationshipAttributeVersion1: LocalAttributeDTO;
    let sOwnSharedRelationshipAttributeVersion2: LocalAttributeDTO;
    async function succeedVersion0(): Promise<void> {
        const succeedRepositoryAttributeRequest1: SucceedRepositoryAttributeRequest = {
            predecessorId: sRepositoryAttributeVersion0.id.toString(),
            successorContent: {
                value: {
                    "@type": "GivenName",
                    value: "Second Name"
                },
                tags: ["x+%+tag2"]
            }
        };
        const sRepositoryAttributeSuccessionResult1 = await services1.consumption.attributes.succeedRepositoryAttribute(succeedRepositoryAttributeRequest1);
        ({ predecessor: sRepositoryAttributeVersion0, successor: sRepositoryAttributeVersion1 } = sRepositoryAttributeSuccessionResult1.value);
    }

    async function succeedVersion1(): Promise<void> {
        const succeedRepositoryAttributeRequest2: SucceedRepositoryAttributeRequest = {
            predecessorId: sRepositoryAttributeVersion1.id.toString(),
            successorContent: {
                value: {
                    "@type": "GivenName",
                    value: "Third Name"
                },
                tags: ["x+%+tag3"]
            }
        };
        const sRepositoryAttributeSuccessionResult2 = await services1.consumption.attributes.succeedRepositoryAttribute(succeedRepositoryAttributeRequest2);
        ({ predecessor: sRepositoryAttributeVersion1, successor: sRepositoryAttributeVersion2 } = sRepositoryAttributeSuccessionResult2.value);
    }

    async function setUpRepositoryAttributeVersions() {
        sRepositoryAttributeVersion0 = (
            await services1.consumption.attributes.createRepositoryAttribute({
                content: {
                    value: {
                        "@type": "GivenName",
                        value: "First Name"
                    },
                    tags: ["x+%+tag1"]
                }
            })
        ).value;
        await succeedVersion0();
        await succeedVersion1();
        sRepositoryAttributeVersions = [sRepositoryAttributeVersion2, sRepositoryAttributeVersion1, sRepositoryAttributeVersion0];
    }

    async function setUpIdentityAttributeVersions() {
        await createAndShareVersion0();
        await succeedVersion0();
        await succeedVersion1();
        sRepositoryAttributeVersions = [sRepositoryAttributeVersion2, sRepositoryAttributeVersion1, sRepositoryAttributeVersion0];

        await notifyPeerAboutVersion2();
        await shareVersion2WithFurtherPeer();

        async function createAndShareVersion0(): Promise<void> {
            sOwnSharedIdentityAttributeVersion0 = await executeFullCreateAndShareRepositoryAttributeFlow(services1, services2, {
                content: {
                    value: {
                        "@type": "GivenName",
                        value: "First Name"
                    },
                    tags: ["x+%+tag1"]
                }
            });

            sRepositoryAttributeVersion0 = (await services1.consumption.attributes.getAttribute({ id: sOwnSharedIdentityAttributeVersion0.shareInfo!.sourceAttribute! })).value;
        }

        async function notifyPeerAboutVersion2(): Promise<void> {
            const notifyRequestResult = (
                await services1.consumption.attributes.notifyPeerAboutRepositoryAttributeSuccession({
                    attributeId: sRepositoryAttributeVersion2.id,
                    peer: services2.address
                })
            ).value;
            await waitForRecipientToReceiveNotification(services1, services2, notifyRequestResult);

            ({ predecessor: sOwnSharedIdentityAttributeVersion0, successor: sOwnSharedIdentityAttributeVersion2 } = notifyRequestResult);
        }

        async function shareVersion2WithFurtherPeer(): Promise<void> {
            const shareRequestResult = await services1.consumption.attributes.shareRepositoryAttribute({
                attributeId: sRepositoryAttributeVersion2.id,
                peer: services3.address
            });
            const shareRequestId = shareRequestResult.value.id;
            sOwnSharedIdentityAttributeVersion2FurtherPeer = await acceptIncomingShareAttributeRequest(services1, services3, shareRequestId);
        }
    }

    async function createAndShareRelationshipAttributeVersion0(): Promise<void> {
        sOwnSharedRelationshipAttributeVersion0 = await executeFullCreateAndShareRelationshipAttributeFlow(services1, services2, {
            content: {
                key: "aKey",
                value: {
                    "@type": "ProprietaryInteger",
                    title: "Version",
                    value: 1
                },
                confidentiality: RelationshipAttributeConfidentiality.Public
            }
        });
    }

    async function setUpRelationshipAttributeVersions() {
        await createAndShareRelationshipAttributeVersion0();
        await succeedVersion0();
        await succeedVersion1();

        async function succeedVersion0(): Promise<void> {
            const sRepositoryAttributeSuccessionResult1 = await services1.consumption.attributes.succeedRelationshipAttributeAndNotifyPeer({
                predecessorId: sOwnSharedRelationshipAttributeVersion0.id.toString(),
                successorContent: {
                    value: {
                        "@type": "ProprietaryInteger",
                        title: "Version",
                        value: 2
                    }
                }
            });
            await waitForRecipientToReceiveNotification(services1, services2, sRepositoryAttributeSuccessionResult1.value);

            ({ predecessor: sOwnSharedRelationshipAttributeVersion0, successor: sOwnSharedRelationshipAttributeVersion1 } = sRepositoryAttributeSuccessionResult1.value);
        }

        async function succeedVersion1(): Promise<void> {
            const sRepositoryAttributeSuccessionResult2 = await services1.consumption.attributes.succeedRelationshipAttributeAndNotifyPeer({
                predecessorId: sOwnSharedRelationshipAttributeVersion1.id.toString(),
                successorContent: {
                    value: {
                        "@type": "ProprietaryInteger",
                        title: "Version",
                        value: 3
                    }
                }
            });
            await waitForRecipientToReceiveNotification(services1, services2, sRepositoryAttributeSuccessionResult2.value);

            ({ predecessor: sOwnSharedRelationshipAttributeVersion1, successor: sOwnSharedRelationshipAttributeVersion2 } = sRepositoryAttributeSuccessionResult2.value);
        }
    }

    describe(GetVersionsOfAttributeUseCase.name, () => {
        test("should get all versions of a repository attribute", async () => {
            await setUpRepositoryAttributeVersions();
            for (const version of sRepositoryAttributeVersions) {
                const result = await services1.consumption.attributes.getVersionsOfAttribute({ attributeId: version.id });
                expect(result.isSuccess).toBe(true);

                const returnedVersions = result.value;
                expect(returnedVersions).toStrictEqual(sRepositoryAttributeVersions);
            }
        });

        test("should get all versions of an own shared identity attribute shared with the same peer", async () => {
            await setUpIdentityAttributeVersions();
            const sOwnSharedIdentityAttributeVersions = [sOwnSharedIdentityAttributeVersion2, sOwnSharedIdentityAttributeVersion0];
            for (const version of sOwnSharedIdentityAttributeVersions) {
                const result1 = await services1.consumption.attributes.getVersionsOfAttribute({ attributeId: version.id });
                expect(result1.isSuccess).toBe(true);

                const returnedVersions1 = result1.value;
                expect(returnedVersions1).toStrictEqual(sOwnSharedIdentityAttributeVersions);
            }
        });

        test("should get all versions of a peer shared identity attribute", async () => {
            await setUpIdentityAttributeVersions();
            const rPeerSharedIdentityAttributeVersion2 = (await services2.consumption.attributes.getAttribute({ id: sOwnSharedIdentityAttributeVersion2.id })).value;
            const rPeerSharedIdentityAttributeVersion0 = (await services2.consumption.attributes.getAttribute({ id: sOwnSharedIdentityAttributeVersion0.id })).value;
            const rPeerSharedIdentityAttributeVersions = [rPeerSharedIdentityAttributeVersion2, rPeerSharedIdentityAttributeVersion0];

            for (const version of rPeerSharedIdentityAttributeVersions) {
                const result = await services2.consumption.attributes.getVersionsOfAttribute({ attributeId: version.id });
                expect(result.isSuccess).toBe(true);

                const returnedVersions = result.value;
                expect(returnedVersions).toStrictEqual(rPeerSharedIdentityAttributeVersions);
            }
        });

        test("should get all versions of an own shared relationship attribute", async () => {
            await setUpRelationshipAttributeVersions();
            const sOwnSharedRelationshipAttributeVersions = [
                sOwnSharedRelationshipAttributeVersion2,
                sOwnSharedRelationshipAttributeVersion1,
                sOwnSharedRelationshipAttributeVersion0
            ];
            for (const version of sOwnSharedRelationshipAttributeVersions) {
                const result = await services1.consumption.attributes.getVersionsOfAttribute({ attributeId: version.id });
                expect(result.isSuccess).toBe(true);

                const returnedVersions = result.value;
                expect(returnedVersions).toStrictEqual(sOwnSharedRelationshipAttributeVersions);
            }
        });

        test("should get all versions of a peer shared relationship attribute", async () => {
            await setUpRelationshipAttributeVersions();
            const rPeerSharedRelationshipAttributeVersion2 = (await services2.consumption.attributes.getAttribute({ id: sOwnSharedRelationshipAttributeVersion2.id })).value;
            const rPeerSharedRelationshipAttributeVersion1 = (await services2.consumption.attributes.getAttribute({ id: sOwnSharedRelationshipAttributeVersion1.id })).value;
            const rPeerSharedRelationshipAttributeVersion0 = (await services2.consumption.attributes.getAttribute({ id: sOwnSharedRelationshipAttributeVersion0.id })).value;
            const rPeerSharedRelationshipAttributeVersions = [
                rPeerSharedRelationshipAttributeVersion2,
                rPeerSharedRelationshipAttributeVersion1,
                rPeerSharedRelationshipAttributeVersion0
            ];

            for (const version of rPeerSharedRelationshipAttributeVersions) {
                const result = await services2.consumption.attributes.getVersionsOfAttribute({ attributeId: version.id });
                expect(result.isSuccess).toBe(true);

                const returnedVersions = result.value;
                expect(returnedVersions).toStrictEqual(rPeerSharedRelationshipAttributeVersions);
            }
        });

        test("should throw trying to call getVersionsOfAttribute with a nonexistent attributeId", async () => {
            const result = await services1.consumption.attributes.getVersionsOfAttribute({ attributeId: "ATTxxxxxxxxxxxxxxxxx" });
            expect(result).toBeAnError(/.*/, "error.runtime.recordNotFound");
        });
    });

    describe(GetSharedVersionsOfAttributeUseCase.name, () => {
        beforeEach(async () => {
            await setUpIdentityAttributeVersions();
        });

        test("should get only latest shared version per peer of a repository attribute", async () => {
            for (const version of sRepositoryAttributeVersions) {
                const result1 = await services1.consumption.attributes.getSharedVersionsOfAttribute({ attributeId: version.id });
                expect(result1.isSuccess).toBe(true);
                const returnedVersions1 = result1.value;
                expect(returnedVersions1).toStrictEqual(expect.arrayContaining([sOwnSharedIdentityAttributeVersion2, sOwnSharedIdentityAttributeVersion2FurtherPeer]));

                const result2 = await services1.consumption.attributes.getSharedVersionsOfAttribute({ attributeId: version.id, onlyLatestVersions: true });
                expect(result2.isSuccess).toBe(true);
                const returnedVersions2 = result2.value;
                expect(returnedVersions2).toStrictEqual(expect.arrayContaining([sOwnSharedIdentityAttributeVersion2, sOwnSharedIdentityAttributeVersion2FurtherPeer]));
            }
        });

        test("should get all shared versions of a repository attribute", async () => {
            for (const version of sRepositoryAttributeVersions) {
                const result = await services1.consumption.attributes.getSharedVersionsOfAttribute({ attributeId: version.id, onlyLatestVersions: false });
                expect(result.isSuccess).toBe(true);

                const returnedVersions = result.value;
                expect(returnedVersions).toStrictEqual(
                    expect.arrayContaining([sOwnSharedIdentityAttributeVersion2, sOwnSharedIdentityAttributeVersion2FurtherPeer, sOwnSharedIdentityAttributeVersion0])
                );
            }
        });

        test("should get only latest shared version of a repository attribute for a specific peer", async () => {
            for (const version of sRepositoryAttributeVersions) {
                const result1 = await services1.consumption.attributes.getSharedVersionsOfAttribute({ attributeId: version.id, peers: [services2.address] });
                expect(result1.isSuccess).toBe(true);
                const returnedVersions1 = result1.value;
                expect(returnedVersions1).toStrictEqual([sOwnSharedIdentityAttributeVersion2]);

                const result2 = await services1.consumption.attributes.getSharedVersionsOfAttribute({ attributeId: version.id, peers: [services3.address] });
                expect(result2.isSuccess).toBe(true);
                const returnedVersions2 = result2.value;
                expect(returnedVersions2).toStrictEqual([sOwnSharedIdentityAttributeVersion2FurtherPeer]);
            }
        });

        test("should get all shared versions of a repository attribute for a specific peer", async () => {
            for (const version of sRepositoryAttributeVersions) {
                const result1 = await services1.consumption.attributes.getSharedVersionsOfAttribute({
                    attributeId: version.id,
                    peers: [services2.address],
                    onlyLatestVersions: false
                });
                expect(result1.isSuccess).toBe(true);
                const returnedVersions1 = result1.value;
                expect(returnedVersions1).toStrictEqual([sOwnSharedIdentityAttributeVersion2, sOwnSharedIdentityAttributeVersion0]);

                const result2 = await services1.consumption.attributes.getSharedVersionsOfAttribute({
                    attributeId: version.id,
                    peers: [services3.address],
                    onlyLatestVersions: false
                });
                expect(result2.isSuccess).toBe(true);
                const returnedVersions2 = result2.value;
                expect(returnedVersions2).toStrictEqual([sOwnSharedIdentityAttributeVersion2FurtherPeer]);
            }
        });

        test("should return all emitted ThirdPartyRelationshipAttributes of a source RelationshipAttribute", async () => {
            await createAndShareRelationshipAttributeVersion0();
            const requestParams = {
                peer: services1.address,
                content: {
                    items: [
                        ReadAttributeRequestItem.from({
                            query: ThirdPartyRelationshipAttributeQuery.from({
                                key: "aKey",
                                owner: ThirdPartyRelationshipAttributeQueryOwner.Recipient,
                                thirdParty: [services2.address]
                            }),
                            mustBeAccepted: true
                        }).toJSON()
                    ]
                }
            };
            const emittedThirdPartyRelationshipAttribute = await executeFullRequestAndAcceptExistingAttributeFlow(
                services1,
                services3,
                requestParams,
                sOwnSharedRelationshipAttributeVersion0.id
            );

            const result = await services1.consumption.attributes.getSharedVersionsOfAttribute({ attributeId: sOwnSharedRelationshipAttributeVersion0.id });
            expect(result.isSuccess).toBe(true);
            const returnedVersions = result.value;
            expect(returnedVersions).toStrictEqual([emittedThirdPartyRelationshipAttribute]);
        });

        test("should return an empty list if a relationship attribute without associated third party relationship attributes is queried", async () => {
            await createAndShareRelationshipAttributeVersion0();
            const result = await services1.consumption.attributes.getSharedVersionsOfAttribute({ attributeId: sOwnSharedRelationshipAttributeVersion0.id });
            expect(result.isSuccess).toBe(true);
            const returnedVersions = result.value;
            expect(returnedVersions).toStrictEqual([]);
        });

        test("should return an empty list calling getSharedVersionsOfAttribute with a nonexistent peer", async () => {
            const result = await services1.consumption.attributes.getSharedVersionsOfAttribute({
                attributeId: sRepositoryAttributeVersion2.id,
                peers: ["did:e:localhost:dids:0000000000000000000000"]
            });
            expect(result.isSuccess).toBe(true);
            const returnedVersions = result.value;
            expect(returnedVersions).toStrictEqual([]);
        });

        test("should throw trying to call getSharedVersionsOfAttribute with a nonexistent attributeId", async () => {
            const result2 = await services1.consumption.attributes.getSharedVersionsOfAttribute({ attributeId: "ATTxxxxxxxxxxxxxxxxx" });
            expect(result2).toBeAnError(/.*/, "error.runtime.recordNotFound");
        });
    });
});

describe("DeleteAttributeUseCases", () => {
    let repositoryAttributeVersion0: LocalAttributeDTO;
    let repositoryAttributeVersion1: LocalAttributeDTO;
    let ownSharedIdentityAttributeVersion0: LocalAttributeDTO;
    let ownSharedIdentityAttributeVersion1: LocalAttributeDTO;

    beforeEach(async () => {
        ownSharedIdentityAttributeVersion0 = await executeFullCreateAndShareRepositoryAttributeFlow(services1, services2, {
            content: {
                value: {
                    "@type": "GivenName",
                    value: "aGivenName"
                },
                tags: ["x+%+tag1", "x+%+tag2"]
            }
        });
        repositoryAttributeVersion0 = (await services1.consumption.attributes.getAttribute({ id: ownSharedIdentityAttributeVersion0.shareInfo!.sourceAttribute! })).value;

        ({ predecessor: ownSharedIdentityAttributeVersion0, successor: ownSharedIdentityAttributeVersion1 } = await executeFullSucceedRepositoryAttributeAndNotifyPeerFlow(
            services1,
            services2,
            {
                predecessorId: ownSharedIdentityAttributeVersion0.shareInfo!.sourceAttribute!,
                successorContent: {
                    value: {
                        "@type": "GivenName",
                        value: "anotherGivenName"
                    }
                }
            }
        ));
        repositoryAttributeVersion1 = (await services1.consumption.attributes.getAttribute({ id: ownSharedIdentityAttributeVersion1.shareInfo!.sourceAttribute! })).value;
    });

    describe(DeleteRepositoryAttributeUseCase.name, () => {
        test("should delete a repository attribute", async () => {
            const deletionResult = await services1.consumption.attributes.deleteRepositoryAttribute({ attributeId: repositoryAttributeVersion0.id });
            expect(deletionResult.isSuccess).toBe(true);

            const getDeletedAttributeResult = await services1.consumption.attributes.getAttribute({ id: repositoryAttributeVersion0.id });
            expect(getDeletedAttributeResult).toBeAnError(/.*/, "error.runtime.recordNotFound");
        });

        test("should delete a succeeded repository attribute and its predecessors", async () => {
            const deletionResult = await services1.consumption.attributes.deleteRepositoryAttribute({ attributeId: repositoryAttributeVersion1.id });
            expect(deletionResult.isSuccess).toBe(true);

            const getDeletedAttributeResult = await services1.consumption.attributes.getAttribute({ id: repositoryAttributeVersion0.id });
            expect(getDeletedAttributeResult).toBeAnError(/.*/, "error.runtime.recordNotFound");
        });

        test("should remove 'shareInfo.sourceAttribute' from own shared identity attribute copies of a deleted repository attribute", async () => {
            await services1.consumption.attributes.deleteRepositoryAttribute({ attributeId: repositoryAttributeVersion0.id });

            const updatedOwnSharedIdentityAttributeVersion0Result = await services1.consumption.attributes.getAttribute({ id: ownSharedIdentityAttributeVersion0.id });
            expect(updatedOwnSharedIdentityAttributeVersion0Result.isSuccess).toBe(true);
            const updatedOwnSharedIdentityAttributeVersion0 = updatedOwnSharedIdentityAttributeVersion0Result.value;
            expect(updatedOwnSharedIdentityAttributeVersion0.shareInfo).toBeDefined();
            expect(updatedOwnSharedIdentityAttributeVersion0.shareInfo!.sourceAttribute).toBeUndefined();
        });

        test("should remove 'shareInfo.sourceAttribute' from own shared identity attribute predecessors of a deleted repository attribute", async () => {
            await services1.consumption.attributes.deleteRepositoryAttribute({ attributeId: repositoryAttributeVersion1.id });

            const updatedOwnSharedIdentityAttributeVersion0Result = await services1.consumption.attributes.getAttribute({ id: ownSharedIdentityAttributeVersion0.id });
            expect(updatedOwnSharedIdentityAttributeVersion0Result.isSuccess).toBe(true);
            const updatedOwnSharedIdentityAttributeVersion0 = updatedOwnSharedIdentityAttributeVersion0Result.value;
            expect(updatedOwnSharedIdentityAttributeVersion0.shareInfo).toBeDefined();
            expect(updatedOwnSharedIdentityAttributeVersion0.shareInfo!.sourceAttribute).toBeUndefined();
        });

        test("should not change type of own shared identity attribute if 'shareInfo.sourceAttribute' is undefined", async () => {
            await services1.consumption.attributes.deleteRepositoryAttribute({ attributeId: repositoryAttributeVersion0.id });

            const updatedOwnSharedIdentityAttributeVersion0 = (await services1.consumption.attributes.getAttribute({ id: ownSharedIdentityAttributeVersion0.id })).value;
            expect(updatedOwnSharedIdentityAttributeVersion0.shareInfo!.sourceAttribute).toBeUndefined();

            // isOwnSharedIdentityAttribute
            expect(updatedOwnSharedIdentityAttributeVersion0.content["@type"]).toBe("IdentityAttribute");
            expect(updatedOwnSharedIdentityAttributeVersion0.shareInfo).toBeDefined();
            expect(updatedOwnSharedIdentityAttributeVersion0.content.owner).toBe(services1.address);
            expect(updatedOwnSharedIdentityAttributeVersion0.shareInfo!.peer).toBe(services2.address);
            expect(updatedOwnSharedIdentityAttributeVersion0.isDefault).toBeUndefined();
        });

        test("should set 'succeeds' of successor repository attribute to undefined if predecessor repository attribute is deleted", async () => {
            expect(repositoryAttributeVersion1.succeeds).toBeDefined();
            await services1.consumption.attributes.deleteRepositoryAttribute({ attributeId: repositoryAttributeVersion0.id });
            const updatedRepositoryAttributeVersion1 = (await services1.consumption.attributes.getAttribute({ id: repositoryAttributeVersion1.id })).value;
            expect(updatedRepositoryAttributeVersion1.succeeds).toBeUndefined();
        });

        test("should throw trying to call with an attribute that is not a repository attribute", async () => {
            const result = await services1.consumption.attributes.deleteRepositoryAttribute({ attributeId: ownSharedIdentityAttributeVersion1.id });
            expect(result).toBeAnError(/.*/, "error.runtime.attributes.isNotRepositoryAttribute");
        });

        test("should throw trying to call with an unknown attribute ID", async () => {
            const unknownAttributeId = "ATTxxxxxxxxxxxxxxxxx";
            const result = await services1.consumption.attributes.deleteRepositoryAttribute({ attributeId: unknownAttributeId });
            expect(result).toBeAnError(/.*/, "error.runtime.recordNotFound");
        });

        test("should throw trying to call with a child of a complex attribute", async () => {
            const complexAttribute = (
                await services1.consumption.attributes.createRepositoryAttribute({
                    content: {
                        value: {
                            "@type": "StreetAddress",
                            recipient: "aRecipient",
                            street: "aStreet",
                            houseNo: "aHouseNo",
                            zipCode: "aZipCode",
                            city: "aCity",
                            country: "DE"
                        }
                    }
                })
            ).value;

            const childAttributes = (
                await services1.consumption.attributes.getAttributes({
                    query: {
                        parentId: complexAttribute.id
                    }
                })
            ).value;
            expect(childAttributes).toHaveLength(5);

            const result = await services1.consumption.attributes.deleteRepositoryAttribute({ attributeId: childAttributes[0].id });
            expect(result).toBeAnError(
                `Attribute '${childAttributes[0].id.toString()}' is a child of a complex Attribute. If you want to delete it, you must delete its parent.`,
                "error.runtime.attributes.cannotSeparatelyDeleteChildOfComplexAttribute"
            );
        });
    });

    describe(DeleteOwnSharedAttributeAndNotifyPeerUseCase.name, () => {
        test("should delete an own shared identity attribute", async () => {
            expect(ownSharedIdentityAttributeVersion0).toBeDefined();

            const deletionResult = await services1.consumption.attributes.deleteOwnSharedAttributeAndNotifyPeer({ attributeId: ownSharedIdentityAttributeVersion0.id });
            expect(deletionResult.isSuccess).toBe(true);

            const getDeletedAttributeResult = await services1.consumption.attributes.getAttribute({ id: ownSharedIdentityAttributeVersion0.id });
            expect(getDeletedAttributeResult).toBeAnError(/.*/, "error.runtime.recordNotFound");
        });

        test("should delete a succeeded own shared identity attribute and its predecessors", async () => {
            expect(ownSharedIdentityAttributeVersion1).toBeDefined();

            const deletionResult = await services1.consumption.attributes.deleteOwnSharedAttributeAndNotifyPeer({ attributeId: ownSharedIdentityAttributeVersion1.id });
            expect(deletionResult.isSuccess).toBe(true);

            const getDeletedPredecessorResult = await services1.consumption.attributes.getAttribute({ id: ownSharedIdentityAttributeVersion0.id });
            expect(getDeletedPredecessorResult).toBeAnError(/.*/, "error.runtime.recordNotFound");
        });

        test("should remove 'shareInfo.sourceAttribute' from emitted ThirdPartyRelationshipAttribute copies of a deleted RepositoryAttribute", async () => {
            const ownSharedRelationshipAttribute = await executeFullCreateAndShareRelationshipAttributeFlow(services1, services3, {
                content: {
                    value: {
                        "@type": "ProprietaryString",
                        value: "aStringValue",
                        title: "aTitle"
                    },
                    key: "aKey",
                    confidentiality: RelationshipAttributeConfidentiality.Public
                }
            });

            const requestParams = {
                peer: services1.address,
                content: {
                    items: [
                        ReadAttributeRequestItem.from({
                            query: ThirdPartyRelationshipAttributeQuery.from({
                                key: "aKey",
                                owner: ThirdPartyRelationshipAttributeQueryOwner.Recipient,
                                thirdParty: [services3.address]
                            }),
                            mustBeAccepted: true
                        }).toJSON()
                    ]
                }
            };

            const emittedThirdPartyRelationshipAttribute = await executeFullRequestAndAcceptExistingAttributeFlow(
                services1,
                services2,
                requestParams,
                ownSharedRelationshipAttribute.id
            );

            await services1.consumption.attributes.deleteOwnSharedAttributeAndNotifyPeer({ attributeId: ownSharedRelationshipAttribute.id });

            const updatedEmittedThirdPartyRelationshipAttributeResult = await services1.consumption.attributes.getAttribute({ id: emittedThirdPartyRelationshipAttribute.id });
            expect(updatedEmittedThirdPartyRelationshipAttributeResult.isSuccess).toBe(true);
            const updatedEmittedThirdPartyRelationshipAttribute = updatedEmittedThirdPartyRelationshipAttributeResult.value;
            expect(updatedEmittedThirdPartyRelationshipAttribute.shareInfo).toBeDefined();
            expect(updatedEmittedThirdPartyRelationshipAttribute.shareInfo!.sourceAttribute).toBeUndefined();
        });

        test("should set the 'succeeds' property of the own shared identity attribute successor to undefined", async () => {
            expect(ownSharedIdentityAttributeVersion1.succeeds).toBeDefined();
            await services1.consumption.attributes.deleteOwnSharedAttributeAndNotifyPeer({ attributeId: ownSharedIdentityAttributeVersion0.id });
            const updatedOwnSharedIdentityAttributeVersion1 = (await services1.consumption.attributes.getAttribute({ id: ownSharedIdentityAttributeVersion1.id })).value;
            expect(updatedOwnSharedIdentityAttributeVersion1.succeeds).toBeUndefined();
        });

        test("should notify about identity attribute deletion by owner", async () => {
            const notificationId = (await services1.consumption.attributes.deleteOwnSharedAttributeAndNotifyPeer({ attributeId: ownSharedIdentityAttributeVersion0.id })).value
                .notificationId!;
            const timeBeforeUpdate = CoreDate.utc();
            await syncUntilHasMessageWithNotification(services2.transport, notificationId);
            await services2.eventBus.waitForEvent(OwnSharedAttributeDeletedByOwnerEvent, (e) => {
                return e.data.id.toString() === ownSharedIdentityAttributeVersion0.id;
            });
            const timeAfterUpdate = CoreDate.utc();

            const result = await services2.consumption.attributes.getAttribute({ id: ownSharedIdentityAttributeVersion0.id });
            expect(result.isSuccess).toBe(true);
            const updatedAttribute = result.value;
            expect(updatedAttribute.deletionInfo?.deletionStatus).toStrictEqual(LocalAttributeDeletionStatus.DeletedByOwner);
            expect(CoreDate.from(updatedAttribute.deletionInfo!.deletionDate).isBetween(timeBeforeUpdate, timeAfterUpdate.add(1))).toBe(true);
        });

        test("should notify about identity attribute deletion of succeeded attribute by owner", async () => {
            const notificationId = (await services1.consumption.attributes.deleteOwnSharedAttributeAndNotifyPeer({ attributeId: ownSharedIdentityAttributeVersion1.id })).value
                .notificationId!;
            const timeBeforeUpdate = CoreDate.utc();
            await syncUntilHasMessageWithNotification(services2.transport, notificationId);
            await services2.eventBus.waitForEvent(OwnSharedAttributeDeletedByOwnerEvent, (e) => {
                return e.data.id.toString() === ownSharedIdentityAttributeVersion1.id;
            });
            const timeAfterUpdate = CoreDate.utc();

            const updatedPredecessor = (await services2.consumption.attributes.getAttribute({ id: ownSharedIdentityAttributeVersion0.id })).value;
            expect(updatedPredecessor.deletionInfo?.deletionStatus).toStrictEqual(LocalAttributeDeletionStatus.DeletedByOwner);
            expect(CoreDate.from(updatedPredecessor.deletionInfo!.deletionDate).isBetween(timeBeforeUpdate, timeAfterUpdate.add(1))).toBe(true);
        });

        test("should throw an error trying to delete an own shared Attribute when the Relationship is in status Pending", async () => {
            const [services1, services2] = await runtimeServiceProvider.launch(2, {
                enableRequestModule: true,
                enableDeciderModule: true,
                enableNotificationModule: true
            });

            const repositoryAttribute = (
                await services2.consumption.attributes.createRepositoryAttribute({
                    content: {
                        value: {
                            "@type": "GivenName",
                            value: "aGivenName"
                        }
                    }
                })
            ).value;

            const item: ReadAttributeRequestItemJSON = {
                "@type": "ReadAttributeRequestItem",
                mustBeAccepted: true,
                query: {
                    "@type": "IdentityAttributeQuery",
                    valueType: "GivenName"
                }
            };

            const relationshipTemplateContent: RelationshipTemplateContentJSON = {
                "@type": "RelationshipTemplateContent",
                title: "aTitle",
                onNewRelationship: {
                    items: [item],
                    "@type": "Request"
                }
            };
            await createRelationshipWithStatusPending(services1, services2, relationshipTemplateContent, [
                {
                    accept: true,
                    existingAttributeId: repositoryAttribute.id
                } as AcceptReadAttributeRequestItemParametersWithExistingAttributeJSON
            ]);

            const ownSharedAttribute = await services2.consumption.attributes.getAttributes({
                query: {
                    "shareInfo.sourceAttribute": repositoryAttribute.id
                }
            });

            const attributeDeletionResult = await services2.consumption.attributes.deleteOwnSharedAttributeAndNotifyPeer({ attributeId: ownSharedAttribute.value[0].id });
            expect(attributeDeletionResult).toBeAnError(
                "The shared Attribute cannot be deleted while the Relationship to the peer is in status 'Pending'.",
                "error.runtime.attributes.cannotDeleteSharedAttributeWhileRelationshipIsPending"
            );
        });
    });

    describe(DeletePeerSharedAttributeAndNotifyOwnerUseCase.name, () => {
        test("should delete a peer shared identity attribute", async () => {
            const recipientPeerSharedIdentityAttributeVersion0 = (await services2.consumption.attributes.getAttribute({ id: ownSharedIdentityAttributeVersion0.id })).value;
            expect(recipientPeerSharedIdentityAttributeVersion0).toBeDefined();

            const deletionResult = await services2.consumption.attributes.deletePeerSharedAttributeAndNotifyOwner({ attributeId: ownSharedIdentityAttributeVersion0.id });
            expect(deletionResult.isSuccess).toBe(true);

            const getDeletedAttributeResult = await services2.consumption.attributes.getAttribute({ id: ownSharedIdentityAttributeVersion0.id });
            expect(getDeletedAttributeResult).toBeAnError(/.*/, "error.runtime.recordNotFound");
        });

        test("should delete the predecessor of a peer shared identity attribute", async () => {
            const recipientPeerSharedIdentityAttributeVersion1 = (await services2.consumption.attributes.getAttribute({ id: ownSharedIdentityAttributeVersion1.id })).value;
            expect(recipientPeerSharedIdentityAttributeVersion1).toBeDefined();

            const deletionResult = await services2.consumption.attributes.deletePeerSharedAttributeAndNotifyOwner({ attributeId: ownSharedIdentityAttributeVersion1.id });
            expect(deletionResult.isSuccess).toBe(true);

            const getDeletedPredecessorResult = await services2.consumption.attributes.getAttribute({ id: ownSharedIdentityAttributeVersion0.id });
            expect(getDeletedPredecessorResult).toBeAnError(/.*/, "error.runtime.recordNotFound");
        });

        test("should remove 'shareInfo.sourceAttribute' from emitted ThirdPartyRelationshipAttribute copies of a deleted peer shared RelationshipAttribute", async () => {
            const peerSharedRelationshipAttribute = await executeFullCreateAndShareRelationshipAttributeFlow(services3, services1, {
                content: {
                    value: {
                        "@type": "ProprietaryString",
                        value: "aStringValue",
                        title: "aTitle"
                    },
                    key: "aKey",
                    confidentiality: RelationshipAttributeConfidentiality.Public
                }
            });

            const requestParams = {
                peer: services1.address,
                content: {
                    items: [
                        ReadAttributeRequestItem.from({
                            query: ThirdPartyRelationshipAttributeQuery.from({
                                key: "aKey",
                                owner: ThirdPartyRelationshipAttributeQueryOwner.ThirdParty,
                                thirdParty: [services3.address]
                            }),
                            mustBeAccepted: true
                        }).toJSON()
                    ]
                }
            };

            const emittedThirdPartyRelationshipAttribute = await executeFullRequestAndAcceptExistingAttributeFlow(
                services1,
                services2,
                requestParams,
                peerSharedRelationshipAttribute.id
            );

            await services1.consumption.attributes.deletePeerSharedAttributeAndNotifyOwner({ attributeId: peerSharedRelationshipAttribute.id });

            const updatedEmittedThirdPartyRelationshipAttributeResult = await services1.consumption.attributes.getAttribute({
                id: emittedThirdPartyRelationshipAttribute.id
            });
            expect(updatedEmittedThirdPartyRelationshipAttributeResult.isSuccess).toBe(true);
            const updatedEmittedThirdPartyRelationshipAttribute = updatedEmittedThirdPartyRelationshipAttributeResult.value;
            expect(updatedEmittedThirdPartyRelationshipAttribute.shareInfo).toBeDefined();
            expect(updatedEmittedThirdPartyRelationshipAttribute.shareInfo!.sourceAttribute).toBeUndefined();
        });

        test("should set the 'succeeds' property of the peer shared identity attribute successor to undefined", async () => {
            const recipientPeerSharedIdentityAttributeVersion1 = (await services2.consumption.attributes.getAttribute({ id: ownSharedIdentityAttributeVersion1.id })).value;
            expect(recipientPeerSharedIdentityAttributeVersion1.succeeds).toBeDefined();
            await services2.consumption.attributes.deletePeerSharedAttributeAndNotifyOwner({ attributeId: ownSharedIdentityAttributeVersion0.id });
            const updatedRecipientPeerSharedIdentityAttributeVersion1 = (
                await services2.consumption.attributes.getAttribute({ id: recipientPeerSharedIdentityAttributeVersion1.id })
            ).value;
            expect(updatedRecipientPeerSharedIdentityAttributeVersion1.succeeds).toBeUndefined();
        });

        test("should notify about identity attribute deletion by peer", async () => {
            const notificationId = (await services2.consumption.attributes.deletePeerSharedAttributeAndNotifyOwner({ attributeId: ownSharedIdentityAttributeVersion0.id })).value
                .notificationId!;
            const timeBeforeUpdate = CoreDate.utc();
            await syncUntilHasMessageWithNotification(services1.transport, notificationId);
            await services1.eventBus.waitForEvent(PeerSharedAttributeDeletedByPeerEvent, (e) => {
                return e.data.id.toString() === ownSharedIdentityAttributeVersion0.id;
            });

            const timeAfterUpdate = CoreDate.utc();

            const result = await services1.consumption.attributes.getAttribute({ id: ownSharedIdentityAttributeVersion0.id });
            expect(result.isSuccess).toBe(true);
            const updatedAttribute = result.value;
            expect(updatedAttribute.deletionInfo?.deletionStatus).toStrictEqual(LocalAttributeDeletionStatus.DeletedByPeer);
            expect(CoreDate.from(updatedAttribute.deletionInfo!.deletionDate).isBetween(timeBeforeUpdate, timeAfterUpdate.add(1))).toBe(true);
        });

        test("should notify about identity attribute deletion of succeeded attribute by peer", async () => {
            const notificationId = (await services2.consumption.attributes.deletePeerSharedAttributeAndNotifyOwner({ attributeId: ownSharedIdentityAttributeVersion1.id })).value
                .notificationId!;
            const timeBeforeUpdate = CoreDate.utc();
            await syncUntilHasMessageWithNotification(services1.transport, notificationId);
            await services1.eventBus.waitForEvent(PeerSharedAttributeDeletedByPeerEvent, (e) => {
                return e.data.id.toString() === ownSharedIdentityAttributeVersion1.id;
            });

            const timeAfterUpdate = CoreDate.utc();

            const updatedPredecessor = (await services1.consumption.attributes.getAttribute({ id: ownSharedIdentityAttributeVersion0.id })).value;
            expect(updatedPredecessor.deletionInfo?.deletionStatus).toStrictEqual(LocalAttributeDeletionStatus.DeletedByPeer);
            expect(CoreDate.from(updatedPredecessor.deletionInfo!.deletionDate).isBetween(timeBeforeUpdate, timeAfterUpdate.add(1))).toBe(true);
        });

        test("should throw an error trying to delete a peer shared Attribute when the Relationship is in status Pending", async () => {
            const [services1, services2] = await runtimeServiceProvider.launch(2, {
                enableRequestModule: true,
                enableDeciderModule: true,
                enableNotificationModule: true
            });

            const repositoryAttribute = (
                await services1.consumption.attributes.createRepositoryAttribute({
                    content: {
                        value: {
                            "@type": "GivenName",
                            value: "aGivenName"
                        }
                    }
                })
            ).value;

            const item: ShareAttributeRequestItemJSON = {
                "@type": "ShareAttributeRequestItem",
                mustBeAccepted: true,
                attribute: repositoryAttribute.content,
                sourceAttributeId: repositoryAttribute.id
            };

            const relationshipTemplateContent: CreateOwnRelationshipTemplateRequest["content"] = {
                "@type": "RelationshipTemplateContent",
                title: "aTitle",
                onNewRelationship: {
                    items: [item],
                    "@type": "Request"
                }
            };

            await createRelationshipWithStatusPending(services1, services2, relationshipTemplateContent, [
                {
                    accept: true
                } as AcceptRequestItemParametersJSON
            ]);

            const peerSharedAttribute = await services2.consumption.attributes.getAttributes({
                query: {
                    "shareInfo.peer": services1.address
                }
            });

            const attributeDeletionResult = await services2.consumption.attributes.deletePeerSharedAttributeAndNotifyOwner({ attributeId: peerSharedAttribute.value[0].id });
            expect(attributeDeletionResult).toBeAnError(
                "The shared Attribute cannot be deleted while the Relationship to the peer is in status 'Pending'.",
                "error.runtime.attributes.cannotDeleteSharedAttributeWhileRelationshipIsPending"
            );
        });
    });

    describe(DeleteThirdPartyRelationshipAttributeAndNotifyPeerUseCase.name, () => {
        let peerSharedRelationshipAttribute: LocalAttributeDTO;
        let emittedThirdPartyRelationshipAttribute: LocalAttributeDTO;
        beforeEach(async () => {
            peerSharedRelationshipAttribute = await executeFullCreateAndShareRelationshipAttributeFlow(services3, services1, {
                content: {
                    value: {
                        "@type": "ProprietaryString",
                        value: "aString",
                        title: "aTitle"
                    },
                    key: "aKey",
                    confidentiality: RelationshipAttributeConfidentiality.Public
                }
            });

            const requestParams = {
                peer: services1.address,
                content: {
                    items: [
                        ReadAttributeRequestItem.from({
                            query: ThirdPartyRelationshipAttributeQuery.from({
                                key: "aKey",
                                owner: ThirdPartyRelationshipAttributeQueryOwner.ThirdParty,
                                thirdParty: [services3.address]
                            }),
                            mustBeAccepted: true
                        }).toJSON()
                    ]
                }
            };

            emittedThirdPartyRelationshipAttribute = await executeFullRequestAndAcceptExistingAttributeFlow(
                services1,
                services2,
                requestParams,
                peerSharedRelationshipAttribute.id
            );
        });

        test("should delete a ThirdPartyRelationshipAttribute as the emitter of it", async () => {
            expect(emittedThirdPartyRelationshipAttribute).toBeDefined();

            const deletionResult = await services1.consumption.attributes.deleteThirdPartyRelationshipAttributeAndNotifyPeer({
                attributeId: emittedThirdPartyRelationshipAttribute.id
            });
            expect(deletionResult.isSuccess).toBe(true);

            const getDeletedAttributeResult = await services1.consumption.attributes.getAttribute({ id: emittedThirdPartyRelationshipAttribute.id });
            expect(getDeletedAttributeResult).toBeAnError(/.*/, "error.runtime.recordNotFound");
        });

        test("should delete a ThirdPartyRelationshipAttribute as the recipient of it", async () => {
            const receivedThirdPartyRelationshipAttribute = (await services2.consumption.attributes.getAttribute({ id: emittedThirdPartyRelationshipAttribute.id })).value;
            expect(receivedThirdPartyRelationshipAttribute).toBeDefined();

            const deletionResult = await services2.consumption.attributes.deleteThirdPartyRelationshipAttributeAndNotifyPeer({
                attributeId: receivedThirdPartyRelationshipAttribute.id
            });
            expect(deletionResult.isSuccess).toBe(true);

            const getDeletedAttributeResult = await services2.consumption.attributes.getAttribute({ id: receivedThirdPartyRelationshipAttribute.id });
            expect(getDeletedAttributeResult).toBeAnError(/.*/, "error.runtime.recordNotFound");
        });

        test("should notify about ThirdPartyRelationshipAttribute as the emitter of it", async () => {
            const notificationId = (
                await services1.consumption.attributes.deleteThirdPartyRelationshipAttributeAndNotifyPeer({ attributeId: emittedThirdPartyRelationshipAttribute.id })
            ).value.notificationId!;
            const timeBeforeUpdate = CoreDate.utc();
            await syncUntilHasMessageWithNotification(services2.transport, notificationId);
            await services2.eventBus.waitForEvent(ThirdPartyRelationshipAttributeDeletedByPeerEvent, (e) => {
                return e.data.id.toString() === emittedThirdPartyRelationshipAttribute.id;
            });

            const timeAfterUpdate = CoreDate.utc();

            const result = await services2.consumption.attributes.getAttribute({ id: emittedThirdPartyRelationshipAttribute.id });
            expect(result.isSuccess).toBe(true);
            const updatedAttribute = result.value;
            expect(updatedAttribute.deletionInfo?.deletionStatus).toStrictEqual(LocalAttributeDeletionStatus.DeletedByPeer);
            expect(CoreDate.from(updatedAttribute.deletionInfo!.deletionDate).isBetween(timeBeforeUpdate, timeAfterUpdate.add(1))).toBe(true);
        });

        test("should notify about ThirdPartyRelationshipAttribute as the recipient of it", async () => {
            const notificationId = (
                await services2.consumption.attributes.deleteThirdPartyRelationshipAttributeAndNotifyPeer({ attributeId: emittedThirdPartyRelationshipAttribute.id })
            ).value.notificationId!;
            const timeBeforeUpdate = CoreDate.utc();
            await syncUntilHasMessageWithNotification(services1.transport, notificationId);
            await services1.eventBus.waitForEvent(ThirdPartyRelationshipAttributeDeletedByPeerEvent, (e) => {
                return e.data.id.toString() === emittedThirdPartyRelationshipAttribute.id;
            });

            const timeAfterUpdate = CoreDate.utc();

            const result = await services1.consumption.attributes.getAttribute({ id: emittedThirdPartyRelationshipAttribute.id });
            expect(result.isSuccess).toBe(true);
            const updatedAttribute = result.value;
            expect(updatedAttribute.deletionInfo?.deletionStatus).toStrictEqual(LocalAttributeDeletionStatus.DeletedByPeer);
            expect(CoreDate.from(updatedAttribute.deletionInfo!.deletionDate).isBetween(timeBeforeUpdate, timeAfterUpdate.add(1))).toBe(true);
        });

        test("should delete a ThirdPartyRelationshipAttribute as the emitter of it using the deprecated function deleteThirdPartyOwnedRelationshipAttributeAndNotifyPeer", async () => {
            expect(emittedThirdPartyRelationshipAttribute).toBeDefined();

            const deletionResult = await services1.consumption.attributes.deleteThirdPartyOwnedRelationshipAttributeAndNotifyPeer({
                attributeId: emittedThirdPartyRelationshipAttribute.id
            });
            expect(deletionResult.isSuccess).toBe(true);

            const getDeletedAttributeResult = await services1.consumption.attributes.getAttribute({ id: emittedThirdPartyRelationshipAttribute.id });
            expect(getDeletedAttributeResult).toBeAnError(/.*/, "error.runtime.recordNotFound");
        });

        test("should throw an error trying to delete a ThirdPartyRelationshipAttribute when the Relationship is in status Pending", async () => {
            const [services1, services2, services3] = await runtimeServiceProvider.launch(3, {
                enableRequestModule: true,
                enableDeciderModule: true,
                enableNotificationModule: true
            });
            await establishRelationship(services1.transport, services2.transport);
            const peerSharedRelationshipAttribute = await executeFullCreateAndShareRelationshipAttributeFlow(services2, services1, {
                content: {
                    value: {
                        "@type": "ProprietaryString",
                        value: "aString",
                        title: "aTitle"
                    },
                    key: "aKey",
                    confidentiality: RelationshipAttributeConfidentiality.Public
                }
            });

            const item: ShareAttributeRequestItemJSON = {
                "@type": "ShareAttributeRequestItem",
                mustBeAccepted: true,
                attribute: peerSharedRelationshipAttribute.content,
                sourceAttributeId: peerSharedRelationshipAttribute.id,
                thirdPartyAddress: services1.address
            };

            const relationshipTemplateContent: CreateOwnRelationshipTemplateRequest["content"] = {
                "@type": "RelationshipTemplateContent",
                title: "aTitle",
                onNewRelationship: {
                    items: [item],
                    "@type": "Request"
                }
            };

            await createRelationshipWithStatusPending(services2, services3, relationshipTemplateContent, [
                {
                    accept: true
                } as AcceptRequestItemParametersJSON
            ]);

            const thirdPartyRelationshipAttribute = await services3.consumption.attributes.getAttributes({
                query: {
                    "shareInfo.peer": services2.address
                }
            });
            const attributeDeletionResult = await services3.consumption.attributes.deletePeerSharedAttributeAndNotifyOwner({
                attributeId: thirdPartyRelationshipAttribute.value[0].id
            });
            expect(attributeDeletionResult).toBeAnError(
                "The shared Attribute cannot be deleted while the Relationship to the peer is in status 'Pending'.",
                "error.runtime.attributes.cannotDeleteSharedAttributeWhileRelationshipIsPending"
            );
        });
    });
});

describe("ThirdPartyRelationshipAttributes", () => {
    let localAttribute: LocalAttributeDTO;
    beforeEach(async () => {
        localAttribute = await executeFullCreateAndShareRelationshipAttributeFlow(services1, services2, {
            content: {
                key: "ThirdPartyKey",
                confidentiality: RelationshipAttributeConfidentiality.Public,
                value: {
                    "@type": "ProprietaryString",
                    value: "ThirdPartyValue",
                    title: "ThirdPartyTitle"
                },
                isTechnical: true
            }
        });
    });

    test("should share a RelationshipAttribute that was created by the sharing identity", async () => {
        const localThirdPartyAttribute = await executeFullShareAndAcceptAttributeRequestFlow(
            services1,
            services3,
            ShareAttributeRequestItem.from({
                attribute: localAttribute.content,
                sourceAttributeId: localAttribute.id,
                thirdPartyAddress: services2.address,
                mustBeAccepted: true
            })
        );

        const services1AttributesResult = (await services1.consumption.attributes.getAttribute({ id: localThirdPartyAttribute.id })).value;
        const services3AttributesResult = (await services3.consumption.attributes.getAttribute({ id: localThirdPartyAttribute.id })).value;

        expect(services1AttributesResult.shareInfo!.thirdPartyAddress).toStrictEqual(services2.address);
        expect(services3AttributesResult.shareInfo!.thirdPartyAddress).toStrictEqual(services2.address);
    });

    test("should share a RelationshipAttribute that was shared with the sharing identity", async () => {
        const localThirdPartyAttribute = await executeFullShareAndAcceptAttributeRequestFlow(
            services2,
            services3,
            ShareAttributeRequestItem.from({
                attribute: localAttribute.content,
                sourceAttributeId: localAttribute.id,
                thirdPartyAddress: services1.address,
                mustBeAccepted: true
            })
        );

        const services2AttributesResult = (await services2.consumption.attributes.getAttribute({ id: localThirdPartyAttribute.id })).value;
        const services3AttributesResult = (await services3.consumption.attributes.getAttribute({ id: localThirdPartyAttribute.id })).value;

        expect(services2AttributesResult.shareInfo!.thirdPartyAddress).toStrictEqual(services1.address);
        expect(services3AttributesResult.shareInfo!.thirdPartyAddress).toStrictEqual(services1.address);
    });

    test("should request a ThirdPartyRelationshipAttribute from the initial owner", async () => {
        const localThirdPartyAttribute = await executeFullRequestAndAcceptExistingAttributeFlow(
            services1,
            services3,
            {
                peer: services1.address,
                content: {
                    items: [
                        ReadAttributeRequestItem.from({
                            query: ThirdPartyRelationshipAttributeQuery.from({
                                key: "ThirdPartyKey",
                                owner: ThirdPartyRelationshipAttributeQueryOwner.Recipient,
                                thirdParty: [services2.address]
                            }),
                            mustBeAccepted: true
                        }).toJSON()
                    ]
                }
            },
            localAttribute.id
        );
        const services1AttributesResult = (await services1.consumption.attributes.getAttribute({ id: localThirdPartyAttribute.id })).value;
        const services3AttributesResult = (await services3.consumption.attributes.getAttribute({ id: localThirdPartyAttribute.id })).value;

        expect(services1AttributesResult.shareInfo!.thirdPartyAddress).toStrictEqual(services2.address);
        expect(services3AttributesResult.shareInfo!.thirdPartyAddress).toStrictEqual(services2.address);
    });

    test("should request a ThirdPartyRelationshipAttribute from the initial peer", async () => {
        const localThirdPartyAttribute = await executeFullRequestAndAcceptExistingAttributeFlow(
            services2,
            services3,
            {
                peer: services2.address,
                content: {
                    items: [
                        ReadAttributeRequestItem.from({
                            query: ThirdPartyRelationshipAttributeQuery.from({
                                key: "ThirdPartyKey",
                                owner: ThirdPartyRelationshipAttributeQueryOwner.ThirdParty,
                                thirdParty: [services1.address]
                            }),
                            mustBeAccepted: true
                        }).toJSON()
                    ]
                }
            },
            localAttribute.id
        );
        const services2AttributesResult = (await services2.consumption.attributes.getAttribute({ id: localThirdPartyAttribute.id })).value;
        const services3AttributesResult = (await services3.consumption.attributes.getAttribute({ id: localThirdPartyAttribute.id })).value;

        expect(services2AttributesResult.shareInfo!.thirdPartyAddress).toStrictEqual(services1.address);
        expect(services3AttributesResult.shareInfo!.thirdPartyAddress).toStrictEqual(services1.address);
    });
});<|MERGE_RESOLUTION|>--- conflicted
+++ resolved
@@ -791,13 +791,7 @@
                     "@type": "GivenName",
                     value: "aGivenName"
                 },
-<<<<<<< HEAD
-                tags: ["x+%+tag1", "x+%+tag2"],
-                validFrom: CoreDate.utc().subtract({ day: 1 }).toString(),
-                validTo: CoreDate.utc().add({ day: 1 }).toString()
-=======
-                tags: ["tag1", "tag2"]
->>>>>>> 154ce797
+                tags: ["x+%+tag1", "x+%+tag2"]
             }
         };
         const repositoryAttribute = (await services1.consumption.attributes.createRepositoryAttribute(createAttributeRequest)).value;
@@ -830,13 +824,7 @@
                     "@type": "GivenName",
                     value: "aGivenName"
                 },
-<<<<<<< HEAD
-                tags: ["x+%+tag1", "x+%+tag2"],
-                validFrom,
-                validTo
-=======
-                tags: ["tag1", "tag2"]
->>>>>>> 154ce797
+                tags: ["x+%+tag1", "x+%+tag2"]
             }
         };
         await services1.consumption.attributes.createRepositoryAttribute(request);
@@ -847,13 +835,7 @@
                     "@type": "GivenName",
                     value: "anotherGivenName"
                 },
-<<<<<<< HEAD
-                tags: ["x+%+tag1", "x+%+tag2"],
-                validFrom,
-                validTo
-=======
-                tags: ["tag1", "tag2"]
->>>>>>> 154ce797
+                tags: ["x+%+tag1", "x+%+tag2"]
             }
         };
 
@@ -1199,13 +1181,7 @@
                     "@type": "GivenName",
                     value: "aGivenName"
                 },
-<<<<<<< HEAD
-                tags: ["x+%+tag1", "x+%+tag2"],
-                validFrom,
-                validTo
-=======
-                tags: ["tag1", "tag2"]
->>>>>>> 154ce797
+                tags: ["x+%+tag1", "x+%+tag2"]
             }
         };
 
@@ -1218,12 +1194,7 @@
                     "@type": "GivenName",
                     value: "aGivenName"
                 },
-<<<<<<< HEAD
-                tags: ["x+%+tag1", "x+%+tag2"],
-                validFrom
-=======
-                tags: ["tag1", "tag2"]
->>>>>>> 154ce797
+                tags: ["x+%+tag1", "x+%+tag2"]
             }
         };
 
@@ -1239,12 +1210,7 @@
                     "@type": "GivenName",
                     value: "aGivenName"
                 },
-<<<<<<< HEAD
-                tags: ["x+%+tag1", "x+%+tag2"],
-                validTo
-=======
-                tags: ["tag1", "tag2"]
->>>>>>> 154ce797
+                tags: ["x+%+tag1", "x+%+tag2"]
             }
         };
 
@@ -1277,13 +1243,7 @@
                     "@type": "GivenName",
                     value: "aGivenName"
                 },
-<<<<<<< HEAD
-                tags: ["x+%+tag1", "x+%+tag2"],
-                validFrom,
-                validTo
-=======
-                tags: ["tag1", "tag2"]
->>>>>>> 154ce797
+                tags: ["x+%+tag1", "x+%+tag2"]
             }
         };
 
@@ -1296,13 +1256,7 @@
                     "@type": "GivenName",
                     value: "aGivenName2"
                 },
-<<<<<<< HEAD
-                tags: ["x+%+tag1", "x+%+tag2"],
-                validFrom,
-                validTo
-=======
-                tags: ["tag1", "tag2"]
->>>>>>> 154ce797
+                tags: ["x+%+tag1", "x+%+tag2"]
             }
         };
 
