import { OpenId4VpResolvedAuthorizationRequest } from "@credo-ts/openid4vc";
import axios, { AxiosInstance } from "axios";
import path from "path";
<<<<<<< HEAD
import { DockerComposeEnvironment, GenericContainer, StartedDockerComposeEnvironment, StartedTestContainer, Wait } from "testcontainers";
import { ConsumptionServices } from "../../src";
import { RuntimeServiceProvider } from "../lib";

describe("custom openid4vc service", () => {
    const runtimeServiceProvider = new RuntimeServiceProvider();
    let consumptionServices: ConsumptionServices;
=======
import { DockerComposeEnvironment, StartedDockerComposeEnvironment, Wait } from "testcontainers";
import { Agent as UndiciAgent, fetch as undiciFetch } from "undici";
import { ConsumptionServices } from "../../src";
import { RuntimeServiceProvider } from "../lib";

const fetchInstance: typeof fetch = (async (input, init) => {
    const response = await undiciFetch(input as any, { ...(init as any), dispatcher: new UndiciAgent({}) });
    return response;
}) as typeof fetch;

const runtimeServiceProvider = new RuntimeServiceProvider(fetchInstance);
let consumptionServices: ConsumptionServices;
let axiosInstance: AxiosInstance;
let dockerComposeStack: StartedDockerComposeEnvironment | undefined;
>>>>>>> 2c1d9bdb

    let axiosInstance: AxiosInstance;
    let dockerComposeStack: StartedDockerComposeEnvironment | undefined;

    beforeAll(async () => {
        const runtimeServices = await runtimeServiceProvider.launch(1);
        consumptionServices = runtimeServices[0].consumption;

        let oid4vcServiceBaseUrl = process.env.OPENID4VC_SERVICE_BASEURL!;
        if (!oid4vcServiceBaseUrl) {
            dockerComposeStack = await startOid4VcComposeStack();
            const mappedPort = dockerComposeStack.getContainer("oid4vc-service-1").getMappedPort(9000);
            oid4vcServiceBaseUrl = `http://localhost:${mappedPort}`;
        }

        axiosInstance = axios.create({
            baseURL: oid4vcServiceBaseUrl,
            headers: {
                // eslint-disable-next-line @typescript-eslint/naming-convention
                "Content-Type": "application/json"
            }
        });
    }, 120000);

    afterAll(async () => {
        await runtimeServiceProvider.stop();
        if (dockerComposeStack) await dockerComposeStack.down();
    });

    let credentialOfferUrl: string;

    test("should process a given credential offer", async () => {
        const response = await axiosInstance.post("/issuance/credentialOffers", {
            credentialConfigurationIds: ["EmployeeIdCard-sdjwt"]
        });
        expect(response.status).toBe(200);
        const responseData = await response.data;

        credentialOfferUrl = responseData.result.credentialOffer;

        const result = await consumptionServices.openId4Vc.fetchCredentialOffer({
            credentialOfferUrl
        });

        expect(result).toBeSuccessful();

        // analogously to the app code all presented credentials are accepted
        const jsonRepresentation = result.value.jsonRepresentation;
        const credentialOfferDecoded = JSON.parse(jsonRepresentation);
        let requestedCredentials = [];
        // determine which credentials to pick from the offer for all supported types of offers

        if (credentialOfferDecoded["credentialOfferPayload"]["credentials"] !== undefined) {
            requestedCredentials = credentialOfferDecoded["credentialOfferPayload"]["credentials"];
        } else if (credentialOfferDecoded["credentialOfferPayload"]["credential_configuration_ids"] !== undefined) {
            requestedCredentials = credentialOfferDecoded["credentialOfferPayload"]["credential_configuration_ids"];
        }

        const acceptanceResult = await consumptionServices.openId4Vc.resolveFetchedCredentialOffer({
            data: jsonRepresentation,
            requestedCredentials: requestedCredentials
        });
        expect(acceptanceResult).toBeSuccessful();
        expect(typeof acceptanceResult.value.id).toBe("string");
    });

    test("should be able to process a given credential presentation", async () => {
        // Ensure the first test has completed
        expect(credentialOfferUrl).toBeDefined();

        const response = await axiosInstance.post("/presentation/presentationRequests", {
            pex: {
                id: "anId",
                purpose: "To prove you work here",

                // eslint-disable-next-line @typescript-eslint/naming-convention
                input_descriptors: [
                    {
                        id: "EmployeeIdCard",
                        format: {
                            // eslint-disable-next-line @typescript-eslint/naming-convention
                            "vc+sd-jwt": {
                                // eslint-disable-next-line @typescript-eslint/naming-convention
                                "sd-jwt_alg_values": ["RS256", "PS256", "HS256", "ES256", "ES256K", "RS384", "PS384", "HS384", "ES384", "RS512", "PS512", "HS512", "ES512", "EdDSA"]
                            }
                        },
                        constraints: {
                            fields: [
                                {
                                    path: ["$.vct"],
                                    filter: {
                                        type: "string",
                                        pattern: "EmployeeIdCard"
                                    }
                                }
                            ]
                        }
                    }
                ]
            },
            version: "v1.draft21"
        });
        expect(response.status).toBe(200);
        const responseData = await response.data;

        const result = await consumptionServices.openId4Vc.resolveAuthorizationRequest({ requestUrl: responseData.result.presentationRequest });
        expect(result.value.usedCredentials).toHaveLength(1);

        const request = result.value.authorizationRequest as OpenId4VpResolvedAuthorizationRequest;
        expect(request.presentationExchange!.credentialsForRequest.areRequirementsSatisfied).toBe(true);

        const presentationResult = await consumptionServices.openId4Vc.acceptAuthorizationRequest({ authorizationRequest: result.value.authorizationRequest });
        expect(presentationResult).toBeSuccessful();
        expect(presentationResult.value.status).toBe(200);
    });

    test("getting all verifiable credentials should not return an empty list", async () => {
        // Ensure the first test has completed
        expect(credentialOfferUrl).toBeDefined();

        const acceptanceResult = await consumptionServices.openId4Vc.getVerifiableCredentials();

        expect(acceptanceResult).toBeSuccessful();
        expect(acceptanceResult.value.length).toBeGreaterThan(0);
    });

    test("getting the earlier created verifiable credential by id should return exactly one credential", async () => {
        // Ensure the first test has completed
        expect(credentialOfferUrl).toBeDefined();

        const allCredentialsResult = await consumptionServices.openId4Vc.getVerifiableCredentials();
        expect(allCredentialsResult).toBeSuccessful();
        expect(allCredentialsResult.value.length).toBeGreaterThan(0);

        const firstCredentialId = allCredentialsResult.value[0].id;
        const singleCredentialResult = await consumptionServices.openId4Vc.getVerifiableCredentials([firstCredentialId]);
        expect(singleCredentialResult).toBeSuccessful();
        expect(singleCredentialResult.value).toHaveLength(1);
        expect(singleCredentialResult.value[0].id).toBe(firstCredentialId);
<<<<<<< HEAD
    }, 10000000);
=======
    });
});
>>>>>>> 2c1d9bdb

    async function startOid4VcComposeStack() {
        let baseUrl = process.env.NMSHD_TEST_BASEURL!;
        let addressGenerationHostnameOverride: string | undefined;

        if (baseUrl.includes("localhost")) {
            addressGenerationHostnameOverride = "localhost";
            baseUrl = baseUrl.replace("localhost", "host.docker.internal");
        }

        const composeFolder = path.resolve(path.join(__dirname, "..", "..", "..", "..", ".dev"));
        const composeStack = await new DockerComposeEnvironment(composeFolder, "compose.openid4vc.yml")
            .withProjectName("runtime-oid4vc-tests")
            .withEnvironment({
                // eslint-disable-next-line @typescript-eslint/naming-convention
                NMSHD_TEST_BASEURL: baseUrl,

                // eslint-disable-next-line @typescript-eslint/naming-convention
                NMSHD_TEST_ADDRESSGENERATIONHOSTNAMEOVERRIDE: addressGenerationHostnameOverride
            } as Record<string, string>)
            .withStartupTimeout(60000)
            .withWaitStrategy("oid4vc-service", Wait.forHealthCheck())
            .up();

        return composeStack;
    }
});

describe("EUDIPLO", () => {
    const eudiploUser = "test-admin";
    const eudiploPassword = "test";
    const eudiploIssuanceConfigurationId = "Employee ID Card";
    const eudiploPresentationConfigurationId = "Employee ID Card";
    const eudiploCredentialIdInConfiguration = "EmployeeIdCard";
    const eudiploPort = 3000; // CAUTION: don't change this. The DCQL query has this port hardcoded in its configuration. The presentation test will fail if we change this.

    const runtimeServiceProvider = new RuntimeServiceProvider();
    let consumptionServices: ConsumptionServices;

    let eudiploContainer: StartedTestContainer | undefined;
    let axiosInstance: AxiosInstance;

    beforeAll(async () => {
        eudiploContainer = await startEudiplo();

        const baseUrl = `http://localhost:${eudiploPort}`;

        const accessTokenResponse = await axios.post(
            `${baseUrl}/oauth2/token`,
            {
                grant_type: "client_credentials" // eslint-disable-line @typescript-eslint/naming-convention
            },
            {
                headers: {
                    "Content-Type": "application/json" // eslint-disable-line @typescript-eslint/naming-convention
                },
                auth: {
                    username: eudiploUser,
                    password: eudiploPassword
                }
            }
        );

        const accessToken = accessTokenResponse.data.access_token;

        axiosInstance = axios.create({
            baseURL: baseUrl,
            headers: {
                "Content-Type": "application/json", // eslint-disable-line @typescript-eslint/naming-convention
                Authorization: `Bearer ${accessToken}` // eslint-disable-line @typescript-eslint/naming-convention
            }
        });

        const runtimeServices = await runtimeServiceProvider.launch(1);
        consumptionServices = runtimeServices[0].consumption;
    });

    afterAll(async () => {
        await eudiploContainer?.stop();

        await runtimeServiceProvider.stop();
    });

    test("issuance", async () => {
        const credentialOfferUrl = (
            await axiosInstance.post("/issuer-management/offer", {
                response_type: "uri", // eslint-disable-line @typescript-eslint/naming-convention
                issuanceId: eudiploIssuanceConfigurationId
            })
        ).data.uri;

        const loadResult = await consumptionServices.openId4Vc.fetchCredentialOffer({ credentialOfferUrl });
        expect(loadResult).toBeSuccessful();

        const resolveResult = await consumptionServices.openId4Vc.resolveFetchedCredentialOffer({
            data: loadResult.value.jsonRepresentation,
            requestedCredentials: [eudiploCredentialIdInConfiguration]
        });
        expect(resolveResult).toBeSuccessful();
    });

    test("presentation", async () => {
        const proofRequestUrl = (
            await axiosInstance.post(`/presentation-management/request`, {
                response_type: "uri", // eslint-disable-line @typescript-eslint/naming-convention
                requestId: eudiploPresentationConfigurationId
            })
        ).data.uri;

        const loadResult = await consumptionServices.openId4Vc.fetchProofRequest({ proofRequestUrl });
        expect(loadResult).toBeSuccessful();

        const parsedResult = JSON.parse(loadResult.value.jsonRepresentation);
        expect(parsedResult.dcql.queryResult.can_be_satisfied).toBe(true);

        const credentialMatches = parsedResult.dcql.queryResult.credential_matches["EmployeeIdCard-vc-sd-jwt"];
        expect(credentialMatches.valid_credentials).toHaveLength(1);

        // TODO: send the presentation with a manually selected credential
    });

    function startEudiplo() {
        const eudiploContainer = new GenericContainer("ghcr.io/openwallet-foundation-labs/eudiplo:1.9")
            .withCopyDirectoriesToContainer([
                {
                    source: path.resolve(path.join(__dirname, "..", "..", "..", "..", ".dev", "eudiplo-assets")),
                    target: "/app/config"
                }
            ])
            .withEnvironment({
                JWT_SECRET: "OgwrDcgVQQ2yZwcFt7kPxQm3nUF+X3etF6MdLTstZAY=", // eslint-disable-line @typescript-eslint/naming-convention
                AUTH_CLIENT_ID: "root", // eslint-disable-line @typescript-eslint/naming-convention
                AUTH_CLIENT_SECRET: "test", // eslint-disable-line @typescript-eslint/naming-convention
                PUBLIC_URL: `http://localhost:${eudiploPort}`, // eslint-disable-line @typescript-eslint/naming-convention
                PORT: eudiploPort.toString() // eslint-disable-line @typescript-eslint/naming-convention
            })
            .withExposedPorts({ container: eudiploPort, host: eudiploPort })
            .start();

        return eudiploContainer;
    }
});<|MERGE_RESOLUTION|>--- conflicted
+++ resolved
@@ -1,16 +1,7 @@
 import { OpenId4VpResolvedAuthorizationRequest } from "@credo-ts/openid4vc";
 import axios, { AxiosInstance } from "axios";
 import path from "path";
-<<<<<<< HEAD
 import { DockerComposeEnvironment, GenericContainer, StartedDockerComposeEnvironment, StartedTestContainer, Wait } from "testcontainers";
-import { ConsumptionServices } from "../../src";
-import { RuntimeServiceProvider } from "../lib";
-
-describe("custom openid4vc service", () => {
-    const runtimeServiceProvider = new RuntimeServiceProvider();
-    let consumptionServices: ConsumptionServices;
-=======
-import { DockerComposeEnvironment, StartedDockerComposeEnvironment, Wait } from "testcontainers";
 import { Agent as UndiciAgent, fetch as undiciFetch } from "undici";
 import { ConsumptionServices } from "../../src";
 import { RuntimeServiceProvider } from "../lib";
@@ -20,11 +11,9 @@
     return response;
 }) as typeof fetch;
 
-const runtimeServiceProvider = new RuntimeServiceProvider(fetchInstance);
-let consumptionServices: ConsumptionServices;
-let axiosInstance: AxiosInstance;
-let dockerComposeStack: StartedDockerComposeEnvironment | undefined;
->>>>>>> 2c1d9bdb
+describe("custom openid4vc service", () => {
+    const runtimeServiceProvider = new RuntimeServiceProvider(fetchInstance);
+    let consumptionServices: ConsumptionServices;
 
     let axiosInstance: AxiosInstance;
     let dockerComposeStack: StartedDockerComposeEnvironment | undefined;
@@ -164,12 +153,7 @@
         expect(singleCredentialResult).toBeSuccessful();
         expect(singleCredentialResult.value).toHaveLength(1);
         expect(singleCredentialResult.value[0].id).toBe(firstCredentialId);
-<<<<<<< HEAD
     }, 10000000);
-=======
-    });
-});
->>>>>>> 2c1d9bdb
 
     async function startOid4VcComposeStack() {
         let baseUrl = process.env.NMSHD_TEST_BASEURL!;
@@ -206,7 +190,7 @@
     const eudiploCredentialIdInConfiguration = "EmployeeIdCard";
     const eudiploPort = 3000; // CAUTION: don't change this. The DCQL query has this port hardcoded in its configuration. The presentation test will fail if we change this.
 
-    const runtimeServiceProvider = new RuntimeServiceProvider();
+    const runtimeServiceProvider = new RuntimeServiceProvider(fetchInstance);
     let consumptionServices: ConsumptionServices;
 
     let eudiploContainer: StartedTestContainer | undefined;
@@ -272,17 +256,17 @@
     });
 
     test("presentation", async () => {
-        const proofRequestUrl = (
+        const requestUrl = (
             await axiosInstance.post(`/presentation-management/request`, {
                 response_type: "uri", // eslint-disable-line @typescript-eslint/naming-convention
                 requestId: eudiploPresentationConfigurationId
             })
         ).data.uri;
 
-        const loadResult = await consumptionServices.openId4Vc.fetchProofRequest({ proofRequestUrl });
+        const loadResult = await consumptionServices.openId4Vc.resolveAuthorizationRequest({ requestUrl });
         expect(loadResult).toBeSuccessful();
 
-        const parsedResult = JSON.parse(loadResult.value.jsonRepresentation);
+        const parsedResult = JSON.parse(loadResult.value.authorizationRequest.jsonRepresentation);
         expect(parsedResult.dcql.queryResult.can_be_satisfied).toBe(true);
 
         const credentialMatches = parsedResult.dcql.queryResult.credential_matches["EmployeeIdCard-vc-sd-jwt"];
