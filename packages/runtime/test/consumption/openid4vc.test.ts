--- conflicted
+++ resolved
@@ -1,11 +1,7 @@
-<<<<<<< HEAD
 /* eslint-disable @typescript-eslint/naming-convention */
-import axios from "axios";
-=======
 import axios, { AxiosInstance } from "axios";
 import path from "path";
 import { DockerComposeEnvironment, StartedDockerComposeEnvironment, Wait } from "testcontainers";
->>>>>>> c6765296
 import { ConsumptionServices } from "../../src";
 import { RuntimeServiceProvider } from "../lib";
 
@@ -28,7 +24,7 @@
     axiosInstance = axios.create({
         baseURL: oid4vcServiceBaseUrl,
         headers: {
-            "Content-Type": "application/json" // eslint-disable-line @typescript-eslint/naming-convention
+            "Content-Type": "application/json"
         }
     });
 }, 120000);
@@ -84,14 +80,12 @@
             pex: {
                 id: "anId",
                 purpose: "To prove you work here",
-                // eslint-disable-next-line @typescript-eslint/naming-convention
+
                 input_descriptors: [
                     {
                         id: "EmployeeIdCard",
                         format: {
-                            // eslint-disable-next-line @typescript-eslint/naming-convention
                             "vc+sd-jwt": {
-                                // eslint-disable-next-line @typescript-eslint/naming-convention
                                 "sd-jwt_alg_values": ["RS256", "PS256", "HS256", "ES256", "ES256K", "RS384", "PS384", "HS384", "ES384", "RS512", "PS512", "HS512", "ES512", "EdDSA"]
                             }
                         },
@@ -155,7 +149,6 @@
     }, 10000000);
 });
 
-<<<<<<< HEAD
 describe("EUDIPLO", () => {
     const eudiploBaseUrl = "https://openid4vc-eudiplo-server.is.enmeshed.eu";
     const eudiploUser = "test-admin";
@@ -228,7 +221,7 @@
         expect(loadResult).toBeSuccessful();
     });
 });
-=======
+
 async function startOid4VcComposeStack() {
     let baseUrl = process.env.NMSHD_TEST_BASEURL!;
     let addressGenerationHostnameOverride: string | undefined;
@@ -242,9 +235,8 @@
     const composeStack = await new DockerComposeEnvironment(composeFolder, "compose.openid4vc.yml")
         .withProjectName("runtime-oid4vc-tests")
         .withEnvironment({
-            // eslint-disable-next-line @typescript-eslint/naming-convention
             NMSHD_TEST_BASEURL: baseUrl,
-            // eslint-disable-next-line @typescript-eslint/naming-convention
+
             NMSHD_TEST_ADDRESSGENERATIONHOSTNAMEOVERRIDE: addressGenerationHostnameOverride
         } as Record<string, string>)
         .withStartupTimeout(60000)
@@ -252,5 +244,4 @@
         .up();
 
     return composeStack;
-}
->>>>>>> c6765296
+}