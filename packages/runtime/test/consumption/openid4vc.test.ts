<<<<<<< HEAD
/* eslint-disable @typescript-eslint/naming-convention */
import { OpenId4VciRequestTokenResponse } from "@credo-ts/openid4vc";
import { VerifiableCredentialJSON } from "@nmshd/content";
=======
import { VerifiableCredential, VerifiableCredentialJSON } from "@nmshd/content";
>>>>>>> 7b78d3e6
import axios, { AxiosInstance } from "axios";
import jwtDecode from "jwt-decode";
import * as client from "openid-client";
import path from "path";
import { DockerComposeEnvironment, GenericContainer, StartedDockerComposeEnvironment, StartedTestContainer, Wait } from "testcontainers";
import { Agent as UndiciAgent, fetch as undiciFetch } from "undici";
import { ShareCredentialOfferRequestItemProcessedByRecipientEvent } from "../../src";
import { ensureActiveRelationship, exchangeAndAcceptRequestByMessage, RuntimeServiceProvider, TestRuntimeServices } from "../lib";

const fetchInstance: typeof fetch = (async (input: any, init: any) => {
    const response = await undiciFetch(input, { ...init, dispatcher: new UndiciAgent({}) });
    return response;
}) as unknown as typeof fetch;

interface CredentialData {
    pernr: string;
    name: string;
    lob: string;
}

const runtimeServiceProvider = new RuntimeServiceProvider(fetchInstance);
let runtimeServices1: TestRuntimeServices;
let runtimeServices2: TestRuntimeServices;

beforeAll(async () => {
    const runtimeServices = await runtimeServiceProvider.launch(2, { enableDeciderModule: true, enableRequestModule: true });
    runtimeServices1 = runtimeServices[0];
    runtimeServices2 = runtimeServices[1];

    await ensureActiveRelationship(runtimeServices1.transport, runtimeServices2.transport);
}, 120000);

afterAll(async () => {
    await runtimeServiceProvider.stop();
});

describe("custom openid4vc service", () => {
    let axiosInstance: AxiosInstance;
    let dockerComposeStack: StartedDockerComposeEnvironment | undefined;

    beforeAll(async () => {
        let oid4vcServiceBaseUrl = process.env.OPENID4VC_SERVICE_BASEURL!;
        if (!oid4vcServiceBaseUrl) {
            dockerComposeStack = await startOid4VcComposeStack();
            const mappedPort = dockerComposeStack.getContainer("oid4vc-service-1").getMappedPort(9000);
            oid4vcServiceBaseUrl = `http://localhost:${mappedPort}`;
        }

        axiosInstance = axios.create({
            baseURL: oid4vcServiceBaseUrl,
            headers: {
                // eslint-disable-next-line @typescript-eslint/naming-convention
                "Content-Type": "application/json"
            }
        });
    }, 120000);

    afterAll(async () => {
        if (dockerComposeStack) await dockerComposeStack.down();
    });

    let credentialOfferUrl: string;

    describe("sd-jwt", () => {
        test("should process a given sd-jwt credential offer", async () => {
            const response = await axiosInstance.post("/issuance/credentialOffers", {
                credentialConfigurationIds: ["EmployeeIdCard-sdjwt"]
            });
            expect(response.status).toBe(200);
            const responseData = await response.data;

            credentialOfferUrl = responseData.result.credentialOffer;

            const result = await runtimeServices1.consumption.openId4Vc.resolveCredentialOffer({
                credentialOfferUrl
            });

            expect(result).toBeSuccessful();

            // analogously to the app code all presented credentials are accepted
            const credentialOffer = result.value.credentialOffer;

            // determine which credentials to pick from the offer for all supported types of offers
            const requestedCredentials = credentialOffer.credentialOfferPayload.credential_configuration_ids;

            const credentialResponseResult = await runtimeServices1.consumption.openId4Vc.requestCredentials({
                credentialOffer,
                credentialConfigurationIds: requestedCredentials,
                authentication: {}
            });
            const storeResult = await runtimeServices1.consumption.openId4Vc.storeCredentials({ credentialResponses: credentialResponseResult.value.credentialResponses });
            expect(storeResult).toBeSuccessful();
            expect(typeof storeResult.value.id).toBe("string");

            const credential = storeResult.value.content.value as VerifiableCredentialJSON;
            expect(credential.displayInformation?.[0].logo).toBeDefined();
            expect(credential.displayInformation?.[0].name).toBe("Employee ID Card");
        });

        test("should be able to process a credential offer with pin authentication", async () => {
            const response = await axiosInstance.post("/issuance/credentialOffers", {
                credentialConfigurationIds: ["EmployeeIdCard-sdjwt"],
                authentication: "pin"
            });

            expect(response.status).toBe(200);
            const responseData = await response.data;

            credentialOfferUrl = responseData.result.credentialOffer;
            const pin = responseData.result.pin;
            expect(pin).toBeDefined();

            const result = await runtimeServices1.consumption.openId4Vc.resolveCredentialOffer({
                credentialOfferUrl
            });

            expect(result).toBeSuccessful();

            // analogously to the app code all presented credentials are accepted
            const credentialOffer = result.value.credentialOffer;

            // determine which credentials to pick from the offer for all supported types of offers
            const requestedCredentials = credentialOffer.credentialOfferPayload.credential_configuration_ids;

            const requestResult = await runtimeServices1.consumption.openId4Vc.requestCredentials({
                credentialOffer,
                credentialConfigurationIds: requestedCredentials,
                authentication: { pinCode: pin }
            });

            const storeResult = await runtimeServices1.consumption.openId4Vc.storeCredentials({ credentialResponses: requestResult.value.credentialResponses });

            expect(storeResult).toBeSuccessful();
            expect(typeof storeResult.value.id).toBe("string");

<<<<<<< HEAD
            const credential = storeResult.value.content.value as unknown as VerifiableCredentialJSON;
=======
            const credential = storeResult.value.content.value as unknown as VerifiableCredential;
>>>>>>> 7b78d3e6
            expect(credential.displayInformation?.[0].logo).toBeDefined();
            expect(credential.displayInformation?.[0].name).toBe("Employee ID Card");
        });

        test("should be able to process a credential offer with external authentication", async () => {
            const response = await axiosInstance.post("/issuance/credentialOffers", {
                credentialConfigurationIds: ["EmployeeIdCard-sdjwt"],

                authentication: "externalAuthentication"
            });

            expect(response.status).toBe(200);

            const responseData = await response.data;

            credentialOfferUrl = responseData.result.credentialOffer;

            const result = await runtimeServices1.consumption.openId4Vc.resolveCredentialOffer({
                credentialOfferUrl
            });
            expect(result).toBeSuccessful();
            const credentialOffer = result.value.credentialOffer;

            const requestedCredentialIds = credentialOffer.credentialOfferPayload.credential_configuration_ids;

            // due to the long startup time of the test authorization server we use the externally deployed one here
            const server = URL.parse("https://kc-openid4vc.is.enmeshed.eu/realms/enmeshed-openid4vci")!;
            const clientId = "wallet";
            const config: client.Configuration = await client.discovery(server, clientId);
            const grantReq = await client.genericGrantRequest(config, "password", {
                username: "test",
                password: "test",
                scope: "wallet-demo"
            });

            const credentialRequestResult = await runtimeServices1.consumption.openId4Vc.requestCredentials({
                credentialOffer,
                credentialConfigurationIds: requestedCredentialIds,
                authentication: { accessToken: grantReq.access_token }
            });
            const storeResult = await runtimeServices1.consumption.openId4Vc.storeCredentials({ credentialResponses: credentialRequestResult.value.credentialResponses });

            expect(storeResult).toBeSuccessful();
            expect(typeof storeResult.value.id).toBe("string");

<<<<<<< HEAD
            const credential = storeResult.value.content.value as unknown as VerifiableCredentialJSON;
=======
            const credential = storeResult.value.content.value as unknown as VerifiableCredential;
>>>>>>> 7b78d3e6
            expect(credential.displayInformation?.[0].logo).toBeDefined();
            expect(credential.displayInformation?.[0].name).toBe("Employee ID Card");

            // Decode the SD-JWT to verify that the issued credential contains personalized data for the test user.
            const encodedSdJwt = credential.value as string;

            const decoded = jwtDecode<{ pernr: string; lob: string }>(encodedSdJwt);

            // these values are set in the test authorization server for the test user
            expect(decoded.pernr).toBe("0019122023");
            expect(decoded.lob).toBe("Test BU");
        });

        test("should be able to process a given sd-jwt credential presentation", async () => {
            // Ensure the first test has completed
            expect(credentialOfferUrl).toBeDefined();

            const response = await axiosInstance.post("/presentation/presentationRequests", {
                pex: {
                    id: "anId",
                    purpose: "To prove you work here",

                    // eslint-disable-next-line @typescript-eslint/naming-convention
                    input_descriptors: [
                        {
                            id: "EmployeeIdCard",
                            format: {
                                // eslint-disable-next-line @typescript-eslint/naming-convention
                                "vc+sd-jwt": {
                                    // eslint-disable-next-line @typescript-eslint/naming-convention
                                    "sd-jwt_alg_values": [
                                        "RS256",
                                        "PS256",
                                        "HS256",
                                        "ES256",
                                        "ES256K",
                                        "RS384",
                                        "PS384",
                                        "HS384",
                                        "ES384",
                                        "RS512",
                                        "PS512",
                                        "HS512",
                                        "ES512",
                                        "EdDSA"
                                    ]
                                }
                            },
                            constraints: {
                                fields: [
                                    {
                                        path: ["$.vct"],
                                        filter: {
                                            type: "string",
                                            pattern: "EmployeeIdCard"
                                        }
                                    }
                                ]
                            }
                        }
                    ]
                },
                version: "v1.draft21"
            });
            expect(response.status).toBe(200);
            const responseData = await response.data;

            const result = await runtimeServices1.consumption.openId4Vc.resolveAuthorizationRequest({ authorizationRequestUrl: responseData.result.presentationRequest });
            expect(result.value.matchingCredentials).toHaveLength(1);

            const request = result.value.authorizationRequest;
            expect(request.presentationExchange!.credentialsForRequest.areRequirementsSatisfied).toBe(true);

            const presentationResult = await runtimeServices1.consumption.openId4Vc.acceptAuthorizationRequest({ authorizationRequest: result.value.authorizationRequest });
            expect(presentationResult).toBeSuccessful();
            expect(presentationResult.value.status).toBe(200);
        });

        test("getting all verifiable credentials should not return an empty list", async () => {
            // Ensure the first test has completed
            expect(credentialOfferUrl).toBeDefined();

            const acceptanceResult = await runtimeServices1.consumption.attributes.getOwnIdentityAttributes({
                query: {
                    "content.value.@type": "VerifiableCredential"
                }
            });

            expect(acceptanceResult).toBeSuccessful();
            expect(acceptanceResult.value.length).toBeGreaterThan(0);
        });
    });

    describe("mdoc", () => {
        test("should process a given mdoc credential offer", async () => {
            const response = await axiosInstance.post("/issuance/credentialOffers", {
                credentialConfigurationIds: ["EmployeeIdCard-mdoc"]
            });
            expect(response.status).toBe(200);
            const responseData = await response.data;

            credentialOfferUrl = responseData.result.credentialOffer;

            const result = await runtimeServices1.consumption.openId4Vc.resolveCredentialOffer({
                credentialOfferUrl
            });

            expect(result).toBeSuccessful();

            // analogously to the app code all presented credentials are accepted
            const credentialOffer = result.value.credentialOffer;

            // determine which credentials to pick from the offer for all supported types of offers
            const requestedCredentials = credentialOffer.credentialOfferPayload.credential_configuration_ids;

            const credentialResponseResult = await runtimeServices1.consumption.openId4Vc.requestCredentials({
                credentialOffer,
                credentialConfigurationIds: requestedCredentials,
                authentication: {}
            });
            const storeResult = await runtimeServices1.consumption.openId4Vc.storeCredentials({ credentialResponses: credentialResponseResult.value.credentialResponses });
            expect(storeResult).toBeSuccessful();
            expect(typeof storeResult.value.id).toBe("string");

            const credential = storeResult.value.content.value as VerifiableCredentialJSON;
            expect(credential.displayInformation?.[0].logo).toBeDefined();
            expect(credential.displayInformation?.[0].name).toBe("Employee ID Card");
        });
        const acceptanceResult = await consumptionServices.openId4Vc.acceptCredentialOffer({
            credentialOffer,
            credentialConfigurationIds: requestedCredentials
        });
        expect(acceptanceResult).toBeSuccessful();
        expect(typeof acceptanceResult.value.id).toBe("string");

        const credential = acceptanceResult.value.content.value as unknown as VerifiableCredential;
        expect(credential.displayInformation?.[0].logo).toBeDefined();
        expect(credential.displayInformation?.[0].name).toBe("Employee ID Card");
    });

    test("should be able to process a credential offer with pin authentication", async () => {
        const response = await axiosInstance.post("/issuance/credentialOffers", {
            credentialConfigurationIds: ["EmployeeIdCard-sdjwt"],
            authentication: "pin"
        });

        expect(response.status).toBe(200);
        const responseData = await response.data;

        credentialOfferUrl = responseData.result.credentialOffer;
        const pin = responseData.result.pin;

        // remove later
        expect(pin).toBeDefined();

        const result = await consumptionServices.openId4Vc.resolveCredentialOffer({
            credentialOfferUrl
        });

        expect(result).toBeSuccessful();

        // analogously to the app code all presented credentials are accepted
        const credentialOffer = result.value.credentialOffer;

        // determine which credentials to pick from the offer for all supported types of offers
        const requestedCredentials = credentialOffer.credentialOfferPayload.credential_configuration_ids;

        const acceptanceResult = await consumptionServices.openId4Vc.acceptCredentialOffer({
            credentialOffer,
            credentialConfigurationIds: requestedCredentials,
            pinCode: pin
        });

        expect(acceptanceResult).toBeSuccessful();
        expect(typeof acceptanceResult.value.id).toBe("string");

        const credential = acceptanceResult.value.content.value as unknown as VerifiableCredential;
        expect(credential.displayInformation?.[0].logo).toBeDefined();
        expect(credential.displayInformation?.[0].name).toBe("Employee ID Card");
    });

        test("should be able to process a given mdoc credential presentation", async () => {
            // Ensure the first test has completed
            expect(credentialOfferUrl).toBeDefined();

            const response = await axiosInstance.post("/presentation/presentationRequests", {
                pex: {
                    // see openid4vp-draft21.e2e.test.ts of credo for a more detailed example how to build a query
                    id: "anId",
                    purpose: "To prove you work here",

                    // eslint-disable-next-line @typescript-eslint/naming-convention
                    input_descriptors: [
                        {
                            id: "EmployeeIdCard",
                            format: {
                                // eslint-disable-next-line @typescript-eslint/naming-convention
                                mso_mdoc: {
                                    alg: ["EdDSA", "ES256"]
                                }
                            },
                            constraints: {
                                fields: [
                                    {
                                        path: ["$['employeeIdCard']['degree']"],
                                        // eslint-disable-next-line @typescript-eslint/naming-convention
                                        intent_to_retain: false
                                    }
                                ],
                                // eslint-disable-next-line @typescript-eslint/naming-convention
                                limit_disclosure: "required"
                            }
                        }
                    ]
                },
                version: "v1.draft21"
            });
            expect(response.status).toBe(200);
            const responseData = await response.data;

            const result = await runtimeServices1.consumption.openId4Vc.resolveAuthorizationRequest({ authorizationRequestUrl: responseData.result.presentationRequest });
            expect(result.value.matchingCredentials).toHaveLength(1);

            const request = result.value.authorizationRequest;
            expect(request.presentationExchange!.credentialsForRequest.areRequirementsSatisfied).toBe(true);

            const presentationResult = await runtimeServices1.consumption.openId4Vc.acceptAuthorizationRequest({ authorizationRequest: result.value.authorizationRequest });
            expect(presentationResult).toBeSuccessful();
            expect(presentationResult.value.status).toBe(200);
        });
    });

    test("transfer offer using requests", async () => {
        const response = await axiosInstance.post("/issuance/credentialOffers", {
            credentialConfigurationIds: ["EmployeeIdCard-sdjwt"]
        });
        expect(response.status).toBe(200);
        const responseData = await response.data;

        credentialOfferUrl = responseData.result.credentialOffer;

        await exchangeAndAcceptRequestByMessage(
            runtimeServices1,
            runtimeServices2,
            {
                content: { items: [{ "@type": "ShareCredentialOfferRequestItem", credentialOfferUrl, mustBeAccepted: true }] },
                peer: (await runtimeServices2.transport.account.getIdentityInfo()).value.address
            },
            [{ accept: true }]
        );

        await expect(runtimeServices1.eventBus).toHavePublished(
            ShareCredentialOfferRequestItemProcessedByRecipientEvent,
            (m) => m.data.accepted && m.data.credentialOfferUrl === credentialOfferUrl
        );

        const attributes = await runtimeServices2.consumption.attributes.getOwnIdentityAttributes({
            query: {
                "content.value.@type": "VerifiableCredential"
            }
        });

        expect(attributes).toBeSuccessful();
        expect(attributes.value.length).toBeGreaterThan(0);

        const createPresentationResponse = await axiosInstance.post("/presentation/presentationRequests", {
            pex: {
                id: "anId",
                purpose: "To prove you work here",

                // eslint-disable-next-line @typescript-eslint/naming-convention
                input_descriptors: [
                    {
                        id: "EmployeeIdCard",
                        format: {
                            // eslint-disable-next-line @typescript-eslint/naming-convention
                            "vc+sd-jwt": {
                                // eslint-disable-next-line @typescript-eslint/naming-convention
                                "sd-jwt_alg_values": ["RS256", "PS256", "HS256", "ES256", "ES256K", "RS384", "PS384", "HS384", "ES384", "RS512", "PS512", "HS512", "ES512", "EdDSA"]
                            }
                        },
                        constraints: {
                            fields: [
                                {
                                    path: ["$.vct"],
                                    filter: {
                                        type: "string",
                                        pattern: "EmployeeIdCard"
                                    }
                                }
                            ]
                        }
                    }
                ]
            },
            version: "v1.draft21"
        });
        expect(createPresentationResponse.status).toBe(200);
        const createPresentationResponseData = await createPresentationResponse.data;

        const result = await runtimeServices2.consumption.openId4Vc.resolveAuthorizationRequest({
            authorizationRequestUrl: createPresentationResponseData.result.presentationRequest
        });
        expect(result.value.matchingCredentials).toHaveLength(1);

        const request = result.value.authorizationRequest;
        expect(request.presentationExchange!.credentialsForRequest.areRequirementsSatisfied).toBe(true);

        const presentationResult = await runtimeServices2.consumption.openId4Vc.acceptAuthorizationRequest({ authorizationRequest: result.value.authorizationRequest });
        expect(presentationResult).toBeSuccessful();
        expect(presentationResult.value.status).toBe(200);
    });

    async function startOid4VcComposeStack() {
        let baseUrl = process.env.NMSHD_TEST_BASEURL!;
        let addressGenerationHostnameOverride: string | undefined;

        if (baseUrl.includes("localhost")) {
            addressGenerationHostnameOverride = "localhost";
            baseUrl = baseUrl.replace("localhost", "host.docker.internal");
        }

        const composeFolder = path.resolve(path.join(__dirname, "..", "..", "..", "..", ".dev"));
        const composeStack = await new DockerComposeEnvironment(composeFolder, "compose.openid4vc.yml")
            .withProjectName("runtime-oid4vc-tests")
            .withEnvironment({
                // eslint-disable-next-line @typescript-eslint/naming-convention
                NMSHD_TEST_BASEURL: baseUrl,

                // eslint-disable-next-line @typescript-eslint/naming-convention
                NMSHD_TEST_ADDRESSGENERATIONHOSTNAMEOVERRIDE: addressGenerationHostnameOverride
            } as Record<string, string>)
            .withStartupTimeout(60000)
            .withWaitStrategy("oid4vc-service", Wait.forHealthCheck())
            .up();

        return composeStack;
    }
});

describe("EUDIPLO", () => {
    const eudiploUser = "test-admin";
    const eudiploPassword = "test";
    const eudiploIssuanceConfigurationId = "Employee ID Card";
    const eudiploPresentationConfigurationId = "Employee ID Card";
    const eudiploCredentialIdInConfiguration = "EmployeeIdCard";
    const eudiploPort = 3000; // CAUTION: don't change this. The DCQL query has this port hardcoded in its configuration. The presentation test will fail if we change this.

    let eudiploContainer: StartedTestContainer | undefined;
    let axiosInstance: AxiosInstance;

    beforeAll(async () => {
        eudiploContainer = await startEudiplo();

        const baseUrl = `http://localhost:${eudiploPort}`;

        const accessTokenResponse = await axios.post(
            `${baseUrl}/oauth2/token`,
            {
                grant_type: "client_credentials" // eslint-disable-line @typescript-eslint/naming-convention
            },
            {
                headers: {
                    "Content-Type": "application/json" // eslint-disable-line @typescript-eslint/naming-convention
                },
                auth: {
                    username: eudiploUser,
                    password: eudiploPassword
                }
            }
        );

        const accessToken = accessTokenResponse.data.access_token;

        axiosInstance = axios.create({
            baseURL: baseUrl,
            headers: {
                "Content-Type": "application/json", // eslint-disable-line @typescript-eslint/naming-convention
                Authorization: `Bearer ${accessToken}` // eslint-disable-line @typescript-eslint/naming-convention
            }
        });
    });

    afterAll(async () => {
        await eudiploContainer?.stop();
    });

    test("issuance", async () => {
        const credentialOfferUrl = (
            await axiosInstance.post("/issuer-management/offer", {
                response_type: "uri", // eslint-disable-line @typescript-eslint/naming-convention
                issuanceId: eudiploIssuanceConfigurationId
            })
        ).data.uri;

        const resolveCredentialOfferResult = await runtimeServices1.consumption.openId4Vc.resolveCredentialOffer({ credentialOfferUrl });
        expect(resolveCredentialOfferResult).toBeSuccessful();

        const credentialResponsesResult = await runtimeServices1.consumption.openId4Vc.requestCredentials({
            credentialOffer: resolveCredentialOfferResult.value.credentialOffer,
            credentialConfigurationIds: [eudiploCredentialIdInConfiguration],
            authentication: {}
        });
        const storeCredentialsResponse = await runtimeServices1.consumption.openId4Vc.storeCredentials({
            credentialResponses: credentialResponsesResult.value.credentialResponses
        });
        expect(storeCredentialsResponse).toBeSuccessful();

        expect((storeCredentialsResponse.value.content.value as VerifiableCredentialJSON).displayInformation?.[0].name).toBe("Employee ID Card");
    });

    test("presentation", async () => {
        const authorizationRequestUrl = (
            await axiosInstance.post(`/presentation-management/request`, {
                response_type: "uri", // eslint-disable-line @typescript-eslint/naming-convention
                requestId: eudiploPresentationConfigurationId
            })
        ).data.uri;

        const loadResult = await runtimeServices1.consumption.openId4Vc.resolveAuthorizationRequest({ authorizationRequestUrl });
        expect(loadResult).toBeSuccessful();

        const queryResult = loadResult.value.authorizationRequest.dcql!.queryResult;
        expect(queryResult.can_be_satisfied).toBe(true);

        const credentialMatches = queryResult.credential_matches["EmployeeIdCard-vc-sd-jwt"];
        expect(credentialMatches.valid_credentials).toHaveLength(1);

        // TODO: send the presentation with a manually selected credential
    });

    function startEudiplo() {
        const eudiploContainer = new GenericContainer("ghcr.io/openwallet-foundation-labs/eudiplo:1.9")
            .withCopyDirectoriesToContainer([
                {
                    source: path.resolve(path.join(__dirname, "..", "..", "..", "..", ".dev", "eudiplo-assets")),
                    target: "/app/config"
                }
            ])
            .withEnvironment({
                JWT_SECRET: "OgwrDcgVQQ2yZwcFt7kPxQm3nUF+X3etF6MdLTstZAY=", // eslint-disable-line @typescript-eslint/naming-convention
                AUTH_CLIENT_ID: "root", // eslint-disable-line @typescript-eslint/naming-convention
                AUTH_CLIENT_SECRET: "test", // eslint-disable-line @typescript-eslint/naming-convention
                PUBLIC_URL: `http://localhost:${eudiploPort}`, // eslint-disable-line @typescript-eslint/naming-convention
                PORT: eudiploPort.toString() // eslint-disable-line @typescript-eslint/naming-convention
            })
            .withExposedPorts({ container: eudiploPort, host: eudiploPort })
            .start();

        return eudiploContainer;
    }
});<|MERGE_RESOLUTION|>--- conflicted
+++ resolved
@@ -1,10 +1,4 @@
-<<<<<<< HEAD
-/* eslint-disable @typescript-eslint/naming-convention */
-import { OpenId4VciRequestTokenResponse } from "@credo-ts/openid4vc";
-import { VerifiableCredentialJSON } from "@nmshd/content";
-=======
 import { VerifiableCredential, VerifiableCredentialJSON } from "@nmshd/content";
->>>>>>> 7b78d3e6
 import axios, { AxiosInstance } from "axios";
 import jwtDecode from "jwt-decode";
 import * as client from "openid-client";
@@ -140,11 +134,7 @@
             expect(storeResult).toBeSuccessful();
             expect(typeof storeResult.value.id).toBe("string");
 
-<<<<<<< HEAD
-            const credential = storeResult.value.content.value as unknown as VerifiableCredentialJSON;
-=======
             const credential = storeResult.value.content.value as unknown as VerifiableCredential;
->>>>>>> 7b78d3e6
             expect(credential.displayInformation?.[0].logo).toBeDefined();
             expect(credential.displayInformation?.[0].name).toBe("Employee ID Card");
         });
@@ -190,11 +180,7 @@
             expect(storeResult).toBeSuccessful();
             expect(typeof storeResult.value.id).toBe("string");
 
-<<<<<<< HEAD
-            const credential = storeResult.value.content.value as unknown as VerifiableCredentialJSON;
-=======
             const credential = storeResult.value.content.value as unknown as VerifiableCredential;
->>>>>>> 7b78d3e6
             expect(credential.displayInformation?.[0].logo).toBeDefined();
             expect(credential.displayInformation?.[0].name).toBe("Employee ID Card");
 
