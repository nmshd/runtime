import { VerifiableCredential } from "@nmshd/content";
import axios, { AxiosInstance } from "axios";
import path from "path";
import { DockerComposeEnvironment, GenericContainer, StartedDockerComposeEnvironment, StartedTestContainer, Wait } from "testcontainers";
import { Agent as UndiciAgent, fetch as undiciFetch } from "undici";
import { ConsumptionServices } from "../../src";
import { RuntimeServiceProvider } from "../lib";

const fetchInstance: typeof fetch = (async (input: any, init: any) => {
    const response = await undiciFetch(input, { ...init, dispatcher: new UndiciAgent({}) });
    return response;
}) as unknown as typeof fetch;

describe("custom openid4vc service", () => {
    const runtimeServiceProvider = new RuntimeServiceProvider(fetchInstance);
    let consumptionServices: ConsumptionServices;

    let axiosInstance: AxiosInstance;
    let dockerComposeStack: StartedDockerComposeEnvironment | undefined;

    beforeAll(async () => {
        const runtimeServices = await runtimeServiceProvider.launch(1);
        consumptionServices = runtimeServices[0].consumption;

        let oid4vcServiceBaseUrl = process.env.OPENID4VC_SERVICE_BASEURL!;
        if (!oid4vcServiceBaseUrl) {
            dockerComposeStack = await startOid4VcComposeStack();
            const mappedPort = dockerComposeStack.getContainer("oid4vc-service-1").getMappedPort(9000);
            oid4vcServiceBaseUrl = `http://localhost:${mappedPort}`;
        }

        axiosInstance = axios.create({
            baseURL: oid4vcServiceBaseUrl,
            headers: {
                // eslint-disable-next-line @typescript-eslint/naming-convention
                "Content-Type": "application/json"
            }
        });
    }, 120000);

    afterAll(async () => {
        await runtimeServiceProvider.stop();
        if (dockerComposeStack) await dockerComposeStack.down();
    });

    let credentialOfferUrl: string;

    describe("sd-jwt", () => {
        test("should process a given sd-jwt credential offer", async () => {
            const response = await axiosInstance.post("/issuance/credentialOffers", {
                credentialConfigurationIds: ["EmployeeIdCard-sdjwt"]
            });
            expect(response.status).toBe(200);
            const responseData = await response.data;

            credentialOfferUrl = responseData.result.credentialOffer;

            const result = await consumptionServices.openId4Vc.resolveCredentialOffer({
                credentialOfferUrl
            });

            expect(result).toBeSuccessful();

            // analogously to the app code all presented credentials are accepted
            const credentialOffer = result.value.credentialOffer;

            // determine which credentials to pick from the offer for all supported types of offers

            const requestedCredentials = credentialOffer.credentialOfferPayload.credential_configuration_ids;

<<<<<<< HEAD
            const acceptanceResult = await consumptionServices.openId4Vc.acceptCredentialOffer({
                credentialOffer,
                credentialConfigurationIds: requestedCredentials
            });
            expect(acceptanceResult).toBeSuccessful();
            expect(typeof acceptanceResult.value.id).toBe("string");

            const credential = acceptanceResult.value.content.value as unknown as VerifiableCredential;
            expect(credential.displayInformation?.[0].logo).toBeDefined();
            expect(credential.displayInformation?.[0].name).toBe("Employee ID Card");
        });
=======
        const credentialResponseResult = await consumptionServices.openId4Vc.requestCredentials({
            credentialOffer,
            credentialConfigurationIds: requestedCredentials
        });
        const storeResult = await consumptionServices.openId4Vc.storeCredentials({ credentialResponses: credentialResponseResult.value.credentialResponses });
        expect(storeResult).toBeSuccessful();
        expect(typeof storeResult.value.id).toBe("string");

        const credential = storeResult.value.content.value as unknown as VerifiableCredential;
        expect(credential.displayInformation?.[0].logo).toBeDefined();
        expect(credential.displayInformation?.[0].name).toBe("Employee ID Card");
    });
>>>>>>> bd016f54

        test("should be able to process a given sd-jwt credential presentation", async () => {
            // Ensure the first test has completed
            expect(credentialOfferUrl).toBeDefined();

            const response = await axiosInstance.post("/presentation/presentationRequests", {
                pex: {
                    id: "anId",
                    purpose: "To prove you work here",

                    // eslint-disable-next-line @typescript-eslint/naming-convention
                    input_descriptors: [
                        {
                            id: "EmployeeIdCard",
                            format: {
                                // eslint-disable-next-line @typescript-eslint/naming-convention
                                "vc+sd-jwt": {
                                    // eslint-disable-next-line @typescript-eslint/naming-convention
                                    "sd-jwt_alg_values": [
                                        "RS256",
                                        "PS256",
                                        "HS256",
                                        "ES256",
                                        "ES256K",
                                        "RS384",
                                        "PS384",
                                        "HS384",
                                        "ES384",
                                        "RS512",
                                        "PS512",
                                        "HS512",
                                        "ES512",
                                        "EdDSA"
                                    ]
                                }
                            },
                            constraints: {
                                fields: [
                                    {
                                        path: ["$.vct"],
                                        filter: {
                                            type: "string",
                                            pattern: "EmployeeIdCard"
                                        }
                                    }
                                ]
                            }
                        }
                    ]
                },
                version: "v1.draft21"
            });
            expect(response.status).toBe(200);
            const responseData = await response.data;

            const result = await consumptionServices.openId4Vc.resolveAuthorizationRequest({ authorizationRequestUrl: responseData.result.presentationRequest });
            expect(result.value.usedCredentials).toHaveLength(1);

            const request = result.value.authorizationRequest;
            expect(request.presentationExchange!.credentialsForRequest.areRequirementsSatisfied).toBe(true);

            const presentationResult = await consumptionServices.openId4Vc.acceptAuthorizationRequest({ authorizationRequest: result.value.authorizationRequest });
            expect(presentationResult).toBeSuccessful();
            expect(presentationResult.value.status).toBe(200);
        });

        test("getting all verifiable credentials should not return an empty list", async () => {
            // Ensure the first test has completed
            expect(credentialOfferUrl).toBeDefined();

            const acceptanceResult = await consumptionServices.attributes.getOwnIdentityAttributes({
                query: {
                    "content.value.@type": "VerifiableCredential"
                }
            });

            expect(acceptanceResult).toBeSuccessful();
            expect(acceptanceResult.value.length).toBeGreaterThan(0);
        });
    });

    describe("mdoc", () => {
        test("should process a given mdoc credential offer", async () => {
            const response = await axiosInstance.post("/issuance/credentialOffers", {
                credentialConfigurationIds: ["EmployeeIdCard-mdoc"]
            });
            expect(response.status).toBe(200);
            const responseData = await response.data;

            credentialOfferUrl = responseData.result.credentialOffer;

            const result = await consumptionServices.openId4Vc.resolveCredentialOffer({
                credentialOfferUrl
            });

            expect(result).toBeSuccessful();

            // analogously to the app code all presented credentials are accepted
            const credentialOffer = result.value.credentialOffer;

            // determine which credentials to pick from the offer for all supported types of offers

            const requestedCredentials = credentialOffer.credentialOfferPayload.credential_configuration_ids;

            const acceptanceResult = await consumptionServices.openId4Vc.acceptCredentialOffer({
                credentialOffer,
                credentialConfigurationIds: requestedCredentials
            });
            expect(acceptanceResult).toBeSuccessful();
            expect(typeof acceptanceResult.value.id).toBe("string");

            const credential = acceptanceResult.value.content.value as unknown as VerifiableCredential;
            expect(credential.displayInformation?.[0].logo).toBeDefined();
            expect(credential.displayInformation?.[0].name).toBe("Employee ID Card");
        });

        test("should be able to process a given mdoc credential presentation", async () => {
            // Ensure the first test has completed
            expect(credentialOfferUrl).toBeDefined();

            const response = await axiosInstance.post("/presentation/presentationRequests", {
                pex: {
                    // see openid4vp-draft21.e2e.test.ts of credo for a more detailed example how to build a query
                    id: "anId",
                    purpose: "To prove you work here",

                    // eslint-disable-next-line @typescript-eslint/naming-convention
                    input_descriptors: [
                        {
                            id: "EmployeeIdCard",
                            format: {
                                // eslint-disable-next-line @typescript-eslint/naming-convention
                                mso_mdoc: {
                                    alg: ["EdDSA", "ES256"]
                                }
                            },
                            constraints: {
                                fields: [
                                    {
                                        path: ["$['employeeIdCard']['degree']"],
                                        // eslint-disable-next-line @typescript-eslint/naming-convention
                                        intent_to_retain: false
                                    }
                                ],
                                // eslint-disable-next-line @typescript-eslint/naming-convention
                                limit_disclosure: "required"
                            }
                        }
                    ]
                },
                version: "v1.draft21"
            });
            expect(response.status).toBe(200);
            const responseData = await response.data;

            const result = await consumptionServices.openId4Vc.resolveAuthorizationRequest({ authorizationRequestUrl: responseData.result.presentationRequest });
            expect(result.value.usedCredentials).toHaveLength(1);

            const request = result.value.authorizationRequest;
            expect(request.presentationExchange!.credentialsForRequest.areRequirementsSatisfied).toBe(true);

            const presentationResult = await consumptionServices.openId4Vc.acceptAuthorizationRequest({ authorizationRequest: result.value.authorizationRequest });
            expect(presentationResult).toBeSuccessful();
            expect(presentationResult.value.status).toBe(200);
        });
    });

    async function startOid4VcComposeStack() {
        let baseUrl = process.env.NMSHD_TEST_BASEURL!;
        let addressGenerationHostnameOverride: string | undefined;

        if (baseUrl.includes("localhost")) {
            addressGenerationHostnameOverride = "localhost";
            baseUrl = baseUrl.replace("localhost", "host.docker.internal");
        }

        const composeFolder = path.resolve(path.join(__dirname, "..", "..", "..", "..", ".dev"));
        const composeStack = await new DockerComposeEnvironment(composeFolder, "compose.openid4vc.yml")
            .withProjectName("runtime-oid4vc-tests")
            .withEnvironment({
                // eslint-disable-next-line @typescript-eslint/naming-convention
                NMSHD_TEST_BASEURL: baseUrl,

                // eslint-disable-next-line @typescript-eslint/naming-convention
                NMSHD_TEST_ADDRESSGENERATIONHOSTNAMEOVERRIDE: addressGenerationHostnameOverride
            } as Record<string, string>)
            .withStartupTimeout(60000)
            .withWaitStrategy("oid4vc-service", Wait.forHealthCheck())
            .up();

        return composeStack;
    }
});

describe("EUDIPLO", () => {
    const eudiploUser = "test-admin";
    const eudiploPassword = "test";
    const eudiploIssuanceConfigurationId = "Employee ID Card";
    const eudiploPresentationConfigurationId = "Employee ID Card";
    const eudiploCredentialIdInConfiguration = "EmployeeIdCard";
    const eudiploPort = 3000; // CAUTION: don't change this. The DCQL query has this port hardcoded in its configuration. The presentation test will fail if we change this.

    const runtimeServiceProvider = new RuntimeServiceProvider(fetchInstance);
    let consumptionServices: ConsumptionServices;

    let eudiploContainer: StartedTestContainer | undefined;
    let axiosInstance: AxiosInstance;

    beforeAll(async () => {
        eudiploContainer = await startEudiplo();

        const baseUrl = `http://localhost:${eudiploPort}`;

        const accessTokenResponse = await axios.post(
            `${baseUrl}/oauth2/token`,
            {
                grant_type: "client_credentials" // eslint-disable-line @typescript-eslint/naming-convention
            },
            {
                headers: {
                    "Content-Type": "application/json" // eslint-disable-line @typescript-eslint/naming-convention
                },
                auth: {
                    username: eudiploUser,
                    password: eudiploPassword
                }
            }
        );

        const accessToken = accessTokenResponse.data.access_token;

        axiosInstance = axios.create({
            baseURL: baseUrl,
            headers: {
                "Content-Type": "application/json", // eslint-disable-line @typescript-eslint/naming-convention
                Authorization: `Bearer ${accessToken}` // eslint-disable-line @typescript-eslint/naming-convention
            }
        });

        const runtimeServices = await runtimeServiceProvider.launch(1);
        consumptionServices = runtimeServices[0].consumption;
    });

    afterAll(async () => {
        await eudiploContainer?.stop();

        await runtimeServiceProvider.stop();
    });

    test("issuance", async () => {
        const credentialOfferUrl = (
            await axiosInstance.post("/issuer-management/offer", {
                response_type: "uri", // eslint-disable-line @typescript-eslint/naming-convention
                issuanceId: eudiploIssuanceConfigurationId
            })
        ).data.uri;

        const resolveCredentialOfferResult = await consumptionServices.openId4Vc.resolveCredentialOffer({ credentialOfferUrl });
        expect(resolveCredentialOfferResult).toBeSuccessful();

        const credentialResponsesResult = await consumptionServices.openId4Vc.requestCredentials({
            credentialOffer: resolveCredentialOfferResult.value.credentialOffer,
            credentialConfigurationIds: [eudiploCredentialIdInConfiguration]
        });
        const storeCredentialsResponse = await consumptionServices.openId4Vc.storeCredentials({ credentialResponses: credentialResponsesResult.value.credentialResponses });
        expect(storeCredentialsResponse).toBeSuccessful();

        expect((storeCredentialsResponse.value.content.value as unknown as VerifiableCredential).displayInformation?.[0].name).toBe("Employee ID Card");
    });

    test("presentation", async () => {
        const authorizationRequestUrl = (
            await axiosInstance.post(`/presentation-management/request`, {
                response_type: "uri", // eslint-disable-line @typescript-eslint/naming-convention
                requestId: eudiploPresentationConfigurationId
            })
        ).data.uri;

        const loadResult = await consumptionServices.openId4Vc.resolveAuthorizationRequest({ authorizationRequestUrl });
        expect(loadResult).toBeSuccessful();

        const queryResult = loadResult.value.authorizationRequest.dcql!.queryResult;
        expect(queryResult.can_be_satisfied).toBe(true);

        const credentialMatches = queryResult.credential_matches["EmployeeIdCard-vc-sd-jwt"];
        expect(credentialMatches.valid_credentials).toHaveLength(1);

        // TODO: send the presentation with a manually selected credential
    });

    function startEudiplo() {
        const eudiploContainer = new GenericContainer("ghcr.io/openwallet-foundation-labs/eudiplo:1.9")
            .withCopyDirectoriesToContainer([
                {
                    source: path.resolve(path.join(__dirname, "..", "..", "..", "..", ".dev", "eudiplo-assets")),
                    target: "/app/config"
                }
            ])
            .withEnvironment({
                JWT_SECRET: "OgwrDcgVQQ2yZwcFt7kPxQm3nUF+X3etF6MdLTstZAY=", // eslint-disable-line @typescript-eslint/naming-convention
                AUTH_CLIENT_ID: "root", // eslint-disable-line @typescript-eslint/naming-convention
                AUTH_CLIENT_SECRET: "test", // eslint-disable-line @typescript-eslint/naming-convention
                PUBLIC_URL: `http://localhost:${eudiploPort}`, // eslint-disable-line @typescript-eslint/naming-convention
                PORT: eudiploPort.toString() // eslint-disable-line @typescript-eslint/naming-convention
            })
            .withExposedPorts({ container: eudiploPort, host: eudiploPort })
            .start();

        return eudiploContainer;
    }
});<|MERGE_RESOLUTION|>--- conflicted
+++ resolved
@@ -65,35 +65,20 @@
             const credentialOffer = result.value.credentialOffer;
 
             // determine which credentials to pick from the offer for all supported types of offers
-
             const requestedCredentials = credentialOffer.credentialOfferPayload.credential_configuration_ids;
 
-<<<<<<< HEAD
-            const acceptanceResult = await consumptionServices.openId4Vc.acceptCredentialOffer({
+            const credentialResponseResult = await consumptionServices.openId4Vc.requestCredentials({
                 credentialOffer,
                 credentialConfigurationIds: requestedCredentials
             });
-            expect(acceptanceResult).toBeSuccessful();
-            expect(typeof acceptanceResult.value.id).toBe("string");
-
-            const credential = acceptanceResult.value.content.value as unknown as VerifiableCredential;
+            const storeResult = await consumptionServices.openId4Vc.storeCredentials({ credentialResponses: credentialResponseResult.value.credentialResponses });
+            expect(storeResult).toBeSuccessful();
+            expect(typeof storeResult.value.id).toBe("string");
+
+            const credential = storeResult.value.content.value as unknown as VerifiableCredential;
             expect(credential.displayInformation?.[0].logo).toBeDefined();
             expect(credential.displayInformation?.[0].name).toBe("Employee ID Card");
         });
-=======
-        const credentialResponseResult = await consumptionServices.openId4Vc.requestCredentials({
-            credentialOffer,
-            credentialConfigurationIds: requestedCredentials
-        });
-        const storeResult = await consumptionServices.openId4Vc.storeCredentials({ credentialResponses: credentialResponseResult.value.credentialResponses });
-        expect(storeResult).toBeSuccessful();
-        expect(typeof storeResult.value.id).toBe("string");
-
-        const credential = storeResult.value.content.value as unknown as VerifiableCredential;
-        expect(credential.displayInformation?.[0].logo).toBeDefined();
-        expect(credential.displayInformation?.[0].name).toBe("Employee ID Card");
-    });
->>>>>>> bd016f54
 
         test("should be able to process a given sd-jwt credential presentation", async () => {
             // Ensure the first test has completed
@@ -112,34 +97,37 @@
                                 // eslint-disable-next-line @typescript-eslint/naming-convention
                                 "vc+sd-jwt": {
                                     // eslint-disable-next-line @typescript-eslint/naming-convention
-                                    "sd-jwt_alg_values": [
-                                        "RS256",
-                                        "PS256",
-                                        "HS256",
-                                        "ES256",
-                                        "ES256K",
-                                        "RS384",
-                                        "PS384",
-                                        "HS384",
-                                        "ES384",
-                                        "RS512",
-                                        "PS512",
-                                        "HS512",
-                                        "ES512",
-                                        "EdDSA"
+                                    "vc+sd-jwt": {
+                                        // eslint-disable-next-line @typescript-eslint/naming-convention
+                                        "sd-jwt_alg_values": [
+                                            "RS256",
+                                            "PS256",
+                                            "HS256",
+                                            "ES256",
+                                            "ES256K",
+                                            "RS384",
+                                            "PS384",
+                                            "HS384",
+                                            "ES384",
+                                            "RS512",
+                                            "PS512",
+                                            "HS512",
+                                            "ES512",
+                                            "EdDSA"
+                                        ]
+                                    }
+                                },
+                                constraints: {
+                                    fields: [
+                                        {
+                                            path: ["$.vct"],
+                                            filter: {
+                                                type: "string",
+                                                pattern: "EmployeeIdCard"
+                                            }
+                                        }
                                     ]
                                 }
-                            },
-                            constraints: {
-                                fields: [
-                                    {
-                                        path: ["$.vct"],
-                                        filter: {
-                                            type: "string",
-                                            pattern: "EmployeeIdCard"
-                                        }
-                                    }
-                                ]
                             }
                         }
                     ]
@@ -195,17 +183,17 @@
             const credentialOffer = result.value.credentialOffer;
 
             // determine which credentials to pick from the offer for all supported types of offers
-
             const requestedCredentials = credentialOffer.credentialOfferPayload.credential_configuration_ids;
 
-            const acceptanceResult = await consumptionServices.openId4Vc.acceptCredentialOffer({
+            const credentialResponseResult = await consumptionServices.openId4Vc.requestCredentials({
                 credentialOffer,
                 credentialConfigurationIds: requestedCredentials
             });
-            expect(acceptanceResult).toBeSuccessful();
-            expect(typeof acceptanceResult.value.id).toBe("string");
-
-            const credential = acceptanceResult.value.content.value as unknown as VerifiableCredential;
+            const storeResult = await consumptionServices.openId4Vc.storeCredentials({ credentialResponses: credentialResponseResult.value.credentialResponses });
+            expect(storeResult).toBeSuccessful();
+            expect(typeof storeResult.value.id).toBe("string");
+
+            const credential = storeResult.value.content.value as unknown as VerifiableCredential;
             expect(credential.displayInformation?.[0].logo).toBeDefined();
             expect(credential.displayInformation?.[0].name).toBe("Employee ID Card");
         });
