<<<<<<< HEAD
/* eslint-disable @typescript-eslint/naming-convention */
import { OpenId4VciRequestTokenResponse } from "@credo-ts/openid4vc";
import { VerifiableCredential } from "@nmshd/content";
=======
import { VerifiableCredentialJSON } from "@nmshd/content";
>>>>>>> 3fc4e128
import axios, { AxiosInstance } from "axios";
import jwtDecode from "jwt-decode";
import * as client from "openid-client";
import path from "path";
import { DockerComposeEnvironment, GenericContainer, StartedDockerComposeEnvironment, StartedTestContainer, Wait } from "testcontainers";
import { Agent as UndiciAgent, fetch as undiciFetch } from "undici";
import { ShareCredentialOfferRequestItemProcessedByRecipientEvent } from "../../src";
import { ensureActiveRelationship, exchangeAndAcceptRequestByMessage, RuntimeServiceProvider, TestRuntimeServices } from "../lib";

const fetchInstance: typeof fetch = (async (input: any, init: any) => {
    const response = await undiciFetch(input, { ...init, dispatcher: new UndiciAgent({}) });
    return response;
}) as unknown as typeof fetch;

interface CredentialData {
    pernr: string;
    name: string;
    lob: string;
}

const runtimeServiceProvider = new RuntimeServiceProvider(fetchInstance);
let runtimeServices1: TestRuntimeServices;
let runtimeServices2: TestRuntimeServices;

beforeAll(async () => {
    const runtimeServices = await runtimeServiceProvider.launch(2, { enableDeciderModule: true, enableRequestModule: true });
    runtimeServices1 = runtimeServices[0];
    runtimeServices2 = runtimeServices[1];

    await ensureActiveRelationship(runtimeServices1.transport, runtimeServices2.transport);
}, 120000);

afterAll(async () => {
    await runtimeServiceProvider.stop();
});

describe("custom openid4vc service", () => {
    let axiosInstance: AxiosInstance;
    let dockerComposeStack: StartedDockerComposeEnvironment | undefined;

    beforeAll(async () => {
        let oid4vcServiceBaseUrl = process.env.OPENID4VC_SERVICE_BASEURL!;
        if (!oid4vcServiceBaseUrl) {
            dockerComposeStack = await startOid4VcComposeStack();
            const mappedPort = dockerComposeStack.getContainer("oid4vc-service-1").getMappedPort(9000);
            oid4vcServiceBaseUrl = `http://localhost:${mappedPort}`;
        }

        axiosInstance = axios.create({
            baseURL: oid4vcServiceBaseUrl,
            headers: {
                // eslint-disable-next-line @typescript-eslint/naming-convention
                "Content-Type": "application/json"
            }
        });
    }, 120000);

    afterAll(async () => {
        if (dockerComposeStack) await dockerComposeStack.down();
    });

    let credentialOfferUrl: string;

    describe("sd-jwt", () => {
        test("should process a given sd-jwt credential offer", async () => {
            const response = await axiosInstance.post("/issuance/credentialOffers", {
                credentialConfigurationIds: ["EmployeeIdCard-sdjwt"]
            });
            expect(response.status).toBe(200);
            const responseData = await response.data;

            credentialOfferUrl = responseData.result.credentialOffer;

            const result = await runtimeServices1.consumption.openId4Vc.resolveCredentialOffer({
                credentialOfferUrl
            });

            expect(result).toBeSuccessful();

            // analogously to the app code all presented credentials are accepted
            const credentialOffer = result.value.credentialOffer;

            // determine which credentials to pick from the offer for all supported types of offers
            const requestedCredentials = credentialOffer.credentialOfferPayload.credential_configuration_ids;

            const credentialResponseResult = await runtimeServices1.consumption.openId4Vc.requestCredentials({
                credentialOffer,
                credentialConfigurationIds: requestedCredentials
            });
            const storeResult = await runtimeServices1.consumption.openId4Vc.storeCredentials({ credentialResponses: credentialResponseResult.value.credentialResponses });
            expect(storeResult).toBeSuccessful();
            expect(typeof storeResult.value.id).toBe("string");

            const credential = storeResult.value.content.value as VerifiableCredentialJSON;
            expect(credential.displayInformation?.[0].logo).toBeDefined();
            expect(credential.displayInformation?.[0].name).toBe("Employee ID Card");
        });

        test("should be able to process a credential offer with pin authentication", async () => {
            const response = await axiosInstance.post("/issuance/credentialOffers", {
                credentialConfigurationIds: ["EmployeeIdCard-sdjwt"],
                authentication: "pin"
            });

            expect(response.status).toBe(200);
            const responseData = await response.data;

            credentialOfferUrl = responseData.result.credentialOffer;
            const pin = responseData.result.pin;

            // remove later
            expect(pin).toBeDefined();

            const result = await runtimeServices1.consumption.openId4Vc.resolveCredentialOffer({
                credentialOfferUrl
            });

            expect(result).toBeSuccessful();

            // analogously to the app code all presented credentials are accepted
            const credentialOffer = result.value.credentialOffer;

            // determine which credentials to pick from the offer for all supported types of offers
            const requestedCredentials = credentialOffer.credentialOfferPayload.credential_configuration_ids;

            const reqestResult = await runtimeServices1.consumption.openId4Vc.requestCredentials({
                credentialOffer,
                credentialConfigurationIds: requestedCredentials,
                pinCode: pin
            });

            const storeResult = await runtimeServices1.consumption.openId4Vc.storeCredentials({ credentialResponses: reqestResult.value.credentialResponses });

            expect(storeResult).toBeSuccessful();
            expect(typeof storeResult.value.id).toBe("string");

            const credential = storeResult.value.content.value as unknown as VerifiableCredential;
            expect(credential.displayInformation?.[0].logo).toBeDefined();
            expect(credential.displayInformation?.[0].name).toBe("Employee ID Card");
        });

        test("should be able to process a credential offer with external authentication", async () => {
            const response = await axiosInstance.post("/issuance/credentialOffers", {
                credentialConfigurationIds: ["EmployeeIdCard-sdjwt"],

                authentication: "externalAuthentication"
            });

            expect(response.status).toBe(200);

            const responseData = await response.data;

            credentialOfferUrl = responseData.result.credentialOffer;

            const result = await runtimeServices1.consumption.openId4Vc.resolveCredentialOffer({
                credentialOfferUrl
            });
            expect(result).toBeSuccessful();
            const credentialOffer = result.value.credentialOffer;

            const requestedCredentialIds = credentialOffer.credentialOfferPayload.credential_configuration_ids;

            const server = URL.parse("https://kc-openid4vc.is.enmeshed.eu/realms/enmeshed-openid4vci")!; // Authorization Server's Issuer Identifier
            const clientId = "wallet"; // Client identifier at the Authorization Server
            const config: client.Configuration = await client.discovery(server, clientId);
            const grantReq = await client.genericGrantRequest(config, "password", {
                username: "test",
                password: "test",
                scope: "wallet-demo"
            });

            const tokenResponse: OpenId4VciRequestTokenResponse = {
                accessToken: grantReq.access_token,
                accessTokenResponse: {
                    access_token: grantReq.access_token,
                    token_type: grantReq.token_type,
                    claims: grantReq.claims
                }
            };

            const requestedCredentials = await runtimeServices1.consumption.openId4Vc.requestCredentials({
                credentialOffer,
                credentialConfigurationIds: requestedCredentialIds,
                accessToken: tokenResponse
            });
            const storeResult = await runtimeServices1.consumption.openId4Vc.storeCredentials({ credentialResponses: requestedCredentials.value.credentialResponses });

            expect(storeResult).toBeSuccessful();
            expect(typeof storeResult.value.id).toBe("string");

            const credential = storeResult.value.content.value as unknown as VerifiableCredential;
            expect(credential.displayInformation?.[0].logo).toBeDefined();
            expect(credential.displayInformation?.[0].name).toBe("Employee ID Card");

            // decode the sdjwt to ensure that it was personalized for the test user

            const encodedSdJwt = credential.value as string;

            const decoded = jwtDecode<CredentialData>(encodedSdJwt);

            expect(decoded.pernr).toBe("0019122023");

            expect(decoded.lob).toBe("Test BU");
        });

        test("getting all verifiable credentials should not return an empty list", async () => {
            // Ensure the first test has completed
            expect(credentialOfferUrl).toBeDefined();

            const acceptanceResult = await runtimeServices1.consumption.attributes.getOwnIdentityAttributes({
                query: {
                    "content.value.@type": "VerifiableCredential"
                }
            });

            expect(acceptanceResult).toBeSuccessful();
            expect(acceptanceResult.value.length).toBeGreaterThan(0);
        });
    });

    describe("mdoc", () => {
        test("should process a given mdoc credential offer", async () => {
            const response = await axiosInstance.post("/issuance/credentialOffers", {
                credentialConfigurationIds: ["EmployeeIdCard-mdoc"]
            });
            expect(response.status).toBe(200);
            const responseData = await response.data;

            credentialOfferUrl = responseData.result.credentialOffer;

            const result = await runtimeServices1.consumption.openId4Vc.resolveCredentialOffer({
                credentialOfferUrl
            });

            expect(result).toBeSuccessful();

            // analogously to the app code all presented credentials are accepted
            const credentialOffer = result.value.credentialOffer;

            // determine which credentials to pick from the offer for all supported types of offers
            const requestedCredentials = credentialOffer.credentialOfferPayload.credential_configuration_ids;

            const credentialResponseResult = await runtimeServices1.consumption.openId4Vc.requestCredentials({
                credentialOffer,
                credentialConfigurationIds: requestedCredentials
            });
            const storeResult = await runtimeServices1.consumption.openId4Vc.storeCredentials({ credentialResponses: credentialResponseResult.value.credentialResponses });
            expect(storeResult).toBeSuccessful();
            expect(typeof storeResult.value.id).toBe("string");

            const credential = storeResult.value.content.value as VerifiableCredentialJSON;
            expect(credential.displayInformation?.[0].logo).toBeDefined();
            expect(credential.displayInformation?.[0].name).toBe("Employee ID Card");
        });

        test("should be able to process a given mdoc credential presentation", async () => {
            // Ensure the first test has completed
            expect(credentialOfferUrl).toBeDefined();

            const response = await axiosInstance.post("/presentation/presentationRequests", {
                pex: {
                    // see openid4vp-draft21.e2e.test.ts of credo for a more detailed example how to build a query
                    id: "anId",
                    purpose: "To prove you work here",

                    // eslint-disable-next-line @typescript-eslint/naming-convention
                    input_descriptors: [
                        {
                            id: "EmployeeIdCard",
                            format: {
                                // eslint-disable-next-line @typescript-eslint/naming-convention
                                mso_mdoc: {
                                    alg: ["EdDSA", "ES256"]
                                }
                            },
                            constraints: {
                                fields: [
                                    {
                                        path: ["$['employeeIdCard']['degree']"],
                                        // eslint-disable-next-line @typescript-eslint/naming-convention
                                        intent_to_retain: false
                                    }
                                ],
                                // eslint-disable-next-line @typescript-eslint/naming-convention
                                limit_disclosure: "required"
                            }
                        }
                    ]
                },
                version: "v1.draft21"
            });
            expect(response.status).toBe(200);
            const responseData = await response.data;

            const result = await runtimeServices1.consumption.openId4Vc.resolveAuthorizationRequest({ authorizationRequestUrl: responseData.result.presentationRequest });
            expect(result.value.matchingCredentials).toHaveLength(1);

            const request = result.value.authorizationRequest;
            expect(request.presentationExchange!.credentialsForRequest.areRequirementsSatisfied).toBe(true);

            const presentationResult = await runtimeServices1.consumption.openId4Vc.acceptAuthorizationRequest({ authorizationRequest: result.value.authorizationRequest });
            expect(presentationResult).toBeSuccessful();
            expect(presentationResult.value.status).toBe(200);
        });
    });

    test("transfer offer using requests", async () => {
        const response = await axiosInstance.post("/issuance/credentialOffers", {
            credentialConfigurationIds: ["EmployeeIdCard-sdjwt"]
        });
        expect(response.status).toBe(200);
        const responseData = await response.data;

        credentialOfferUrl = responseData.result.credentialOffer;

        await exchangeAndAcceptRequestByMessage(
            runtimeServices1,
            runtimeServices2,
            {
                content: { items: [{ "@type": "ShareCredentialOfferRequestItem", credentialOfferUrl, mustBeAccepted: true }] },
                peer: (await runtimeServices2.transport.account.getIdentityInfo()).value.address
            },
            [{ accept: true }]
        );

        await expect(runtimeServices1.eventBus).toHavePublished(
            ShareCredentialOfferRequestItemProcessedByRecipientEvent,
            (m) => m.data.accepted && m.data.credentialOfferUrl === credentialOfferUrl
        );

        const attributes = await runtimeServices2.consumption.attributes.getOwnIdentityAttributes({
            query: {
                "content.value.@type": "VerifiableCredential"
            }
        });

        expect(attributes).toBeSuccessful();
        expect(attributes.value.length).toBeGreaterThan(0);

        const createPresentationResponse = await axiosInstance.post("/presentation/presentationRequests", {
            pex: {
                id: "anId",
                purpose: "To prove you work here",

                // eslint-disable-next-line @typescript-eslint/naming-convention
                input_descriptors: [
                    {
                        id: "EmployeeIdCard",
                        format: {
                            // eslint-disable-next-line @typescript-eslint/naming-convention
                            "vc+sd-jwt": {
                                // eslint-disable-next-line @typescript-eslint/naming-convention
                                "sd-jwt_alg_values": ["RS256", "PS256", "HS256", "ES256", "ES256K", "RS384", "PS384", "HS384", "ES384", "RS512", "PS512", "HS512", "ES512", "EdDSA"]
                            }
                        },
                        constraints: {
                            fields: [
                                {
                                    path: ["$.vct"],
                                    filter: {
                                        type: "string",
                                        pattern: "EmployeeIdCard"
                                    }
                                }
                            ]
                        }
                    }
                ]
            },
            version: "v1.draft21"
        });
        expect(createPresentationResponse.status).toBe(200);
        const createPresentationResponseData = await createPresentationResponse.data;

        const result = await runtimeServices2.consumption.openId4Vc.resolveAuthorizationRequest({
            authorizationRequestUrl: createPresentationResponseData.result.presentationRequest
        });
        expect(result.value.matchingCredentials).toHaveLength(1);

        const request = result.value.authorizationRequest;
        expect(request.presentationExchange!.credentialsForRequest.areRequirementsSatisfied).toBe(true);

        const presentationResult = await runtimeServices2.consumption.openId4Vc.acceptAuthorizationRequest({ authorizationRequest: result.value.authorizationRequest });
        expect(presentationResult).toBeSuccessful();
        expect(presentationResult.value.status).toBe(200);
    });

    async function startOid4VcComposeStack() {
        let baseUrl = process.env.NMSHD_TEST_BASEURL!;
        let addressGenerationHostnameOverride: string | undefined;

        if (baseUrl.includes("localhost")) {
            addressGenerationHostnameOverride = "localhost";
            baseUrl = baseUrl.replace("localhost", "host.docker.internal");
        }

        const composeFolder = path.resolve(path.join(__dirname, "..", "..", "..", "..", ".dev"));
        const composeStack = await new DockerComposeEnvironment(composeFolder, "compose.openid4vc.yml")
            .withProjectName("runtime-oid4vc-tests")
            .withEnvironment({
                // eslint-disable-next-line @typescript-eslint/naming-convention
                NMSHD_TEST_BASEURL: baseUrl,

                // eslint-disable-next-line @typescript-eslint/naming-convention
                NMSHD_TEST_ADDRESSGENERATIONHOSTNAMEOVERRIDE: addressGenerationHostnameOverride
            } as Record<string, string>)
            .withStartupTimeout(60000)
            .withWaitStrategy("oid4vc-service", Wait.forHealthCheck())
            .up();

        return composeStack;
    }
});

describe("EUDIPLO", () => {
    const eudiploUser = "test-admin";
    const eudiploPassword = "test";
    const eudiploIssuanceConfigurationId = "Employee ID Card";
    const eudiploPresentationConfigurationId = "Employee ID Card";
    const eudiploCredentialIdInConfiguration = "EmployeeIdCard";
    const eudiploPort = 3000; // CAUTION: don't change this. The DCQL query has this port hardcoded in its configuration. The presentation test will fail if we change this.

    let eudiploContainer: StartedTestContainer | undefined;
    let axiosInstance: AxiosInstance;

    beforeAll(async () => {
        eudiploContainer = await startEudiplo();

        const baseUrl = `http://localhost:${eudiploPort}`;

        const accessTokenResponse = await axios.post(
            `${baseUrl}/oauth2/token`,
            {
                grant_type: "client_credentials" // eslint-disable-line @typescript-eslint/naming-convention
            },
            {
                headers: {
                    "Content-Type": "application/json" // eslint-disable-line @typescript-eslint/naming-convention
                },
                auth: {
                    username: eudiploUser,
                    password: eudiploPassword
                }
            }
        );

        const accessToken = accessTokenResponse.data.access_token;

        axiosInstance = axios.create({
            baseURL: baseUrl,
            headers: {
                "Content-Type": "application/json", // eslint-disable-line @typescript-eslint/naming-convention
                Authorization: `Bearer ${accessToken}` // eslint-disable-line @typescript-eslint/naming-convention
            }
        });
    });

    afterAll(async () => {
        await eudiploContainer?.stop();
    });

    test("issuance", async () => {
        const credentialOfferUrl = (
            await axiosInstance.post("/issuer-management/offer", {
                response_type: "uri", // eslint-disable-line @typescript-eslint/naming-convention
                issuanceId: eudiploIssuanceConfigurationId
            })
        ).data.uri;

        const resolveCredentialOfferResult = await runtimeServices1.consumption.openId4Vc.resolveCredentialOffer({ credentialOfferUrl });
        expect(resolveCredentialOfferResult).toBeSuccessful();

        const credentialResponsesResult = await runtimeServices1.consumption.openId4Vc.requestCredentials({
            credentialOffer: resolveCredentialOfferResult.value.credentialOffer,
            credentialConfigurationIds: [eudiploCredentialIdInConfiguration]
        });
        const storeCredentialsResponse = await runtimeServices1.consumption.openId4Vc.storeCredentials({
            credentialResponses: credentialResponsesResult.value.credentialResponses
        });
        expect(storeCredentialsResponse).toBeSuccessful();

        expect((storeCredentialsResponse.value.content.value as VerifiableCredentialJSON).displayInformation?.[0].name).toBe("Employee ID Card");
    });

    test("presentation", async () => {
        const authorizationRequestUrl = (
            await axiosInstance.post(`/presentation-management/request`, {
                response_type: "uri", // eslint-disable-line @typescript-eslint/naming-convention
                requestId: eudiploPresentationConfigurationId
            })
        ).data.uri;

        const loadResult = await runtimeServices1.consumption.openId4Vc.resolveAuthorizationRequest({ authorizationRequestUrl });
        expect(loadResult).toBeSuccessful();

        const queryResult = loadResult.value.authorizationRequest.dcql!.queryResult;
        expect(queryResult.can_be_satisfied).toBe(true);

        const credentialMatches = queryResult.credential_matches["EmployeeIdCard-vc-sd-jwt"];
        expect(credentialMatches.valid_credentials).toHaveLength(1);

        // TODO: send the presentation with a manually selected credential
    });

    function startEudiplo() {
        const eudiploContainer = new GenericContainer("ghcr.io/openwallet-foundation-labs/eudiplo:1.9")
            .withCopyDirectoriesToContainer([
                {
                    source: path.resolve(path.join(__dirname, "..", "..", "..", "..", ".dev", "eudiplo-assets")),
                    target: "/app/config"
                }
            ])
            .withEnvironment({
                JWT_SECRET: "OgwrDcgVQQ2yZwcFt7kPxQm3nUF+X3etF6MdLTstZAY=", // eslint-disable-line @typescript-eslint/naming-convention
                AUTH_CLIENT_ID: "root", // eslint-disable-line @typescript-eslint/naming-convention
                AUTH_CLIENT_SECRET: "test", // eslint-disable-line @typescript-eslint/naming-convention
                PUBLIC_URL: `http://localhost:${eudiploPort}`, // eslint-disable-line @typescript-eslint/naming-convention
                PORT: eudiploPort.toString() // eslint-disable-line @typescript-eslint/naming-convention
            })
            .withExposedPorts({ container: eudiploPort, host: eudiploPort })
            .start();

        return eudiploContainer;
    }
});<|MERGE_RESOLUTION|>--- conflicted
+++ resolved
@@ -1,10 +1,6 @@
-<<<<<<< HEAD
 /* eslint-disable @typescript-eslint/naming-convention */
 import { OpenId4VciRequestTokenResponse } from "@credo-ts/openid4vc";
-import { VerifiableCredential } from "@nmshd/content";
-=======
 import { VerifiableCredentialJSON } from "@nmshd/content";
->>>>>>> 3fc4e128
 import axios, { AxiosInstance } from "axios";
 import jwtDecode from "jwt-decode";
 import * as client from "openid-client";
