--- conflicted
+++ resolved
@@ -63,7 +63,7 @@
 
             credentialOfferUrl = responseData.result.credentialOffer;
 
-            const result = await consumptionServices.openId4Vc.resolveCredentialOffer({
+            const result = await runtimeServices1.consumption.openId4Vc.resolveCredentialOffer({
                 credentialOfferUrl
             });
 
@@ -75,11 +75,11 @@
             // determine which credentials to pick from the offer for all supported types of offers
             const requestedCredentials = credentialOffer.credentialOfferPayload.credential_configuration_ids;
 
-            const credentialResponseResult = await consumptionServices.openId4Vc.requestCredentials({
+            const credentialResponseResult = await runtimeServices1.consumption.openId4Vc.requestCredentials({
                 credentialOffer,
                 credentialConfigurationIds: requestedCredentials
             });
-            const storeResult = await consumptionServices.openId4Vc.storeCredentials({ credentialResponses: credentialResponseResult.value.credentialResponses });
+            const storeResult = await runtimeServices1.consumption.openId4Vc.storeCredentials({ credentialResponses: credentialResponseResult.value.credentialResponses });
             expect(storeResult).toBeSuccessful();
             expect(typeof storeResult.value.id).toBe("string");
 
@@ -92,18 +92,10 @@
             // Ensure the first test has completed
             expect(credentialOfferUrl).toBeDefined();
 
-<<<<<<< HEAD
-        const result = await runtimeServices1.consumption.openId4Vc.resolveCredentialOffer({
-            credentialOfferUrl
-        });
-
-        expect(result).toBeSuccessful();
-=======
             const response = await axiosInstance.post("/presentation/presentationRequests", {
                 pex: {
                     id: "anId",
                     purpose: "To prove you work here",
->>>>>>> 825b9ceb
 
                     // eslint-disable-next-line @typescript-eslint/naming-convention
                     input_descriptors: [
@@ -150,32 +142,22 @@
             expect(response.status).toBe(200);
             const responseData = await response.data;
 
-            const result = await consumptionServices.openId4Vc.resolveAuthorizationRequest({ authorizationRequestUrl: responseData.result.presentationRequest });
+            const result = await runtimeServices1.consumption.openId4Vc.resolveAuthorizationRequest({ authorizationRequestUrl: responseData.result.presentationRequest });
             expect(result.value.matchingCredentials).toHaveLength(1);
 
             const request = result.value.authorizationRequest;
             expect(request.presentationExchange!.credentialsForRequest.areRequirementsSatisfied).toBe(true);
 
-<<<<<<< HEAD
-        const credentialResponseResult = await runtimeServices1.consumption.openId4Vc.requestCredentials({
-            credentialOffer,
-            credentialConfigurationIds: requestedCredentials
-        });
-        const storeResult = await runtimeServices1.consumption.openId4Vc.storeCredentials({ credentialResponses: credentialResponseResult.value.credentialResponses });
-        expect(storeResult).toBeSuccessful();
-        expect(typeof storeResult.value.id).toBe("string");
-=======
-            const presentationResult = await consumptionServices.openId4Vc.acceptAuthorizationRequest({ authorizationRequest: result.value.authorizationRequest });
+            const presentationResult = await runtimeServices1.consumption.openId4Vc.acceptAuthorizationRequest({ authorizationRequest: result.value.authorizationRequest });
             expect(presentationResult).toBeSuccessful();
             expect(presentationResult.value.status).toBe(200);
         });
->>>>>>> 825b9ceb
 
         test("getting all verifiable credentials should not return an empty list", async () => {
             // Ensure the first test has completed
             expect(credentialOfferUrl).toBeDefined();
 
-            const acceptanceResult = await consumptionServices.attributes.getOwnIdentityAttributes({
+            const acceptanceResult = await runtimeServices1.consumption.attributes.getOwnIdentityAttributes({
                 query: {
                     "content.value.@type": "VerifiableCredential"
                 }
@@ -196,48 +178,29 @@
 
             credentialOfferUrl = responseData.result.credentialOffer;
 
-            const result = await consumptionServices.openId4Vc.resolveCredentialOffer({
+            const result = await runtimeServices1.consumption.openId4Vc.resolveCredentialOffer({
                 credentialOfferUrl
             });
 
-<<<<<<< HEAD
-        const result = await runtimeServices1.consumption.openId4Vc.resolveAuthorizationRequest({ authorizationRequestUrl: responseData.result.presentationRequest });
-        expect(result.value.usedCredentials).toHaveLength(1);
-=======
             expect(result).toBeSuccessful();
->>>>>>> 825b9ceb
 
             // analogously to the app code all presented credentials are accepted
             const credentialOffer = result.value.credentialOffer;
 
-<<<<<<< HEAD
-        const presentationResult = await runtimeServices1.consumption.openId4Vc.acceptAuthorizationRequest({ authorizationRequest: result.value.authorizationRequest });
-        expect(presentationResult).toBeSuccessful();
-        expect(presentationResult.value.status).toBe(200);
-    });
-=======
             // determine which credentials to pick from the offer for all supported types of offers
             const requestedCredentials = credentialOffer.credentialOfferPayload.credential_configuration_ids;
->>>>>>> 825b9ceb
-
-            const credentialResponseResult = await consumptionServices.openId4Vc.requestCredentials({
+
+            const credentialResponseResult = await runtimeServices1.consumption.openId4Vc.requestCredentials({
                 credentialOffer,
                 credentialConfigurationIds: requestedCredentials
             });
-            const storeResult = await consumptionServices.openId4Vc.storeCredentials({ credentialResponses: credentialResponseResult.value.credentialResponses });
+            const storeResult = await runtimeServices1.consumption.openId4Vc.storeCredentials({ credentialResponses: credentialResponseResult.value.credentialResponses });
             expect(storeResult).toBeSuccessful();
             expect(typeof storeResult.value.id).toBe("string");
 
-<<<<<<< HEAD
-        const acceptanceResult = await runtimeServices1.consumption.attributes.getOwnIdentityAttributes({
-            query: {
-                "content.value.@type": "VerifiableCredential"
-            }
-=======
             const credential = storeResult.value.content.value as unknown as VerifiableCredential;
             expect(credential.displayInformation?.[0].logo).toBeDefined();
             expect(credential.displayInformation?.[0].name).toBe("Employee ID Card");
->>>>>>> 825b9ceb
         });
 
         test("should be able to process a given mdoc credential presentation", async () => {
@@ -279,13 +242,13 @@
             expect(response.status).toBe(200);
             const responseData = await response.data;
 
-            const result = await consumptionServices.openId4Vc.resolveAuthorizationRequest({ authorizationRequestUrl: responseData.result.presentationRequest });
+            const result = await runtimeServices1.consumption.openId4Vc.resolveAuthorizationRequest({ authorizationRequestUrl: responseData.result.presentationRequest });
             expect(result.value.matchingCredentials).toHaveLength(1);
 
             const request = result.value.authorizationRequest;
             expect(request.presentationExchange!.credentialsForRequest.areRequirementsSatisfied).toBe(true);
 
-            const presentationResult = await consumptionServices.openId4Vc.acceptAuthorizationRequest({ authorizationRequest: result.value.authorizationRequest });
+            const presentationResult = await runtimeServices1.consumption.openId4Vc.acceptAuthorizationRequest({ authorizationRequest: result.value.authorizationRequest });
             expect(presentationResult).toBeSuccessful();
             expect(presentationResult.value.status).toBe(200);
         });
@@ -357,7 +320,7 @@
         const result = await runtimeServices2.consumption.openId4Vc.resolveAuthorizationRequest({
             authorizationRequestUrl: createPresentationResponseData.result.presentationRequest
         });
-        expect(result.value.usedCredentials).toHaveLength(1);
+        expect(result.value.matchingCredentials).toHaveLength(1);
 
         const request = result.value.authorizationRequest;
         expect(request.presentationExchange!.credentialsForRequest.areRequirementsSatisfied).toBe(true);
