import { LocalAttributeDeletionStatus } from "@nmshd/consumption";
import {
    CreateAttributeAcceptResponseItemJSON,
    DeleteAttributeAcceptResponseItemJSON,
    FreeTextAcceptResponseItemJSON,
    GivenName,
    GivenNameJSON,
    IdentityAttribute,
    IdentityFileReferenceJSON,
    ProposeAttributeAcceptResponseItemJSON,
    ProprietaryFileReferenceJSON,
    ProprietaryStringJSON,
    ReadAttributeAcceptResponseItemJSON,
    RegisterAttributeListenerAcceptResponseItemJSON,
    RejectResponseItemJSON,
    RelationshipAttribute,
    RelationshipAttributeConfidentiality,
    RelationshipTemplateContent,
    Request,
    ResponseItemGroupJSON,
    ResponseResult,
    ShareAttributeAcceptResponseItemJSON
} from "@nmshd/content";
import { CoreAddress, CoreDate } from "@nmshd/core-types";
import {
    DeciderModuleConfigurationOverwrite,
    IncomingRequestStatusChangedEvent,
    LocalRequestStatus,
    MessageProcessedEvent,
    MessageProcessedResult,
    RelationshipTemplateProcessedEvent,
    RelationshipTemplateProcessedResult
} from "../../src";
import { RuntimeServiceProvider, TestRequestItem, TestRuntimeServices, establishRelationship, exchangeMessage, executeFullCreateAndShareRepositoryAttributeFlow } from "../lib";

const runtimeServiceProvider = new RuntimeServiceProvider();

afterAll(async () => await runtimeServiceProvider.stop());

describe("DeciderModule", () => {
    let sender: TestRuntimeServices;

    beforeAll(async () => {
        const runtimeServices = await runtimeServiceProvider.launch(1, { enableDeciderModule: true, enableRequestModule: true });
        sender = runtimeServices[0];
    }, 30000);

    afterEach(async () => {
        const testRuntimes = runtimeServiceProvider["runtimes"];
        await testRuntimes[testRuntimes.length - 1].stop();
    });

    describe("no automationConfig", () => {
        test("moves an incoming Request into status 'ManualDecisionRequired' if a RequestItem is flagged as requireManualDecision", async () => {
            const deciderConfig: DeciderModuleConfigurationOverwrite = {
                automationConfig: [
                    {
                        requestConfig: {
                            peer: sender.address
                        },
                        responseConfig: {
                            accept: false
                        }
                    }
                ]
            };
            const recipient = (await runtimeServiceProvider.launch(1, { enableDeciderModule: true, configureDeciderModule: deciderConfig }))[0];
            await establishRelationship(sender.transport, recipient.transport);

            const message = await exchangeMessage(sender.transport, recipient.transport);
            const receivedRequestResult = await recipient.consumption.incomingRequests.received({
                receivedRequest: { "@type": "Request", items: [{ "@type": "TestRequestItem", mustBeAccepted: false, requireManualDecision: true }] },
                requestSourceId: message.id
            });
            await recipient.consumption.incomingRequests.checkPrerequisites({ requestId: receivedRequestResult.value.id });

            await expect(recipient.eventBus).toHavePublished(
                IncomingRequestStatusChangedEvent,
                (e) => e.data.newStatus === LocalRequestStatus.ManualDecisionRequired && e.data.request.id === receivedRequestResult.value.id
            );

            const requestAfterAction = await recipient.consumption.incomingRequests.getRequest({ id: receivedRequestResult.value.id });
            expect(requestAfterAction.value.status).toStrictEqual(LocalRequestStatus.ManualDecisionRequired);
        });

        test("moves an incoming Request into status 'ManualDecisionRequired' if no automationConfig is set", async () => {
            const recipient = (await runtimeServiceProvider.launch(1, { enableDeciderModule: true }))[0];
            await establishRelationship(sender.transport, recipient.transport);

            const message = await exchangeMessage(sender.transport, recipient.transport);
            const receivedRequestResult = await recipient.consumption.incomingRequests.received({
                receivedRequest: { "@type": "Request", items: [{ "@type": "TestRequestItem", mustBeAccepted: false }] },
                requestSourceId: message.id
            });
            await recipient.consumption.incomingRequests.checkPrerequisites({ requestId: receivedRequestResult.value.id });

            await expect(recipient.eventBus).toHavePublished(
                IncomingRequestStatusChangedEvent,
                (e) => e.data.newStatus === LocalRequestStatus.ManualDecisionRequired && e.data.request.id === receivedRequestResult.value.id
            );

            const requestAfterAction = await recipient.consumption.incomingRequests.getRequest({ id: receivedRequestResult.value.id });
            expect(requestAfterAction.value.status).toStrictEqual(LocalRequestStatus.ManualDecisionRequired);
        });

        test("publishes a MessageProcessedEvent if an incoming Request from a Message was moved into status 'ManualDecisionRequired'", async () => {
            const recipient = (await runtimeServiceProvider.launch(1, { enableDeciderModule: true }))[0];
            await establishRelationship(sender.transport, recipient.transport);

            const message = await exchangeMessage(sender.transport, recipient.transport);
            const receivedRequestResult = await recipient.consumption.incomingRequests.received({
                receivedRequest: { "@type": "Request", items: [{ "@type": "TestRequestItem", mustBeAccepted: false }] },
                requestSourceId: message.id
            });
            await recipient.consumption.incomingRequests.checkPrerequisites({ requestId: receivedRequestResult.value.id });

            await expect(recipient.eventBus).toHavePublished(
                MessageProcessedEvent,
                (e) => e.data.result === MessageProcessedResult.ManualRequestDecisionRequired && e.data.message.id === message.id
            );
        });

        test("publishes a RelationshipTemplateProcessedEvent if an incoming Request from a RelationshipTemplate was moved into status 'ManualDecisionRequired'", async () => {
            const recipient = (await runtimeServiceProvider.launch(1, { enableDeciderModule: true }))[0];
            await establishRelationship(sender.transport, recipient.transport);

            const request = Request.from({ items: [TestRequestItem.from({ mustBeAccepted: false })] });
            const template = (
                await sender.transport.relationshipTemplates.createOwnRelationshipTemplate({
                    content: RelationshipTemplateContent.from({
                        onNewRelationship: request
                    }).toJSON(),
                    expiresAt: CoreDate.utc().add({ minutes: 5 }).toISOString()
                })
            ).value;
            await recipient.transport.relationshipTemplates.loadPeerRelationshipTemplate({ reference: template.truncatedReference });
            const receivedRequestResult = await recipient.consumption.incomingRequests.received({
                receivedRequest: request.toJSON(),
                requestSourceId: template.id
            });
            await recipient.consumption.incomingRequests.checkPrerequisites({ requestId: receivedRequestResult.value.id });

            await expect(recipient.eventBus).toHavePublished(
                RelationshipTemplateProcessedEvent,
                (e) => e.data.result === RelationshipTemplateProcessedResult.ManualRequestDecisionRequired && e.data.template.id === template.id
            );
        });
    });

    describe("GeneralRequestConfig", () => {
        test("rejects a Request given a GeneralRequestConfig", async () => {
            const deciderConfig: DeciderModuleConfigurationOverwrite = {
                automationConfig: [
                    {
                        requestConfig: {
                            peer: sender.address
                        },
                        responseConfig: {
                            accept: false,
                            message: "An error message",
                            code: "an.error.code"
                        }
                    }
                ]
            };
            const recipient = (await runtimeServiceProvider.launch(1, { enableDeciderModule: true, configureDeciderModule: deciderConfig }))[0];
            await establishRelationship(sender.transport, recipient.transport);

            const message = await exchangeMessage(sender.transport, recipient.transport);
            const receivedRequestResult = await recipient.consumption.incomingRequests.received({
                receivedRequest: {
                    "@type": "Request",
                    items: [
                        { "@type": "AuthenticationRequestItem", mustBeAccepted: false, title: "Title of RequestItem" },
                        { "@type": "FreeTextRequestItem", mustBeAccepted: false, freeText: "A free text" }
                    ]
                },
                requestSourceId: message.id
            });
            await recipient.consumption.incomingRequests.checkPrerequisites({ requestId: receivedRequestResult.value.id });

            await expect(recipient.eventBus).toHavePublished(
                MessageProcessedEvent,
                (e) => e.data.result === MessageProcessedResult.RequestAutomaticallyDecided && e.data.message.id === message.id
            );

            const requestAfterAction = (await recipient.consumption.incomingRequests.getRequest({ id: receivedRequestResult.value.id })).value;
            expect(requestAfterAction.status).toStrictEqual(LocalRequestStatus.Decided);
            expect(requestAfterAction.response).toBeDefined();

            const responseContent = requestAfterAction.response!.content;
            expect(responseContent.result).toBe(ResponseResult.Rejected);
            expect(responseContent.items).toHaveLength(2);
            expect(responseContent.items[0]).toStrictEqual({ "@type": "RejectResponseItem", result: "Rejected", message: "An error message", code: "an.error.code" });
            expect(responseContent.items[1]).toStrictEqual({ "@type": "RejectResponseItem", result: "Rejected", message: "An error message", code: "an.error.code" });
        });

        test("accepts a Request given a GeneralRequestConfig", async () => {
            const deciderConfig: DeciderModuleConfigurationOverwrite = {
                automationConfig: [
                    {
                        requestConfig: {
                            peer: sender.address
                        },
                        responseConfig: {
                            accept: true
                        }
                    }
                ]
            };
            const recipient = (await runtimeServiceProvider.launch(1, { enableDeciderModule: true, configureDeciderModule: deciderConfig }))[0];
            await establishRelationship(sender.transport, recipient.transport);

            const message = await exchangeMessage(sender.transport, recipient.transport);
            const receivedRequestResult = await recipient.consumption.incomingRequests.received({
                receivedRequest: {
                    "@type": "Request",
                    items: [
                        { "@type": "AuthenticationRequestItem", title: "Title of RequestItem", mustBeAccepted: false },
                        { "@type": "ConsentRequestItem", consent: "A consent text", mustBeAccepted: false },
                        {
                            "@type": "CreateAttributeRequestItem",
                            attribute: {
                                "@type": "RelationshipAttribute",
                                owner: (await sender.transport.account.getIdentityInfo()).value.address,
                                value: {
                                    "@type": "ProprietaryFileReference",
                                    value: "A link to a file with more than 30 characters",
                                    title: "A title"
                                },
                                key: "A key",
                                confidentiality: RelationshipAttributeConfidentiality.Public
                            },
                            mustBeAccepted: true
                        },
                        {
                            "@type": "RegisterAttributeListenerRequestItem",
                            query: {
                                "@type": "IdentityAttributeQuery",
                                valueType: "Nationality"
                            },
                            mustBeAccepted: true
                        },
                        {
                            "@type": "ShareAttributeRequestItem",
                            sourceAttributeId: "sourceAttributeId",
                            attribute: {
                                "@type": "IdentityAttribute",
                                owner: (await sender.transport.account.getIdentityInfo()).value.address,
                                value: {
                                    "@type": "IdentityFileReference",
                                    value: "A link to a file with more than 30 characters"
                                }
                            },
                            mustBeAccepted: true
                        }
                    ]
                },
                requestSourceId: message.id
            });
            await recipient.consumption.incomingRequests.checkPrerequisites({ requestId: receivedRequestResult.value.id });

            await expect(recipient.eventBus).toHavePublished(
                MessageProcessedEvent,
                (e) => e.data.result === MessageProcessedResult.RequestAutomaticallyDecided && e.data.message.id === message.id
            );

            const requestAfterAction = (await recipient.consumption.incomingRequests.getRequest({ id: receivedRequestResult.value.id })).value;
            expect(requestAfterAction.status).toStrictEqual(LocalRequestStatus.Decided);
            expect(requestAfterAction.response).toBeDefined();

            const responseContent = requestAfterAction.response!.content;
            expect(responseContent.result).toBe(ResponseResult.Accepted);
            expect(responseContent.items).toHaveLength(5);
            expect(responseContent.items[0]["@type"]).toBe("AcceptResponseItem");
            expect(responseContent.items[1]["@type"]).toBe("AcceptResponseItem");
            expect(responseContent.items[2]["@type"]).toBe("CreateAttributeAcceptResponseItem");
            expect(responseContent.items[3]["@type"]).toBe("RegisterAttributeListenerAcceptResponseItem");
            expect(responseContent.items[4]["@type"]).toBe("ShareAttributeAcceptResponseItem");
        });

        test("decides a Request given a GeneralRequestConfig with all fields set", async () => {
            const requestExpirationDate = CoreDate.utc().add({ days: 1 });

            const deciderConfig: DeciderModuleConfigurationOverwrite = {
                automationConfig: [
                    {
                        requestConfig: {
                            peer: sender.address,
                            "source.type": "RelationshipTemplate",
                            "content.expiresAt": `<${requestExpirationDate.add({ days: 1 })}`,
                            "content.title": "Title of Request",
                            "content.description": "Description of Request",
                            "content.metadata": { key: "value" }
                        },
                        responseConfig: {
                            accept: true
                        }
                    }
                ]
            };
            const recipient = (await runtimeServiceProvider.launch(1, { enableDeciderModule: true, configureDeciderModule: deciderConfig }))[0];

            const request = Request.from({
                expiresAt: requestExpirationDate.toString(),
                title: "Title of Request",
                description: "Description of Request",
                metadata: { key: "value" },
                items: [{ "@type": "AuthenticationRequestItem", title: "Title of RequestItem", mustBeAccepted: false }]
            });
            const template = (
                await sender.transport.relationshipTemplates.createOwnRelationshipTemplate({
                    content: RelationshipTemplateContent.from({
                        onNewRelationship: request
                    }).toJSON(),
                    expiresAt: requestExpirationDate.add({ minutes: 5 }).toISOString()
                })
            ).value;
            await recipient.transport.relationshipTemplates.loadPeerRelationshipTemplate({ reference: template.truncatedReference });
            const receivedRequestResult = await recipient.consumption.incomingRequests.received({
                receivedRequest: request.toJSON(),
                requestSourceId: template.id
            });
            await recipient.consumption.incomingRequests.checkPrerequisites({ requestId: receivedRequestResult.value.id });

            await expect(recipient.eventBus).toHavePublished(
                RelationshipTemplateProcessedEvent,
                (e) => e.data.result === RelationshipTemplateProcessedResult.RequestAutomaticallyDecided && e.data.template.id === template.id
            );
        });

        test("decides a Request given a GeneralRequestConfig with all fields set with arrays", async () => {
            const requestExpirationDate = CoreDate.utc().add({ days: 1 }).toString();
            const anotherExpirationDate = CoreDate.utc().add({ days: 2 }).toString();

            const deciderConfig: DeciderModuleConfigurationOverwrite = {
                automationConfig: [
                    {
                        requestConfig: {
                            peer: [sender.address, "another Identity"],
                            "source.type": "Message",
                            "content.expiresAt": [requestExpirationDate, `<${anotherExpirationDate}`],
                            "content.title": ["Title of Request", "Another title of Request"],
                            "content.description": ["Description of Request", "Another description of Request"],
                            "content.metadata": [{ key: "value" }, { anotherKey: "anotherValue" }]
                        },
                        responseConfig: {
                            accept: true
                        }
                    }
                ]
            };
            const recipient = (await runtimeServiceProvider.launch(1, { enableDeciderModule: true, configureDeciderModule: deciderConfig }))[0];
            await establishRelationship(sender.transport, recipient.transport);

            const message = await exchangeMessage(sender.transport, recipient.transport);
            const receivedRequestResult = await recipient.consumption.incomingRequests.received({
                receivedRequest: {
                    "@type": "Request",
                    expiresAt: requestExpirationDate,
                    title: "Title of Request",
                    description: "Description of Request",
                    metadata: { key: "value" },
                    items: [{ "@type": "AuthenticationRequestItem", title: "Title of RequestItem", mustBeAccepted: false }]
                },
                requestSourceId: message.id
            });
            await recipient.consumption.incomingRequests.checkPrerequisites({ requestId: receivedRequestResult.value.id });

            await expect(recipient.eventBus).toHavePublished(
                MessageProcessedEvent,
                (e) => e.data.result === MessageProcessedResult.RequestAutomaticallyDecided && e.data.message.id === message.id
            );
        });

        test("decides a Request given a GeneralRequestConfig that doesn't require a property that is set in the Request", async () => {
            const deciderConfig: DeciderModuleConfigurationOverwrite = {
                automationConfig: [
                    {
                        requestConfig: {
                            peer: sender.address
                        },
                        responseConfig: {
                            accept: true
                        }
                    }
                ]
            };
            const recipient = (await runtimeServiceProvider.launch(1, { enableDeciderModule: true, configureDeciderModule: deciderConfig }))[0];
            await establishRelationship(sender.transport, recipient.transport);

            const message = await exchangeMessage(sender.transport, recipient.transport);
            const receivedRequestResult = await recipient.consumption.incomingRequests.received({
                receivedRequest: {
                    "@type": "Request",
                    title: "Title of Request",
                    items: [{ "@type": "AuthenticationRequestItem", title: "Title of RequestItem", mustBeAccepted: false }]
                },
                requestSourceId: message.id
            });
            await recipient.consumption.incomingRequests.checkPrerequisites({ requestId: receivedRequestResult.value.id });

            await expect(recipient.eventBus).toHavePublished(
                MessageProcessedEvent,
                (e) => e.data.result === MessageProcessedResult.RequestAutomaticallyDecided && e.data.message.id === message.id
            );
        });

        test("cannot decide a Request given a GeneralRequestConfig that doesn't fit the Request", async () => {
            const deciderConfig: DeciderModuleConfigurationOverwrite = {
                automationConfig: [
                    {
                        requestConfig: {
                            peer: "another identity",
                            "source.type": "Message"
                        },
                        responseConfig: {
                            accept: true
                        }
                    }
                ]
            };
            const recipient = (await runtimeServiceProvider.launch(1, { enableDeciderModule: true, configureDeciderModule: deciderConfig }))[0];
            await establishRelationship(sender.transport, recipient.transport);

            const message = await exchangeMessage(sender.transport, recipient.transport);
            const receivedRequestResult = await recipient.consumption.incomingRequests.received({
                receivedRequest: { "@type": "Request", items: [{ "@type": "AuthenticationRequestItem", title: "Title of RequestItem", mustBeAccepted: false }] },
                requestSourceId: message.id
            });
            await recipient.consumption.incomingRequests.checkPrerequisites({ requestId: receivedRequestResult.value.id });

            await expect(recipient.eventBus).toHavePublished(
                MessageProcessedEvent,
                (e) => e.data.result === MessageProcessedResult.ManualRequestDecisionRequired && e.data.message.id === message.id
            );
        });

        test("cannot decide a Request given a GeneralRequestConfig with an expiration date too high", async () => {
            const requestExpirationDate = CoreDate.utc().add({ days: 1 }).toString();
            const deciderConfig: DeciderModuleConfigurationOverwrite = {
                automationConfig: [
                    {
                        requestConfig: {
                            "content.expiresAt": [requestExpirationDate, `<${requestExpirationDate}`]
                        },
                        responseConfig: {
                            accept: true
                        }
                    }
                ]
            };
            const recipient = (await runtimeServiceProvider.launch(1, { enableDeciderModule: true, configureDeciderModule: deciderConfig }))[0];
            await establishRelationship(sender.transport, recipient.transport);

            const message = await exchangeMessage(sender.transport, recipient.transport);
            const receivedRequestResult = await recipient.consumption.incomingRequests.received({
                receivedRequest: {
                    "@type": "Request",
                    items: [{ "@type": "AuthenticationRequestItem", title: "Title of RequestItem", mustBeAccepted: false }],
                    expiresAt: requestExpirationDate
                },
                requestSourceId: message.id
            });
            await recipient.consumption.incomingRequests.checkPrerequisites({ requestId: receivedRequestResult.value.id });

            await expect(recipient.eventBus).toHavePublished(
                MessageProcessedEvent,
                (e) => e.data.result === MessageProcessedResult.ManualRequestDecisionRequired && e.data.message.id === message.id
            );
        });

        test("cannot decide a Request given a GeneralRequestConfig  with an expiration date too low", async () => {
            const requestExpirationDate = CoreDate.utc().add({ days: 1 }).toString();
            const deciderConfig: DeciderModuleConfigurationOverwrite = {
                automationConfig: [
                    {
                        requestConfig: {
                            "content.expiresAt": [requestExpirationDate, `>${requestExpirationDate}`]
                        },
                        responseConfig: {
                            accept: true
                        }
                    }
                ]
            };
            const recipient = (await runtimeServiceProvider.launch(1, { enableDeciderModule: true, configureDeciderModule: deciderConfig }))[0];
            await establishRelationship(sender.transport, recipient.transport);

            const message = await exchangeMessage(sender.transport, recipient.transport);
            const receivedRequestResult = await recipient.consumption.incomingRequests.received({
                receivedRequest: {
                    "@type": "Request",
                    items: [{ "@type": "AuthenticationRequestItem", title: "Title of RequestItem", mustBeAccepted: false }],
                    expiresAt: requestExpirationDate
                },
                requestSourceId: message.id
            });
            await recipient.consumption.incomingRequests.checkPrerequisites({ requestId: receivedRequestResult.value.id });

            await expect(recipient.eventBus).toHavePublished(
                MessageProcessedEvent,
                (e) => e.data.result === MessageProcessedResult.ManualRequestDecisionRequired && e.data.message.id === message.id
            );
        });

        test("cannot decide a Request given a GeneralRequestConfig with arrays that don't fit the Request", async () => {
            const deciderConfig: DeciderModuleConfigurationOverwrite = {
                automationConfig: [
                    {
                        requestConfig: {
                            peer: ["another Identity", "a further other Identity"],
                            "source.type": "Message"
                        },
                        responseConfig: {
                            accept: true
                        }
                    }
                ]
            };
            const recipient = (await runtimeServiceProvider.launch(1, { enableDeciderModule: true, configureDeciderModule: deciderConfig }))[0];
            await establishRelationship(sender.transport, recipient.transport);

            const message = await exchangeMessage(sender.transport, recipient.transport);
            const receivedRequestResult = await recipient.consumption.incomingRequests.received({
                receivedRequest: { "@type": "Request", items: [{ "@type": "AuthenticationRequestItem", title: "Title of RequestItem", mustBeAccepted: false }] },
                requestSourceId: message.id
            });
            await recipient.consumption.incomingRequests.checkPrerequisites({ requestId: receivedRequestResult.value.id });

            await expect(recipient.eventBus).toHavePublished(
                MessageProcessedEvent,
                (e) => e.data.result === MessageProcessedResult.ManualRequestDecisionRequired && e.data.message.id === message.id
            );
        });

        test("cannot decide a Request given a GeneralRequestConfig that requires a property that is not set in the Request", async () => {
            const deciderConfig: DeciderModuleConfigurationOverwrite = {
                automationConfig: [
                    {
                        requestConfig: {
                            peer: sender.address,
                            "content.title": "Title of Request"
                        },
                        responseConfig: {
                            accept: true
                        }
                    }
                ]
            };
            const recipient = (await runtimeServiceProvider.launch(1, { enableDeciderModule: true, configureDeciderModule: deciderConfig }))[0];
            await establishRelationship(sender.transport, recipient.transport);

            const message = await exchangeMessage(sender.transport, recipient.transport);
            const receivedRequestResult = await recipient.consumption.incomingRequests.received({
                receivedRequest: { "@type": "Request", items: [{ "@type": "AuthenticationRequestItem", title: "Title of RequestItem", mustBeAccepted: false }] },
                requestSourceId: message.id
            });
            await recipient.consumption.incomingRequests.checkPrerequisites({ requestId: receivedRequestResult.value.id });

            await expect(recipient.eventBus).toHavePublished(
                MessageProcessedEvent,
                (e) => e.data.result === MessageProcessedResult.ManualRequestDecisionRequired && e.data.message.id === message.id
            );
        });

        test("cannot accept a Request with RequestItems that require AcceptResponseParameters given a GeneralRequestConfig", async () => {
            const deciderConfig: DeciderModuleConfigurationOverwrite = {
                automationConfig: [
                    {
                        requestConfig: {
                            peer: sender.address
                        },
                        responseConfig: {
                            accept: true
                        }
                    }
                ]
            };
            const recipient = (await runtimeServiceProvider.launch(1, { enableDeciderModule: true, configureDeciderModule: deciderConfig }))[0];
            await establishRelationship(sender.transport, recipient.transport);

            const message = await exchangeMessage(sender.transport, recipient.transport);
            const receivedRequestResult = await recipient.consumption.incomingRequests.received({
                receivedRequest: {
                    "@type": "Request",
                    items: [{ "@type": "FreeTextRequestItem", mustBeAccepted: false, freeText: "A free text" }]
                },
                requestSourceId: message.id
            });
            await recipient.consumption.incomingRequests.checkPrerequisites({ requestId: receivedRequestResult.value.id });

            await expect(recipient.eventBus).toHavePublished(
                MessageProcessedEvent,
                (e) => e.data.result === MessageProcessedResult.ManualRequestDecisionRequired && e.data.message.id === message.id
            );
        });
    });

    describe("RelationshipRequestConfig", () => {
        test("decides a Request on new Relationship given an according RelationshipRequestConfig", async () => {
            const deciderConfig: DeciderModuleConfigurationOverwrite = {
                automationConfig: [
                    {
                        requestConfig: {
                            relationshipAlreadyExists: false
                        },
                        responseConfig: {
                            accept: false
                        }
                    }
                ]
            };
            const recipient = (await runtimeServiceProvider.launch(1, { enableDeciderModule: true, configureDeciderModule: deciderConfig }))[0];

            const request = Request.from({
                items: [{ "@type": "AuthenticationRequestItem", title: "Title of RequestItem", mustBeAccepted: false }]
            });
            const template = (
                await sender.transport.relationshipTemplates.createOwnRelationshipTemplate({
                    content: RelationshipTemplateContent.from({
                        onNewRelationship: request
                    }).toJSON(),
                    expiresAt: CoreDate.utc().add({ hours: 1 }).toISOString()
                })
            ).value;
            await recipient.transport.relationshipTemplates.loadPeerRelationshipTemplate({ reference: template.truncatedReference });
            const receivedRequestResult = await recipient.consumption.incomingRequests.received({
                receivedRequest: request.toJSON(),
                requestSourceId: template.id
            });
            await recipient.consumption.incomingRequests.checkPrerequisites({ requestId: receivedRequestResult.value.id });

            await expect(recipient.eventBus).toHavePublished(
                RelationshipTemplateProcessedEvent,
                (e) => e.data.result === RelationshipTemplateProcessedResult.RequestAutomaticallyDecided && e.data.template.id === template.id
            );
        });

        test("decides a Request on existing Relationship given an according RelationshipRequestConfig", async () => {
            const deciderConfig: DeciderModuleConfigurationOverwrite = {
                automationConfig: [
                    {
                        requestConfig: {
                            relationshipAlreadyExists: true
                        },
                        responseConfig: {
                            accept: true
                        }
                    }
                ]
            };
            const recipient = (await runtimeServiceProvider.launch(1, { enableDeciderModule: true, configureDeciderModule: deciderConfig }))[0];
            await establishRelationship(sender.transport, recipient.transport);

            const message = await exchangeMessage(sender.transport, recipient.transport);
            const receivedRequestResult = await recipient.consumption.incomingRequests.received({
                receivedRequest: {
                    "@type": "Request",
                    items: [{ "@type": "AuthenticationRequestItem", title: "Title of RequestItem", mustBeAccepted: false }]
                },
                requestSourceId: message.id
            });
            await recipient.consumption.incomingRequests.checkPrerequisites({ requestId: receivedRequestResult.value.id });

            await expect(recipient.eventBus).toHavePublished(
                MessageProcessedEvent,
                (e) => e.data.result === MessageProcessedResult.RequestAutomaticallyDecided && e.data.message.id === message.id
            );
        });

        test("doesn't decide a Request on new Relationship given a contrary RelationshipRequestConfig", async () => {
            const deciderConfig: DeciderModuleConfigurationOverwrite = {
                automationConfig: [
                    {
                        requestConfig: {
                            relationshipAlreadyExists: true
                        },
                        responseConfig: {
                            accept: true
                        }
                    }
                ]
            };
            const recipient = (await runtimeServiceProvider.launch(1, { enableDeciderModule: true, configureDeciderModule: deciderConfig }))[0];

            const request = Request.from({
                items: [{ "@type": "AuthenticationRequestItem", title: "Title of RequestItem", mustBeAccepted: false }]
            });
            const template = (
                await sender.transport.relationshipTemplates.createOwnRelationshipTemplate({
                    content: RelationshipTemplateContent.from({
                        onNewRelationship: request
                    }).toJSON(),
                    expiresAt: CoreDate.utc().add({ hours: 1 }).toISOString()
                })
            ).value;
            await recipient.transport.relationshipTemplates.loadPeerRelationshipTemplate({ reference: template.truncatedReference });
            const receivedRequestResult = await recipient.consumption.incomingRequests.received({
                receivedRequest: request.toJSON(),
                requestSourceId: template.id
            });
            await recipient.consumption.incomingRequests.checkPrerequisites({ requestId: receivedRequestResult.value.id });

            await expect(recipient.eventBus).toHavePublished(
                RelationshipTemplateProcessedEvent,
                (e) => e.data.result === RelationshipTemplateProcessedResult.ManualRequestDecisionRequired && e.data.template.id === template.id
            );
        });

        test("doesn't decide a Request on existing Relationship given a contrary RelationshipRequestConfig", async () => {
            const deciderConfig: DeciderModuleConfigurationOverwrite = {
                automationConfig: [
                    {
                        requestConfig: {
                            relationshipAlreadyExists: false
                        },
                        responseConfig: {
                            accept: true
                        }
                    }
                ]
            };
            const recipient = (await runtimeServiceProvider.launch(1, { enableDeciderModule: true, configureDeciderModule: deciderConfig }))[0];
            await establishRelationship(sender.transport, recipient.transport);

            const message = await exchangeMessage(sender.transport, recipient.transport);
            const receivedRequestResult = await recipient.consumption.incomingRequests.received({
                receivedRequest: {
                    "@type": "Request",
                    items: [{ "@type": "AuthenticationRequestItem", title: "Title of RequestItem", mustBeAccepted: false }]
                },
                requestSourceId: message.id
            });
            await recipient.consumption.incomingRequests.checkPrerequisites({ requestId: receivedRequestResult.value.id });

            await expect(recipient.eventBus).toHavePublished(
                MessageProcessedEvent,
                (e) => e.data.result === MessageProcessedResult.ManualRequestDecisionRequired && e.data.message.id === message.id
            );
        });
    });

    describe("RequestItemConfig", () => {
        test("rejects a RequestItem given a RequestItemConfig with all fields set", async () => {
            const deciderConfig: DeciderModuleConfigurationOverwrite = {
                automationConfig: [
                    {
                        requestConfig: {
                            "content.item.@type": "AuthenticationRequestItem",
                            "content.item.mustBeAccepted": false,
                            "content.item.title": "Title of RequestItem",
                            "content.item.description": "Description of RequestItem",
                            "content.item.metadata": { key: "value" }
                        },
                        responseConfig: {
                            accept: false,
                            code: "an.error.code",
                            message: "An error message"
                        }
                    }
                ]
            };
            const recipient = (await runtimeServiceProvider.launch(1, { enableDeciderModule: true, configureDeciderModule: deciderConfig }))[0];
            await establishRelationship(sender.transport, recipient.transport);

            const message = await exchangeMessage(sender.transport, recipient.transport);
            const receivedRequestResult = await recipient.consumption.incomingRequests.received({
                receivedRequest: {
                    "@type": "Request",
                    items: [
                        {
                            "@type": "AuthenticationRequestItem",
                            mustBeAccepted: false,
                            title: "Title of RequestItem",
                            description: "Description of RequestItem",
                            metadata: { key: "value" }
                        }
                    ]
                },
                requestSourceId: message.id
            });
            await recipient.consumption.incomingRequests.checkPrerequisites({ requestId: receivedRequestResult.value.id });

            await expect(recipient.eventBus).toHavePublished(
                MessageProcessedEvent,
                (e) => e.data.result === MessageProcessedResult.RequestAutomaticallyDecided && e.data.message.id === message.id
            );

            const requestAfterAction = (await recipient.consumption.incomingRequests.getRequest({ id: receivedRequestResult.value.id })).value;
            expect(requestAfterAction.status).toStrictEqual(LocalRequestStatus.Decided);
            expect(requestAfterAction.response).toBeDefined();

            const responseContent = requestAfterAction.response!.content;
            expect(responseContent.result).toBe(ResponseResult.Rejected);
            expect((responseContent.items[0] as RejectResponseItemJSON).code).toBe("an.error.code");
            expect((responseContent.items[0] as RejectResponseItemJSON).message).toBe("An error message");
        });

        test("accepts a RequestItem given a RequestItemConfig with all fields set", async () => {
            const deciderConfig: DeciderModuleConfigurationOverwrite = {
                automationConfig: [
                    {
                        requestConfig: {
                            "content.item.@type": "AuthenticationRequestItem",
                            "content.item.mustBeAccepted": false,
                            "content.item.title": "Title of RequestItem",
                            "content.item.description": "Description of RequestItem",
                            "content.item.metadata": { key: "value" }
                        },
                        responseConfig: {
                            accept: true
                        }
                    }
                ]
            };
            const recipient = (await runtimeServiceProvider.launch(1, { enableDeciderModule: true, configureDeciderModule: deciderConfig }))[0];
            await establishRelationship(sender.transport, recipient.transport);

            const message = await exchangeMessage(sender.transport, recipient.transport);
            const receivedRequestResult = await recipient.consumption.incomingRequests.received({
                receivedRequest: {
                    "@type": "Request",
                    items: [
                        {
                            "@type": "AuthenticationRequestItem",
                            mustBeAccepted: false,
                            title: "Title of RequestItem",
                            description: "Description of RequestItem",
                            metadata: { key: "value" }
                        }
                    ]
                },
                requestSourceId: message.id
            });
            await recipient.consumption.incomingRequests.checkPrerequisites({ requestId: receivedRequestResult.value.id });

            await expect(recipient.eventBus).toHavePublished(
                MessageProcessedEvent,
                (e) => e.data.result === MessageProcessedResult.RequestAutomaticallyDecided && e.data.message.id === message.id
            );

            const requestAfterAction = (await recipient.consumption.incomingRequests.getRequest({ id: receivedRequestResult.value.id })).value;
            expect(requestAfterAction.status).toStrictEqual(LocalRequestStatus.Decided);
            expect(requestAfterAction.response).toBeDefined();

            const responseContent = requestAfterAction.response!.content;
            expect(responseContent.result).toBe(ResponseResult.Accepted);
        });

        test("accepts a RequestItem given a RequestItemConfig with all fields set with arrays", async () => {
            const deciderConfig: DeciderModuleConfigurationOverwrite = {
                automationConfig: [
                    {
                        requestConfig: {
                            "content.item.@type": ["AuthenticationRequestItem", "ContentRequestItem"],
                            "content.item.mustBeAccepted": false,
                            "content.item.title": ["Title of RequestItem", "Another title of RequestItem"],
                            "content.item.description": ["Description of RequestItem", "Another description of RequestItem"],
                            "content.item.metadata": [{ key: "value" }, { anotherKey: "anotherValue" }]
                        },
                        responseConfig: {
                            accept: true
                        }
                    }
                ]
            };
            const recipient = (await runtimeServiceProvider.launch(1, { enableDeciderModule: true, configureDeciderModule: deciderConfig }))[0];
            await establishRelationship(sender.transport, recipient.transport);

            const message = await exchangeMessage(sender.transport, recipient.transport);
            const receivedRequestResult = await recipient.consumption.incomingRequests.received({
                receivedRequest: {
                    "@type": "Request",
                    items: [
                        {
                            "@type": "AuthenticationRequestItem",
                            mustBeAccepted: false,
                            title: "Title of RequestItem",
                            description: "Description of RequestItem",
                            metadata: { key: "value" }
                        }
                    ]
                },
                requestSourceId: message.id
            });
            await recipient.consumption.incomingRequests.checkPrerequisites({ requestId: receivedRequestResult.value.id });

            await expect(recipient.eventBus).toHavePublished(
                MessageProcessedEvent,
                (e) => e.data.result === MessageProcessedResult.RequestAutomaticallyDecided && e.data.message.id === message.id
            );

            const requestAfterAction = (await recipient.consumption.incomingRequests.getRequest({ id: receivedRequestResult.value.id })).value;
            expect(requestAfterAction.status).toStrictEqual(LocalRequestStatus.Decided);
            expect(requestAfterAction.response).toBeDefined();

            const responseContent = requestAfterAction.response!.content;
            expect(responseContent.result).toBe(ResponseResult.Accepted);
        });

        test("decides a Request with equal RequestItems given a single RequestItemConfig", async () => {
            const deciderConfig: DeciderModuleConfigurationOverwrite = {
                automationConfig: [
                    {
                        requestConfig: {
                            "content.item.@type": "AuthenticationRequestItem"
                        },
                        responseConfig: {
                            accept: true
                        }
                    }
                ]
            };
            const recipient = (await runtimeServiceProvider.launch(1, { enableDeciderModule: true, configureDeciderModule: deciderConfig }))[0];
            await establishRelationship(sender.transport, recipient.transport);

            const message = await exchangeMessage(sender.transport, recipient.transport);
            const receivedRequestResult = await recipient.consumption.incomingRequests.received({
                receivedRequest: {
                    "@type": "Request",
                    items: [
                        {
                            "@type": "AuthenticationRequestItem",
                            title: "Title of RequestItem",
                            mustBeAccepted: false
                        },
                        {
                            "@type": "AuthenticationRequestItem",
                            title: "Title of RequestItem",
                            mustBeAccepted: false
                        }
                    ]
                },
                requestSourceId: message.id
            });
            await recipient.consumption.incomingRequests.checkPrerequisites({ requestId: receivedRequestResult.value.id });

            await expect(recipient.eventBus).toHavePublished(
                MessageProcessedEvent,
                (e) => e.data.result === MessageProcessedResult.RequestAutomaticallyDecided && e.data.message.id === message.id
            );

            const requestAfterAction = (await recipient.consumption.incomingRequests.getRequest({ id: receivedRequestResult.value.id })).value;
            expect(requestAfterAction.status).toStrictEqual(LocalRequestStatus.Decided);
            expect(requestAfterAction.response).toBeDefined();

            const responseContent = requestAfterAction.response!.content;
            expect(responseContent.result).toBe(ResponseResult.Accepted);

            const responseItems = responseContent.items;
            expect(responseItems).toHaveLength(2);
            expect(responseItems[0]["@type"]).toBe("AcceptResponseItem");
            expect(responseItems[1]["@type"]).toBe("AcceptResponseItem");
        });

        test("decides a RequestItem given a RequestItemConfig that doesn't require a property that is set in the Request", async () => {
            const deciderConfig: DeciderModuleConfigurationOverwrite = {
                automationConfig: [
                    {
                        requestConfig: {
                            "content.item.@type": "AuthenticationRequestItem"
                        },
                        responseConfig: {
                            accept: true
                        }
                    }
                ]
            };
            const recipient = (await runtimeServiceProvider.launch(1, { enableDeciderModule: true, configureDeciderModule: deciderConfig }))[0];
            await establishRelationship(sender.transport, recipient.transport);

            const message = await exchangeMessage(sender.transport, recipient.transport);
            const receivedRequestResult = await recipient.consumption.incomingRequests.received({
                receivedRequest: {
                    "@type": "Request",
                    items: [
                        {
                            "@type": "AuthenticationRequestItem",
                            mustBeAccepted: false,
                            title: "Title of RequestItem"
                        }
                    ]
                },
                requestSourceId: message.id
            });
            await recipient.consumption.incomingRequests.checkPrerequisites({ requestId: receivedRequestResult.value.id });

            await expect(recipient.eventBus).toHavePublished(
                MessageProcessedEvent,
                (e) => e.data.result === MessageProcessedResult.RequestAutomaticallyDecided && e.data.message.id === message.id
            );

            const requestAfterAction = (await recipient.consumption.incomingRequests.getRequest({ id: receivedRequestResult.value.id })).value;
            expect(requestAfterAction.status).toStrictEqual(LocalRequestStatus.Decided);
            expect(requestAfterAction.response).toBeDefined();

            const responseContent = requestAfterAction.response!.content;
            expect(responseContent.result).toBe(ResponseResult.Accepted);
        });

        test("cannot decide a RequestItem given a RequestItemConfig that doesn't fit the RequestItem", async () => {
            const deciderConfig: DeciderModuleConfigurationOverwrite = {
                automationConfig: [
                    {
                        requestConfig: {
                            "content.item.@type": "AuthenticationRequestItem",
                            "content.item.title": "Another title of RequestItem"
                        },
                        responseConfig: {
                            accept: false
                        }
                    }
                ]
            };
            const recipient = (await runtimeServiceProvider.launch(1, { enableDeciderModule: true, configureDeciderModule: deciderConfig }))[0];
            await establishRelationship(sender.transport, recipient.transport);

            const message = await exchangeMessage(sender.transport, recipient.transport);
            const receivedRequestResult = await recipient.consumption.incomingRequests.received({
                receivedRequest: {
                    "@type": "Request",
                    items: [
                        {
                            "@type": "AuthenticationRequestItem",
                            mustBeAccepted: false,
                            title: "Title of RequestItem"
                        }
                    ]
                },
                requestSourceId: message.id
            });
            await recipient.consumption.incomingRequests.checkPrerequisites({ requestId: receivedRequestResult.value.id });

            await expect(recipient.eventBus).toHavePublished(
                MessageProcessedEvent,
                (e) => e.data.result === MessageProcessedResult.ManualRequestDecisionRequired && e.data.message.id === message.id
            );
        });

        test("cannot decide a RequestItem given a RequestItemConfig that doesn't fit the RequestItem regarding a boolean property", async () => {
            const deciderConfig: DeciderModuleConfigurationOverwrite = {
                automationConfig: [
                    {
                        requestConfig: {
                            "content.item.mustBeAccepted": false
                        },
                        responseConfig: {
                            accept: false
                        }
                    }
                ]
            };
            const recipient = (await runtimeServiceProvider.launch(1, { enableDeciderModule: true, configureDeciderModule: deciderConfig }))[0];
            await establishRelationship(sender.transport, recipient.transport);

            const message = await exchangeMessage(sender.transport, recipient.transport);
            const receivedRequestResult = await recipient.consumption.incomingRequests.received({
                receivedRequest: {
                    "@type": "Request",
                    items: [
                        {
                            "@type": "AuthenticationRequestItem",
                            mustBeAccepted: true,
                            title: "Title of RequestItem"
                        }
                    ]
                },
                requestSourceId: message.id
            });
            await recipient.consumption.incomingRequests.checkPrerequisites({ requestId: receivedRequestResult.value.id });

            await expect(recipient.eventBus).toHavePublished(
                MessageProcessedEvent,
                (e) => e.data.result === MessageProcessedResult.ManualRequestDecisionRequired && e.data.message.id === message.id
            );
        });

        test("cannot decide a RequestItem given a RequestItemConfig with arrays that doesn't fit the RequestItem", async () => {
            const deciderConfig: DeciderModuleConfigurationOverwrite = {
                automationConfig: [
                    {
                        requestConfig: {
                            "content.item.@type": "AuthenticationRequestItem",
                            "content.item.title": ["Another title of RequestItem", "A further title of RequestItem"]
                        },
                        responseConfig: {
                            accept: false
                        }
                    }
                ]
            };
            const recipient = (await runtimeServiceProvider.launch(1, { enableDeciderModule: true, configureDeciderModule: deciderConfig }))[0];
            await establishRelationship(sender.transport, recipient.transport);

            const message = await exchangeMessage(sender.transport, recipient.transport);
            const receivedRequestResult = await recipient.consumption.incomingRequests.received({
                receivedRequest: {
                    "@type": "Request",
                    items: [
                        {
                            "@type": "AuthenticationRequestItem",
                            mustBeAccepted: false,
                            title: "Title of RequestItem"
                        }
                    ]
                },
                requestSourceId: message.id
            });
            await recipient.consumption.incomingRequests.checkPrerequisites({ requestId: receivedRequestResult.value.id });

            await expect(recipient.eventBus).toHavePublished(
                MessageProcessedEvent,
                (e) => e.data.result === MessageProcessedResult.ManualRequestDecisionRequired && e.data.message.id === message.id
            );
        });

        test("cannot decide a RequestItem given a RequestItemConfig that requires a property that is not set in the Request", async () => {
            const deciderConfig: DeciderModuleConfigurationOverwrite = {
                automationConfig: [
                    {
                        requestConfig: {
                            "content.item.@type": "AuthenticationRequestItem",
                            "content.item.description": "Description of RequestItem"
                        },
                        responseConfig: {
                            accept: true
                        }
                    }
                ]
            };
            const recipient = (await runtimeServiceProvider.launch(1, { enableDeciderModule: true, configureDeciderModule: deciderConfig }))[0];
            await establishRelationship(sender.transport, recipient.transport);

            const message = await exchangeMessage(sender.transport, recipient.transport);
            const receivedRequestResult = await recipient.consumption.incomingRequests.received({
                receivedRequest: { "@type": "Request", items: [{ "@type": "AuthenticationRequestItem", title: "Title of RequestItem", mustBeAccepted: false }] },
                requestSourceId: message.id
            });
            await recipient.consumption.incomingRequests.checkPrerequisites({ requestId: receivedRequestResult.value.id });

            await expect(recipient.eventBus).toHavePublished(
                MessageProcessedEvent,
                (e) => e.data.result === MessageProcessedResult.ManualRequestDecisionRequired && e.data.message.id === message.id
            );
        });
    });

    describe("RequestItemDerivationConfigs", () => {
        test("accepts an AuthenticationRequestItem given a AuthenticationRequestItemConfig", async () => {
            const deciderConfig: DeciderModuleConfigurationOverwrite = {
                automationConfig: [
                    {
                        requestConfig: {
                            "content.item.@type": "AuthenticationRequestItem"
                        },
                        responseConfig: {
                            accept: true
                        }
                    }
                ]
            };
            const recipient = (await runtimeServiceProvider.launch(1, { enableDeciderModule: true, configureDeciderModule: deciderConfig }))[0];
            await establishRelationship(sender.transport, recipient.transport);

            const message = await exchangeMessage(sender.transport, recipient.transport);
            const receivedRequestResult = await recipient.consumption.incomingRequests.received({
                receivedRequest: {
                    "@type": "Request",
                    items: [
                        {
                            "@type": "AuthenticationRequestItem",
                            title: "Title of RequestItem",
                            mustBeAccepted: true
                        }
                    ]
                },
                requestSourceId: message.id
            });
            await recipient.consumption.incomingRequests.checkPrerequisites({ requestId: receivedRequestResult.value.id });

            await expect(recipient.eventBus).toHavePublished(
                MessageProcessedEvent,
                (e) => e.data.result === MessageProcessedResult.RequestAutomaticallyDecided && e.data.message.id === message.id
            );

            const requestAfterAction = (await recipient.consumption.incomingRequests.getRequest({ id: receivedRequestResult.value.id })).value;
            expect(requestAfterAction.status).toStrictEqual(LocalRequestStatus.Decided);
            expect(requestAfterAction.response).toBeDefined();

            const responseContent = requestAfterAction.response!.content;
            expect(responseContent.result).toBe(ResponseResult.Accepted);
            expect(responseContent.items).toHaveLength(1);
            expect(responseContent.items[0]["@type"]).toBe("AcceptResponseItem");
        });

        test("accepts a ConsentRequestItem given a ConsentRequestItemConfig with all fields set", async () => {
            const deciderConfig: DeciderModuleConfigurationOverwrite = {
                automationConfig: [
                    {
                        requestConfig: {
                            "content.item.@type": "ConsentRequestItem",
                            "content.item.consent": "A consent text",
                            "content.item.link": "www.a-link-to-a-consent-website.com"
                        },
                        responseConfig: {
                            accept: true
                        }
                    }
                ]
            };
            const recipient = (await runtimeServiceProvider.launch(1, { enableDeciderModule: true, configureDeciderModule: deciderConfig }))[0];
            await establishRelationship(sender.transport, recipient.transport);

            const message = await exchangeMessage(sender.transport, recipient.transport);
            const receivedRequestResult = await recipient.consumption.incomingRequests.received({
                receivedRequest: {
                    "@type": "Request",
                    items: [
                        {
                            "@type": "ConsentRequestItem",
                            mustBeAccepted: true,
                            consent: "A consent text",
                            link: "www.a-link-to-a-consent-website.com"
                        }
                    ]
                },
                requestSourceId: message.id
            });
            await recipient.consumption.incomingRequests.checkPrerequisites({ requestId: receivedRequestResult.value.id });

            await expect(recipient.eventBus).toHavePublished(
                MessageProcessedEvent,
                (e) => e.data.result === MessageProcessedResult.RequestAutomaticallyDecided && e.data.message.id === message.id
            );

            const requestAfterAction = (await recipient.consumption.incomingRequests.getRequest({ id: receivedRequestResult.value.id })).value;
            expect(requestAfterAction.status).toStrictEqual(LocalRequestStatus.Decided);
            expect(requestAfterAction.response).toBeDefined();

            const responseContent = requestAfterAction.response!.content;
            expect(responseContent.result).toBe(ResponseResult.Accepted);
            expect(responseContent.items).toHaveLength(1);
            expect(responseContent.items[0]["@type"]).toBe("AcceptResponseItem");
        });

        test("accepts a CreateAttributeRequestItem given a CreateAttributeRequestItemConfig with all fields set for an IdentityAttribute", async () => {
            const deciderConfig: DeciderModuleConfigurationOverwrite = {
                automationConfig: [
                    {
                        requestConfig: {
                            "content.item.@type": "CreateAttributeRequestItem",
                            "content.item.attribute.@type": "IdentityAttribute",
<<<<<<< HEAD
                            "content.item.attribute.validFrom": attributeValidFrom,
                            "content.item.attribute.validTo": attributeValidTo,
                            "content.item.attribute.tags": ["x+%+tag1", "x+%+tag2"],
=======
                            "content.item.attribute.tags": ["tag1", "tag2"],
>>>>>>> 154ce797
                            "content.item.attribute.value.@type": "IdentityFileReference",
                            "content.item.attribute.value.value": "A link to a file with more than 30 characters"
                        },
                        responseConfig: {
                            accept: true
                        }
                    }
                ]
            };
            const recipient = (await runtimeServiceProvider.launch(1, { enableDeciderModule: true, configureDeciderModule: deciderConfig }))[0];
            await establishRelationship(sender.transport, recipient.transport);

            const message = await exchangeMessage(sender.transport, recipient.transport);
            const receivedRequestResult = await recipient.consumption.incomingRequests.received({
                receivedRequest: {
                    "@type": "Request",
                    items: [
                        {
                            "@type": "CreateAttributeRequestItem",
                            attribute: {
                                "@type": "IdentityAttribute",
                                owner: recipient.address,
<<<<<<< HEAD
                                validFrom: attributeValidFrom,
                                validTo: attributeValidTo,
                                tags: ["x+%+tag1", "x+%+tag3"],
=======
                                tags: ["tag1", "tag3"],
>>>>>>> 154ce797
                                value: {
                                    "@type": "IdentityFileReference",
                                    value: "A link to a file with more than 30 characters"
                                }
                            },
                            mustBeAccepted: true
                        }
                    ]
                },
                requestSourceId: message.id
            });
            await recipient.consumption.incomingRequests.checkPrerequisites({ requestId: receivedRequestResult.value.id });

            await expect(recipient.eventBus).toHavePublished(
                MessageProcessedEvent,
                (e) => e.data.result === MessageProcessedResult.RequestAutomaticallyDecided && e.data.message.id === message.id
            );

            const requestAfterAction = (await recipient.consumption.incomingRequests.getRequest({ id: receivedRequestResult.value.id })).value;
            expect(requestAfterAction.status).toStrictEqual(LocalRequestStatus.Decided);
            expect(requestAfterAction.response).toBeDefined();

            const responseContent = requestAfterAction.response!.content;
            expect(responseContent.result).toBe(ResponseResult.Accepted);
            expect(responseContent.items).toHaveLength(1);
            expect(responseContent.items[0]["@type"]).toBe("CreateAttributeAcceptResponseItem");

            const createdAttributeId = (responseContent.items[0] as CreateAttributeAcceptResponseItemJSON).attributeId;
            const createdAttributeResult = await recipient.consumption.attributes.getAttribute({ id: createdAttributeId });
            expect(createdAttributeResult).toBeSuccessful();

            const createdAttribute = createdAttributeResult.value;
            expect(createdAttribute.content.owner).toBe(recipient.address);
            expect(createdAttribute.content.value["@type"]).toBe("IdentityFileReference");
            expect((createdAttribute.content.value as IdentityFileReferenceJSON).value).toBe("A link to a file with more than 30 characters");
        });

        test("accepts a CreateAttributeRequestItem given a CreateAttributeRequestItemConfig with all fields set for a RelationshipAttribute", async () => {
            const deciderConfig: DeciderModuleConfigurationOverwrite = {
                automationConfig: [
                    {
                        requestConfig: {
                            "content.item.@type": "CreateAttributeRequestItem",
                            "content.item.attribute.@type": "RelationshipAttribute",
                            "content.item.attribute.owner": sender.address,
                            "content.item.attribute.key": "A key",
                            "content.item.attribute.isTechnical": false,
                            "content.item.attribute.confidentiality": RelationshipAttributeConfidentiality.Public,
                            "content.item.attribute.value.@type": "ProprietaryFileReference",
                            "content.item.attribute.value.value": "A proprietary file reference with more than 30 characters",
                            "content.item.attribute.value.title": "An Attribute's title",
                            "content.item.attribute.value.description": "An Attribute's description"
                        },
                        responseConfig: {
                            accept: true
                        }
                    }
                ]
            };
            const recipient = (await runtimeServiceProvider.launch(1, { enableDeciderModule: true, configureDeciderModule: deciderConfig }))[0];
            await establishRelationship(sender.transport, recipient.transport);

            const message = await exchangeMessage(sender.transport, recipient.transport);
            const receivedRequestResult = await recipient.consumption.incomingRequests.received({
                receivedRequest: {
                    "@type": "Request",
                    items: [
                        {
                            "@type": "CreateAttributeRequestItem",
                            attribute: {
                                "@type": "RelationshipAttribute",
                                owner: sender.address,
                                key: "A key",
                                isTechnical: false,
                                confidentiality: RelationshipAttributeConfidentiality.Public,
                                value: {
                                    "@type": "ProprietaryFileReference",
                                    value: "A proprietary file reference with more than 30 characters",
                                    title: "An Attribute's title",
                                    description: "An Attribute's description"
                                }
                            },
                            mustBeAccepted: true
                        }
                    ]
                },
                requestSourceId: message.id
            });
            await recipient.consumption.incomingRequests.checkPrerequisites({ requestId: receivedRequestResult.value.id });

            await expect(recipient.eventBus).toHavePublished(
                MessageProcessedEvent,
                (e) => e.data.result === MessageProcessedResult.RequestAutomaticallyDecided && e.data.message.id === message.id
            );

            const requestAfterAction = (await recipient.consumption.incomingRequests.getRequest({ id: receivedRequestResult.value.id })).value;
            expect(requestAfterAction.status).toStrictEqual(LocalRequestStatus.Decided);
            expect(requestAfterAction.response).toBeDefined();

            const responseContent = requestAfterAction.response!.content;
            expect(responseContent.result).toBe(ResponseResult.Accepted);
            expect(responseContent.items).toHaveLength(1);
            expect(responseContent.items[0]["@type"]).toBe("CreateAttributeAcceptResponseItem");

            const createdAttributeId = (responseContent.items[0] as CreateAttributeAcceptResponseItemJSON).attributeId;
            const createdAttributeResult = await recipient.consumption.attributes.getAttribute({ id: createdAttributeId });
            expect(createdAttributeResult).toBeSuccessful();

            const createdAttribute = createdAttributeResult.value;
            expect(createdAttribute.content.owner).toBe(sender.address);
            expect(createdAttribute.content.value["@type"]).toBe("ProprietaryFileReference");
            expect((createdAttribute.content.value as ProprietaryFileReferenceJSON).value).toBe("A proprietary file reference with more than 30 characters");
        });

        test("accepts a DeleteAttributeRequestItem given a DeleteAttributeRequestItemConfig with all fields set", async () => {
            const deletionDate = CoreDate.utc().add({ days: 7 }).toString();

            const deciderConfig: DeciderModuleConfigurationOverwrite = {
                automationConfig: [
                    {
                        requestConfig: {
                            "content.item.@type": "DeleteAttributeRequestItem"
                        },
                        responseConfig: {
                            accept: true,
                            deletionDate: deletionDate
                        }
                    }
                ]
            };
            const recipient = (await runtimeServiceProvider.launch(1, { enableDeciderModule: true, configureDeciderModule: deciderConfig, enableRequestModule: true }))[0];

            await establishRelationship(sender.transport, recipient.transport);
            const sharedAttribute = await executeFullCreateAndShareRepositoryAttributeFlow(sender, recipient, {
                content: {
                    value: {
                        "@type": "GivenName",
                        value: "Given name of sender"
                    }
                }
            });

            const message = await exchangeMessage(sender.transport, recipient.transport);
            const receivedRequestResult = await recipient.consumption.incomingRequests.received({
                receivedRequest: {
                    "@type": "Request",
                    items: [
                        {
                            "@type": "DeleteAttributeRequestItem",
                            mustBeAccepted: true,
                            attributeId: sharedAttribute.id
                        }
                    ]
                },
                requestSourceId: message.id
            });
            await recipient.consumption.incomingRequests.checkPrerequisites({ requestId: receivedRequestResult.value.id });

            await expect(recipient.eventBus).toHavePublished(
                MessageProcessedEvent,
                (e) => e.data.result === MessageProcessedResult.RequestAutomaticallyDecided && e.data.message.id === message.id
            );

            const requestAfterAction = (await recipient.consumption.incomingRequests.getRequest({ id: receivedRequestResult.value.id })).value;
            expect(requestAfterAction.status).toStrictEqual(LocalRequestStatus.Decided);
            expect(requestAfterAction.response).toBeDefined();

            const responseContent = requestAfterAction.response!.content;
            expect(responseContent.result).toBe(ResponseResult.Accepted);
            expect(responseContent.items).toHaveLength(1);
            expect(responseContent.items[0]["@type"]).toBe("DeleteAttributeAcceptResponseItem");
            expect((responseContent.items[0] as DeleteAttributeAcceptResponseItemJSON).deletionDate).toBe(deletionDate);

            const updatedSharedAttribute = (await recipient.consumption.attributes.getAttribute({ id: sharedAttribute.id })).value;
            expect(updatedSharedAttribute.deletionInfo!.deletionStatus).toBe(LocalAttributeDeletionStatus.ToBeDeleted);
            expect(updatedSharedAttribute.deletionInfo!.deletionDate).toBe(deletionDate);
        });

        test("accepts a FreeTextRequestItem given a FreeTextRequestItemConfig with all fields set", async () => {
            const deciderConfig: DeciderModuleConfigurationOverwrite = {
                automationConfig: [
                    {
                        requestConfig: {
                            "content.item.@type": "FreeTextRequestItem",
                            "content.item.freeText": "A Request free text"
                        },
                        responseConfig: {
                            accept: true,
                            freeText: "A Response free text"
                        }
                    }
                ]
            };
            const recipient = (await runtimeServiceProvider.launch(1, { enableDeciderModule: true, configureDeciderModule: deciderConfig }))[0];
            await establishRelationship(sender.transport, recipient.transport);

            const message = await exchangeMessage(sender.transport, recipient.transport);
            const receivedRequestResult = await recipient.consumption.incomingRequests.received({
                receivedRequest: {
                    "@type": "Request",
                    items: [
                        {
                            "@type": "FreeTextRequestItem",
                            mustBeAccepted: true,
                            freeText: "A Request free text"
                        }
                    ]
                },
                requestSourceId: message.id
            });
            await recipient.consumption.incomingRequests.checkPrerequisites({ requestId: receivedRequestResult.value.id });

            await expect(recipient.eventBus).toHavePublished(
                MessageProcessedEvent,
                (e) => e.data.result === MessageProcessedResult.RequestAutomaticallyDecided && e.data.message.id === message.id
            );

            const requestAfterAction = (await recipient.consumption.incomingRequests.getRequest({ id: receivedRequestResult.value.id })).value;
            expect(requestAfterAction.status).toStrictEqual(LocalRequestStatus.Decided);
            expect(requestAfterAction.response).toBeDefined();

            const responseContent = requestAfterAction.response!.content;
            expect(responseContent.result).toBe(ResponseResult.Accepted);
            expect(responseContent.items).toHaveLength(1);
            expect(responseContent.items[0]["@type"]).toBe("FreeTextAcceptResponseItem");
            expect((responseContent.items[0] as FreeTextAcceptResponseItemJSON).freeText).toBe("A Response free text");
        });

        test("accepts a ProposeAttributeRequestItem given a ProposeAttributeRequestItemConfig with all fields set for an IdentityAttribute", async () => {
            const deciderConfig: DeciderModuleConfigurationOverwrite = {
                automationConfig: [
                    {
                        requestConfig: {
                            "content.item.@type": "ProposeAttributeRequestItem",
                            "content.item.attribute.@type": "IdentityAttribute",
<<<<<<< HEAD
                            "content.item.attribute.validFrom": attributeValidFrom,
                            "content.item.attribute.validTo": attributeValidTo,
                            "content.item.attribute.tags": ["x+%+tag1", "x+%+tag2"],
=======
                            "content.item.attribute.tags": ["tag1", "tag2"],
>>>>>>> 154ce797
                            "content.item.attribute.value.@type": "GivenName",
                            "content.item.attribute.value.value": "Given name of recipient proposed by sender",
                            "content.item.query.@type": "IdentityAttributeQuery",
                            "content.item.query.valueType": "GivenName",
                            "content.item.query.tags": ["x+%+tag1", "x+%+tag2"]
                        },
                        responseConfig: {
                            accept: true,
                            attribute: IdentityAttribute.from({
                                owner: "",
                                value: GivenName.from("Given name of recipient").toJSON(),
                                tags: ["x+%+tag1"]
                            })
                        }
                    }
                ]
            };
            const recipient = (await runtimeServiceProvider.launch(1, { enableDeciderModule: true, configureDeciderModule: deciderConfig }))[0];
            await establishRelationship(sender.transport, recipient.transport);

            const message = await exchangeMessage(sender.transport, recipient.transport);
            const receivedRequestResult = await recipient.consumption.incomingRequests.received({
                receivedRequest: {
                    "@type": "Request",
                    items: [
                        {
                            "@type": "ProposeAttributeRequestItem",
                            attribute: {
                                "@type": "IdentityAttribute",
                                owner: recipient.address,
<<<<<<< HEAD
                                validFrom: attributeValidFrom,
                                validTo: attributeValidTo,
                                tags: ["x+%+tag1", "x+%+tag3"],
=======
                                tags: ["tag1", "tag3"],
>>>>>>> 154ce797
                                value: {
                                    "@type": "GivenName",
                                    value: "Given name of recipient proposed by sender"
                                }
                            },
                            query: {
                                "@type": "IdentityAttributeQuery",
                                valueType: "GivenName",
                                tags: ["x+%+tag1", "x+%+tag3"]
                            },
                            mustBeAccepted: true
                        }
                    ]
                },
                requestSourceId: message.id
            });
            await recipient.consumption.incomingRequests.checkPrerequisites({ requestId: receivedRequestResult.value.id });

            await expect(recipient.eventBus).toHavePublished(
                MessageProcessedEvent,
                (e) => e.data.result === MessageProcessedResult.RequestAutomaticallyDecided && e.data.message.id === message.id
            );

            const requestAfterAction = (await recipient.consumption.incomingRequests.getRequest({ id: receivedRequestResult.value.id })).value;
            expect(requestAfterAction.status).toStrictEqual(LocalRequestStatus.Decided);
            expect(requestAfterAction.response).toBeDefined();

            const responseContent = requestAfterAction.response!.content;
            expect(responseContent.result).toBe(ResponseResult.Accepted);
            expect(responseContent.items).toHaveLength(1);
            expect(responseContent.items[0]["@type"]).toBe("ProposeAttributeAcceptResponseItem");

            const readAttributeId = (responseContent.items[0] as ProposeAttributeAcceptResponseItemJSON).attributeId;
            const readAttributeResult = await recipient.consumption.attributes.getAttribute({ id: readAttributeId });
            expect(readAttributeResult).toBeSuccessful();

            const readAttribute = readAttributeResult.value;
            expect(readAttribute.content.owner).toBe(recipient.address);
            expect(readAttribute.content.value["@type"]).toBe("GivenName");
            expect((readAttribute.content.value as GivenNameJSON).value).toBe("Given name of recipient");
        });

        test("accepts a ProposeAttributeRequestItem given a ProposeAttributeRequestItemConfig with all fields set for a RelationshipAttribute", async () => {
            const deciderConfig: DeciderModuleConfigurationOverwrite = {
                automationConfig: [
                    {
                        requestConfig: {
                            "content.item.@type": "ProposeAttributeRequestItem",
                            "content.item.attribute.@type": "RelationshipAttribute",
                            "content.item.attribute.key": "A key",
                            "content.item.attribute.isTechnical": false,
                            "content.item.attribute.confidentiality": RelationshipAttributeConfidentiality.Public,
                            "content.item.attribute.value.@type": "ProprietaryString",
                            "content.item.attribute.value.value": "A proprietary string",
                            "content.item.attribute.value.title": "Title of Attribute",
                            "content.item.attribute.value.description": "Description of Attribute",
                            "content.item.query.@type": "RelationshipAttributeQuery",
                            "content.item.query.key": "A key",
                            "content.item.query.attributeCreationHints.title": "Title of Attribute",
                            "content.item.query.attributeCreationHints.description": "Description of Attribute",
                            "content.item.query.attributeCreationHints.valueType": "ProprietaryString",
                            "content.item.query.attributeCreationHints.confidentiality": RelationshipAttributeConfidentiality.Public
                        },
                        responseConfig: {
                            accept: true,
                            attribute: RelationshipAttribute.from({
                                owner: CoreAddress.from(""),
                                value: {
                                    "@type": "ProprietaryString",
                                    value: "A proprietary string",
                                    title: "Title of Attribute",
                                    description: "Description of Attribute"
                                },
                                key: "A key",
                                confidentiality: RelationshipAttributeConfidentiality.Public
                            })
                        }
                    }
                ]
            };

            const recipient = (await runtimeServiceProvider.launch(1, { enableDeciderModule: true, configureDeciderModule: deciderConfig }))[0];
            await establishRelationship(sender.transport, recipient.transport);

            const message = await exchangeMessage(sender.transport, recipient.transport);
            const receivedRequestResult = await recipient.consumption.incomingRequests.received({
                receivedRequest: {
                    "@type": "Request",
                    items: [
                        {
                            "@type": "ProposeAttributeRequestItem",
                            attribute: {
                                "@type": "RelationshipAttribute",
                                owner: sender.address,
                                key: "A key",
                                isTechnical: false,
                                confidentiality: RelationshipAttributeConfidentiality.Public,
                                value: {
                                    "@type": "ProprietaryString",
                                    value: "A proprietary string",
                                    title: "Title of Attribute",
                                    description: "Description of Attribute"
                                }
                            },
                            query: {
                                "@type": "RelationshipAttributeQuery",
                                owner: "",
                                key: "A key",
                                attributeCreationHints: {
                                    valueType: "ProprietaryString",
                                    title: "Title of Attribute",
                                    description: "Description of Attribute",
                                    confidentiality: RelationshipAttributeConfidentiality.Public
                                }
                            },
                            mustBeAccepted: true
                        }
                    ]
                },
                requestSourceId: message.id
            });
            await recipient.consumption.incomingRequests.checkPrerequisites({ requestId: receivedRequestResult.value.id });

            await expect(recipient.eventBus).toHavePublished(
                MessageProcessedEvent,
                (e) => e.data.result === MessageProcessedResult.RequestAutomaticallyDecided && e.data.message.id === message.id
            );

            const requestAfterAction = (await recipient.consumption.incomingRequests.getRequest({ id: receivedRequestResult.value.id })).value;
            expect(requestAfterAction.status).toStrictEqual(LocalRequestStatus.Decided);
            expect(requestAfterAction.response).toBeDefined();

            const responseContent = requestAfterAction.response!.content;
            expect(responseContent.result).toBe(ResponseResult.Accepted);
            expect(responseContent.items).toHaveLength(1);
            expect(responseContent.items[0]["@type"]).toBe("ProposeAttributeAcceptResponseItem");

            const readAttributeId = (responseContent.items[0] as ProposeAttributeAcceptResponseItemJSON).attributeId;
            const readAttributeResult = await recipient.consumption.attributes.getAttribute({ id: readAttributeId });
            expect(readAttributeResult).toBeSuccessful();

            const readAttribute = readAttributeResult.value;
            expect(readAttribute.content.owner).toBe(recipient.address);
            expect(readAttribute.content.value["@type"]).toBe("ProprietaryString");
            expect((readAttribute.content.value as ProprietaryStringJSON).value).toBe("A proprietary string");
        });

        test("accepts a ReadAttributeRequestItem given a ReadAttributeRequestItemConfig with all fields set for an IdentityAttributeQuery", async () => {
            const deciderConfig: DeciderModuleConfigurationOverwrite = {
                automationConfig: [
                    {
                        requestConfig: {
                            "content.item.@type": "ReadAttributeRequestItem",
                            "content.item.query.@type": "IdentityAttributeQuery",
                            "content.item.query.valueType": "GivenName",
                            "content.item.query.tags": ["x+%+tag1", "x+%+tag2"]
                        },
                        responseConfig: {
                            accept: true,
                            newAttribute: IdentityAttribute.from({
                                owner: "",
                                value: GivenName.from("Given name of recipient").toJSON(),
                                tags: ["x+%+tag1"]
                            })
                        }
                    }
                ]
            };
            const recipient = (await runtimeServiceProvider.launch(1, { enableDeciderModule: true, configureDeciderModule: deciderConfig }))[0];
            await establishRelationship(sender.transport, recipient.transport);

            const message = await exchangeMessage(sender.transport, recipient.transport);
            const receivedRequestResult = await recipient.consumption.incomingRequests.received({
                receivedRequest: {
                    "@type": "Request",
                    items: [
                        {
                            "@type": "ReadAttributeRequestItem",
                            query: {
                                "@type": "IdentityAttributeQuery",
                                valueType: "GivenName",
                                tags: ["x+%+tag1", "x+%+tag3"]
                            },
                            mustBeAccepted: true
                        }
                    ]
                },
                requestSourceId: message.id
            });
            await recipient.consumption.incomingRequests.checkPrerequisites({ requestId: receivedRequestResult.value.id });

            await expect(recipient.eventBus).toHavePublished(
                MessageProcessedEvent,
                (e) => e.data.result === MessageProcessedResult.RequestAutomaticallyDecided && e.data.message.id === message.id
            );

            const requestAfterAction = (await recipient.consumption.incomingRequests.getRequest({ id: receivedRequestResult.value.id })).value;
            expect(requestAfterAction.status).toStrictEqual(LocalRequestStatus.Decided);
            expect(requestAfterAction.response).toBeDefined();

            const responseContent = requestAfterAction.response!.content;
            expect(responseContent.result).toBe(ResponseResult.Accepted);
            expect(responseContent.items).toHaveLength(1);
            expect(responseContent.items[0]["@type"]).toBe("ReadAttributeAcceptResponseItem");

            const readAttributeId = (responseContent.items[0] as ReadAttributeAcceptResponseItemJSON).attributeId;
            const readAttributeResult = await recipient.consumption.attributes.getAttribute({ id: readAttributeId });
            expect(readAttributeResult).toBeSuccessful();

            const readAttribute = readAttributeResult.value;
            expect(readAttribute.content.owner).toBe(recipient.address);
            expect(readAttribute.content.value["@type"]).toBe("GivenName");
            expect((readAttribute.content.value as GivenNameJSON).value).toBe("Given name of recipient");
        });

        test("accepts a ReadAttributeRequestItem given a ReadAttributeRequestItemConfig with all fields set for a RelationshipAttributeQuery", async () => {
            const deciderConfig: DeciderModuleConfigurationOverwrite = {
                automationConfig: [
                    {
                        requestConfig: {
                            "content.item.@type": "ReadAttributeRequestItem",
                            "content.item.query.@type": "RelationshipAttributeQuery",
                            "content.item.query.key": "A key",
                            "content.item.query.owner": "",
                            "content.item.query.attributeCreationHints.title": "Title of Attribute",
                            "content.item.query.attributeCreationHints.description": "Description of Attribute",
                            "content.item.query.attributeCreationHints.valueType": "ProprietaryString",
                            "content.item.query.attributeCreationHints.confidentiality": RelationshipAttributeConfidentiality.Public
                        },
                        responseConfig: {
                            accept: true,
                            newAttribute: RelationshipAttribute.from({
                                owner: CoreAddress.from(""),
                                value: {
                                    "@type": "ProprietaryString",
                                    value: "A proprietary string",
                                    title: "Title of Attribute",
                                    description: "Description of Attribute"
                                },
                                key: "A key",
                                confidentiality: RelationshipAttributeConfidentiality.Public
                            })
                        }
                    }
                ]
            };

            const recipient = (await runtimeServiceProvider.launch(1, { enableDeciderModule: true, configureDeciderModule: deciderConfig }))[0];
            await establishRelationship(sender.transport, recipient.transport);

            const message = await exchangeMessage(sender.transport, recipient.transport);
            const receivedRequestResult = await recipient.consumption.incomingRequests.received({
                receivedRequest: {
                    "@type": "Request",
                    items: [
                        {
                            "@type": "ReadAttributeRequestItem",
                            query: {
                                "@type": "RelationshipAttributeQuery",
                                owner: "",
                                key: "A key",
                                attributeCreationHints: {
                                    valueType: "ProprietaryString",
                                    title: "Title of Attribute",
                                    description: "Description of Attribute",
                                    confidentiality: RelationshipAttributeConfidentiality.Public
                                }
                            },
                            mustBeAccepted: true
                        }
                    ]
                },
                requestSourceId: message.id
            });
            await recipient.consumption.incomingRequests.checkPrerequisites({ requestId: receivedRequestResult.value.id });

            await expect(recipient.eventBus).toHavePublished(
                MessageProcessedEvent,
                (e) => e.data.result === MessageProcessedResult.RequestAutomaticallyDecided && e.data.message.id === message.id
            );

            const requestAfterAction = (await recipient.consumption.incomingRequests.getRequest({ id: receivedRequestResult.value.id })).value;
            expect(requestAfterAction.status).toStrictEqual(LocalRequestStatus.Decided);
            expect(requestAfterAction.response).toBeDefined();

            const responseContent = requestAfterAction.response!.content;
            expect(responseContent.result).toBe(ResponseResult.Accepted);
            expect(responseContent.items).toHaveLength(1);
            expect(responseContent.items[0]["@type"]).toBe("ReadAttributeAcceptResponseItem");

            const readAttributeId = (responseContent.items[0] as ReadAttributeAcceptResponseItemJSON).attributeId;
            const readAttributeResult = await recipient.consumption.attributes.getAttribute({ id: readAttributeId });
            expect(readAttributeResult).toBeSuccessful();

            const readAttribute = readAttributeResult.value;
            expect(readAttribute.content.owner).toBe(recipient.address);
            expect(readAttribute.content.value["@type"]).toBe("ProprietaryString");
            expect((readAttribute.content.value as ProprietaryStringJSON).value).toBe("A proprietary string");
        });

        test("accepts a ReadAttributeRequestItem given a ReadAttributeRequestItemConfig with all fields set for an IQLQuery", async () => {
            const deciderConfig: DeciderModuleConfigurationOverwrite = {
                automationConfig: [
                    {
                        requestConfig: {
                            "content.item.@type": "ReadAttributeRequestItem",
                            "content.item.query.@type": "IQLQuery",
                            "content.item.query.queryString": "GivenName || LastName",
                            "content.item.query.attributeCreationHints.valueType": "GivenName",
                            "content.item.query.attributeCreationHints.tags": ["x+%+tag1", "x+%+tag2"]
                        },
                        responseConfig: {
                            accept: true,
                            newAttribute: IdentityAttribute.from({
                                owner: "",
                                value: GivenName.from("Given name of recipient").toJSON(),
                                tags: ["x+%+tag1"]
                            })
                        }
                    }
                ]
            };
            const recipient = (await runtimeServiceProvider.launch(1, { enableDeciderModule: true, configureDeciderModule: deciderConfig }))[0];
            await establishRelationship(sender.transport, recipient.transport);

            const message = await exchangeMessage(sender.transport, recipient.transport);
            const receivedRequestResult = await recipient.consumption.incomingRequests.received({
                receivedRequest: {
                    "@type": "Request",
                    items: [
                        {
                            "@type": "ReadAttributeRequestItem",
                            query: {
                                "@type": "IQLQuery",
                                queryString: "GivenName || LastName",
                                attributeCreationHints: {
                                    valueType: "GivenName",
                                    tags: ["x+%+tag1", "x+%+tag3"]
                                }
                            },
                            mustBeAccepted: true
                        }
                    ]
                },
                requestSourceId: message.id
            });
            await recipient.consumption.incomingRequests.checkPrerequisites({ requestId: receivedRequestResult.value.id });

            await expect(recipient.eventBus).toHavePublished(
                MessageProcessedEvent,
                (e) => e.data.result === MessageProcessedResult.RequestAutomaticallyDecided && e.data.message.id === message.id
            );

            const requestAfterAction = (await recipient.consumption.incomingRequests.getRequest({ id: receivedRequestResult.value.id })).value;
            expect(requestAfterAction.status).toStrictEqual(LocalRequestStatus.Decided);
            expect(requestAfterAction.response).toBeDefined();

            const responseContent = requestAfterAction.response!.content;
            expect(responseContent.result).toBe(ResponseResult.Accepted);
            expect(responseContent.items).toHaveLength(1);
            expect(responseContent.items[0]["@type"]).toBe("ReadAttributeAcceptResponseItem");

            const readAttributeId = (responseContent.items[0] as ReadAttributeAcceptResponseItemJSON).attributeId;
            const readAttributeResult = await recipient.consumption.attributes.getAttribute({ id: readAttributeId });
            expect(readAttributeResult).toBeSuccessful();

            const readAttribute = readAttributeResult.value;
            expect(readAttribute.content.owner).toBe(recipient.address);
            expect(readAttribute.content.value["@type"]).toBe("GivenName");
            expect((readAttribute.content.value as GivenNameJSON).value).toBe("Given name of recipient");
        });

        test("accepts a RegisterAttributeListenerRequestItem given a RegisterAttributeListenerRequestItemConfig with all fields set for an IdentityAttributeQuery and lower bounds for dates", async () => {
            const deciderConfig: DeciderModuleConfigurationOverwrite = {
                automationConfig: [
                    {
                        requestConfig: {
                            "content.item.@type": "RegisterAttributeListenerRequestItem",
                            "content.item.query.@type": "IdentityAttributeQuery",
                            "content.item.query.valueType": "GivenName",
                            "content.item.query.tags": ["x+%+tag1", "x+%+tag2"]
                        },
                        responseConfig: {
                            accept: true
                        }
                    }
                ]
            };
            const recipient = (await runtimeServiceProvider.launch(1, { enableDeciderModule: true, configureDeciderModule: deciderConfig }))[0];
            await establishRelationship(sender.transport, recipient.transport);

            const message = await exchangeMessage(sender.transport, recipient.transport);
            const receivedRequestResult = await recipient.consumption.incomingRequests.received({
                receivedRequest: {
                    "@type": "Request",
                    items: [
                        {
                            "@type": "RegisterAttributeListenerRequestItem",
                            query: {
                                "@type": "IdentityAttributeQuery",
                                valueType: "GivenName",
                                tags: ["x+%+tag1", "x+%+tag3"]
                            },
                            mustBeAccepted: true
                        }
                    ]
                },
                requestSourceId: message.id
            });
            await recipient.consumption.incomingRequests.checkPrerequisites({ requestId: receivedRequestResult.value.id });

            await expect(recipient.eventBus).toHavePublished(
                MessageProcessedEvent,
                (e) => e.data.result === MessageProcessedResult.RequestAutomaticallyDecided && e.data.message.id === message.id
            );

            const requestAfterAction = (await recipient.consumption.incomingRequests.getRequest({ id: receivedRequestResult.value.id })).value;
            expect(requestAfterAction.status).toStrictEqual(LocalRequestStatus.Decided);
            expect(requestAfterAction.response).toBeDefined();

            const responseContent = requestAfterAction.response!.content;
            expect(responseContent.result).toBe(ResponseResult.Accepted);
            expect(responseContent.items).toHaveLength(1);
            expect(responseContent.items[0]["@type"]).toBe("RegisterAttributeListenerAcceptResponseItem");
            expect((responseContent.items[0] as RegisterAttributeListenerAcceptResponseItemJSON).listenerId).toBeDefined();
        });

        test("accepts a ShareAttributeRequestItem given a ShareAttributeRequestItemConfig with all fields set for an IdentityAttribute and upper bounds for dates", async () => {
            const deciderConfig: DeciderModuleConfigurationOverwrite = {
                automationConfig: [
                    {
                        requestConfig: {
                            "content.item.@type": "ShareAttributeRequestItem",
                            "content.item.attribute.@type": "IdentityAttribute",
                            "content.item.attribute.owner": sender.address,
<<<<<<< HEAD
                            "content.item.attribute.validFrom": `<${attributeValidFrom.add({ days: 1 }).toString()}`,
                            "content.item.attribute.validTo": `<${attributeValidTo.add({ days: 1 }).toString()}`,
                            "content.item.attribute.tags": ["x+%+tag1", "x+%+tag2"],
=======
                            "content.item.attribute.tags": ["tag1", "tag2"],
>>>>>>> 154ce797
                            "content.item.attribute.value.@type": "IdentityFileReference",
                            "content.item.attribute.value.value": "A link to a file with more than 30 characters"
                        },
                        responseConfig: {
                            accept: true
                        }
                    }
                ]
            };
            const recipient = (await runtimeServiceProvider.launch(1, { enableDeciderModule: true, configureDeciderModule: deciderConfig }))[0];
            await establishRelationship(sender.transport, recipient.transport);

            const message = await exchangeMessage(sender.transport, recipient.transport);
            const receivedRequestResult = await recipient.consumption.incomingRequests.received({
                receivedRequest: {
                    "@type": "Request",
                    items: [
                        {
                            "@type": "ShareAttributeRequestItem",
                            sourceAttributeId: "sourceAttributeId",
                            attribute: {
                                "@type": "IdentityAttribute",
                                owner: sender.address,
<<<<<<< HEAD
                                validFrom: attributeValidFrom.toString(),
                                validTo: attributeValidTo.toString(),
                                tags: ["x+%+tag1", "x+%+tag3"],
=======
                                tags: ["tag1", "tag3"],
>>>>>>> 154ce797
                                value: {
                                    "@type": "IdentityFileReference",
                                    value: "A link to a file with more than 30 characters"
                                }
                            },
                            mustBeAccepted: true
                        }
                    ]
                },
                requestSourceId: message.id
            });
            await recipient.consumption.incomingRequests.checkPrerequisites({ requestId: receivedRequestResult.value.id });

            await expect(recipient.eventBus).toHavePublished(
                MessageProcessedEvent,
                (e) => e.data.result === MessageProcessedResult.RequestAutomaticallyDecided && e.data.message.id === message.id
            );

            const requestAfterAction = (await recipient.consumption.incomingRequests.getRequest({ id: receivedRequestResult.value.id })).value;
            expect(requestAfterAction.status).toStrictEqual(LocalRequestStatus.Decided);
            expect(requestAfterAction.response).toBeDefined();

            const responseContent = requestAfterAction.response!.content;
            expect(responseContent.result).toBe(ResponseResult.Accepted);
            expect(responseContent.items).toHaveLength(1);
            expect(responseContent.items[0]["@type"]).toBe("ShareAttributeAcceptResponseItem");

            const sharedAttributeId = (responseContent.items[0] as ShareAttributeAcceptResponseItemJSON).attributeId;
            const sharedAttributeResult = await recipient.consumption.attributes.getAttribute({ id: sharedAttributeId });
            expect(sharedAttributeResult).toBeSuccessful();

            const sharedAttribute = sharedAttributeResult.value;
            expect(sharedAttribute.content.owner).toBe(sender.address);
            expect(sharedAttribute.content.value["@type"]).toBe("IdentityFileReference");
            expect((sharedAttribute.content.value as IdentityFileReferenceJSON).value).toBe("A link to a file with more than 30 characters");
        });

        test("accepts a ShareAttributeRequestItem given a ShareAttributeRequestItemConfig with all fields set for a RelationshipAttribute", async () => {
            const deciderConfig: DeciderModuleConfigurationOverwrite = {
                automationConfig: [
                    {
                        requestConfig: {
                            "content.item.@type": "ShareAttributeRequestItem",
                            "content.item.attribute.@type": "RelationshipAttribute",
                            "content.item.attribute.owner": sender.address,
                            "content.item.attribute.key": "A key",
                            "content.item.attribute.isTechnical": false,
                            "content.item.attribute.confidentiality": RelationshipAttributeConfidentiality.Public,
                            "content.item.attribute.value.@type": "ProprietaryString",
                            "content.item.attribute.value.value": "A proprietary string",
                            "content.item.attribute.value.title": "An Attribute's title",
                            "content.item.attribute.value.description": "An Attribute's description"
                        },
                        responseConfig: {
                            accept: true
                        }
                    }
                ]
            };
            const recipient = (await runtimeServiceProvider.launch(1, { enableDeciderModule: true, configureDeciderModule: deciderConfig }))[0];
            await establishRelationship(sender.transport, recipient.transport);

            const message = await exchangeMessage(sender.transport, recipient.transport);
            const receivedRequestResult = await recipient.consumption.incomingRequests.received({
                receivedRequest: {
                    "@type": "Request",
                    items: [
                        {
                            "@type": "ShareAttributeRequestItem",
                            sourceAttributeId: "sourceAttributeId",
                            attribute: {
                                "@type": "RelationshipAttribute",
                                owner: sender.address,
                                key: "A key",
                                isTechnical: false,
                                confidentiality: RelationshipAttributeConfidentiality.Public,
                                value: {
                                    "@type": "ProprietaryString",
                                    value: "A proprietary string",
                                    title: "An Attribute's title",
                                    description: "An Attribute's description"
                                }
                            },
                            mustBeAccepted: true
                        }
                    ]
                },
                requestSourceId: message.id
            });
            await recipient.consumption.incomingRequests.checkPrerequisites({ requestId: receivedRequestResult.value.id });

            await expect(recipient.eventBus).toHavePublished(
                MessageProcessedEvent,
                (e) => e.data.result === MessageProcessedResult.RequestAutomaticallyDecided && e.data.message.id === message.id
            );

            const requestAfterAction = (await recipient.consumption.incomingRequests.getRequest({ id: receivedRequestResult.value.id })).value;
            expect(requestAfterAction.status).toStrictEqual(LocalRequestStatus.Decided);
            expect(requestAfterAction.response).toBeDefined();

            const responseContent = requestAfterAction.response!.content;
            expect(responseContent.result).toBe(ResponseResult.Accepted);
            expect(responseContent.items).toHaveLength(1);
            expect(responseContent.items[0]["@type"]).toBe("ShareAttributeAcceptResponseItem");

            const sharedAttributeId = (responseContent.items[0] as ShareAttributeAcceptResponseItemJSON).attributeId;
            const sharedAttributeResult = await recipient.consumption.attributes.getAttribute({ id: sharedAttributeId });
            expect(sharedAttributeResult).toBeSuccessful();

            const sharedAttribute = sharedAttributeResult.value;
            expect(sharedAttribute.content.owner).toBe(sender.address);
            expect(sharedAttribute.content.value["@type"]).toBe("ProprietaryString");
            expect((sharedAttribute.content.value as ProprietaryStringJSON).value).toBe("A proprietary string");
        });
    });

    describe("RequestConfig with general and RequestItem-specific elements", () => {
        test("decides a Request given a config with general and RequestItem-specific elements", async () => {
            const deciderConfig: DeciderModuleConfigurationOverwrite = {
                automationConfig: [
                    {
                        requestConfig: {
                            peer: sender.address,
                            "content.item.@type": "ConsentRequestItem",
                            "content.item.consent": "A consent text"
                        },
                        responseConfig: {
                            accept: true
                        }
                    }
                ]
            };
            const recipient = (await runtimeServiceProvider.launch(1, { enableDeciderModule: true, configureDeciderModule: deciderConfig }))[0];
            await establishRelationship(sender.transport, recipient.transport);

            const message = await exchangeMessage(sender.transport, recipient.transport);
            const receivedRequestResult = await recipient.consumption.incomingRequests.received({
                receivedRequest: { "@type": "Request", items: [{ "@type": "ConsentRequestItem", consent: "A consent text", mustBeAccepted: false }] },
                requestSourceId: message.id
            });
            await recipient.consumption.incomingRequests.checkPrerequisites({ requestId: receivedRequestResult.value.id });

            await expect(recipient.eventBus).toHavePublished(
                MessageProcessedEvent,
                (e) => e.data.result === MessageProcessedResult.RequestAutomaticallyDecided && e.data.message.id === message.id
            );
        });

        test("decides a Request given a config with general elements and multiple RequestItem types", async () => {
            const deciderConfig: DeciderModuleConfigurationOverwrite = {
                automationConfig: [
                    {
                        requestConfig: {
                            peer: sender.address,
                            "content.item.@type": ["AuthenticationRequestItem", "ConsentRequestItem"]
                        },
                        responseConfig: {
                            accept: true
                        }
                    }
                ]
            };
            const recipient = (await runtimeServiceProvider.launch(1, { enableDeciderModule: true, configureDeciderModule: deciderConfig }))[0];
            await establishRelationship(sender.transport, recipient.transport);

            const message = await exchangeMessage(sender.transport, recipient.transport);
            const receivedRequestResult = await recipient.consumption.incomingRequests.received({
                receivedRequest: { "@type": "Request", items: [{ "@type": "ConsentRequestItem", consent: "A consent text", mustBeAccepted: false }] },
                requestSourceId: message.id
            });
            await recipient.consumption.incomingRequests.checkPrerequisites({ requestId: receivedRequestResult.value.id });

            await expect(recipient.eventBus).toHavePublished(
                MessageProcessedEvent,
                (e) => e.data.result === MessageProcessedResult.RequestAutomaticallyDecided && e.data.message.id === message.id
            );
        });

        test("cannot decide a Request given a config with not fitting general and fitting RequestItem-specific elements", async () => {
            const deciderConfig: DeciderModuleConfigurationOverwrite = {
                automationConfig: [
                    {
                        requestConfig: {
                            peer: "another Identity",
                            "content.item.@type": "ConsentRequestItem",
                            "content.item.consent": "A consent text"
                        },
                        responseConfig: {
                            accept: true
                        }
                    }
                ]
            };
            const recipient = (await runtimeServiceProvider.launch(1, { enableDeciderModule: true, configureDeciderModule: deciderConfig }))[0];
            await establishRelationship(sender.transport, recipient.transport);

            const message = await exchangeMessage(sender.transport, recipient.transport);
            const receivedRequestResult = await recipient.consumption.incomingRequests.received({
                receivedRequest: { "@type": "Request", items: [{ "@type": "ConsentRequestItem", consent: "A consent text", mustBeAccepted: false }] },
                requestSourceId: message.id
            });
            await recipient.consumption.incomingRequests.checkPrerequisites({ requestId: receivedRequestResult.value.id });

            await expect(recipient.eventBus).toHavePublished(
                MessageProcessedEvent,
                (e) => e.data.result === MessageProcessedResult.ManualRequestDecisionRequired && e.data.message.id === message.id
            );
        });

        test("cannot decide a Request given a config with fitting general and not fitting RequestItem-specific elements", async () => {
            const deciderConfig: DeciderModuleConfigurationOverwrite = {
                automationConfig: [
                    {
                        requestConfig: {
                            peer: sender.address,
                            "content.item.@type": "ConsentRequestItem",
                            "content.item.consent": "Another consent text"
                        },
                        responseConfig: {
                            accept: true
                        }
                    }
                ]
            };
            const recipient = (await runtimeServiceProvider.launch(1, { enableDeciderModule: true, configureDeciderModule: deciderConfig }))[0];
            await establishRelationship(sender.transport, recipient.transport);

            const message = await exchangeMessage(sender.transport, recipient.transport);
            const receivedRequestResult = await recipient.consumption.incomingRequests.received({
                receivedRequest: { "@type": "Request", items: [{ "@type": "ConsentRequestItem", consent: "A consent text", mustBeAccepted: false }] },
                requestSourceId: message.id
            });
            await recipient.consumption.incomingRequests.checkPrerequisites({ requestId: receivedRequestResult.value.id });

            await expect(recipient.eventBus).toHavePublished(
                MessageProcessedEvent,
                (e) => e.data.result === MessageProcessedResult.ManualRequestDecisionRequired && e.data.message.id === message.id
            );
        });

        test("cannot decide a Request if there is no fitting RequestItemConfig for every RequestItem", async () => {
            const deciderConfig: DeciderModuleConfigurationOverwrite = {
                automationConfig: [
                    {
                        requestConfig: {
                            "content.item.@type": "AuthenticationRequestItem"
                        },
                        responseConfig: {
                            accept: true
                        }
                    }
                ]
            };
            const recipient = (await runtimeServiceProvider.launch(1, { enableDeciderModule: true, configureDeciderModule: deciderConfig }))[0];
            await establishRelationship(sender.transport, recipient.transport);

            const message = await exchangeMessage(sender.transport, recipient.transport);
            const receivedRequestResult = await recipient.consumption.incomingRequests.received({
                receivedRequest: {
                    "@type": "Request",
                    items: [
                        {
                            "@type": "AuthenticationRequestItem",
                            mustBeAccepted: false,
                            title: "Title of RequestItem"
                        },
                        {
                            "@type": "ConsentRequestItem",
                            mustBeAccepted: false,
                            consent: "A consent text"
                        }
                    ]
                },
                requestSourceId: message.id
            });
            await recipient.consumption.incomingRequests.checkPrerequisites({ requestId: receivedRequestResult.value.id });

            await expect(recipient.eventBus).toHavePublished(
                MessageProcessedEvent,
                (e) => e.data.result === MessageProcessedResult.ManualRequestDecisionRequired && e.data.message.id === message.id
            );
        });
    });

    describe("RequestItemGroups", () => {
        test("decides a RequestItem in a RequestItemGroup given a GeneralRequestConfig", async () => {
            const deciderConfig: DeciderModuleConfigurationOverwrite = {
                automationConfig: [
                    {
                        requestConfig: {
                            peer: sender.address
                        },
                        responseConfig: {
                            accept: false,
                            code: "an.error.code",
                            message: "An error message"
                        }
                    }
                ]
            };
            const recipient = (await runtimeServiceProvider.launch(1, { enableDeciderModule: true, configureDeciderModule: deciderConfig }))[0];
            await establishRelationship(sender.transport, recipient.transport);

            const message = await exchangeMessage(sender.transport, recipient.transport);
            const receivedRequestResult = await recipient.consumption.incomingRequests.received({
                receivedRequest: {
                    "@type": "Request",
                    items: [
                        {
                            "@type": "RequestItemGroup",
                            items: [
                                {
                                    "@type": "AuthenticationRequestItem",
                                    title: "Title of RequestItem",
                                    mustBeAccepted: false
                                }
                            ]
                        }
                    ]
                },
                requestSourceId: message.id
            });
            await recipient.consumption.incomingRequests.checkPrerequisites({ requestId: receivedRequestResult.value.id });

            await expect(recipient.eventBus).toHavePublished(
                MessageProcessedEvent,
                (e) => e.data.result === MessageProcessedResult.RequestAutomaticallyDecided && e.data.message.id === message.id
            );

            const requestAfterAction = (await recipient.consumption.incomingRequests.getRequest({ id: receivedRequestResult.value.id })).value;
            expect(requestAfterAction.status).toStrictEqual(LocalRequestStatus.Decided);
            expect(requestAfterAction.response).toBeDefined();

            const responseContent = requestAfterAction.response!.content;
            expect(responseContent.result).toBe(ResponseResult.Rejected);

            const itemsOfResponse = responseContent.items;
            expect(itemsOfResponse).toHaveLength(1);
            expect(itemsOfResponse[0]["@type"]).toBe("ResponseItemGroup");
            expect((itemsOfResponse[0] as ResponseItemGroupJSON).items).toHaveLength(1);
            expect((itemsOfResponse[0] as ResponseItemGroupJSON).items[0]["@type"]).toBe("RejectResponseItem");
            expect(((itemsOfResponse[0] as ResponseItemGroupJSON).items[0] as RejectResponseItemJSON).code).toBe("an.error.code");
            expect(((itemsOfResponse[0] as ResponseItemGroupJSON).items[0] as RejectResponseItemJSON).message).toBe("An error message");
        });

        test("decides all RequestItems inside and outside of a RequestItemGroup given a GeneralRequestConfig", async () => {
            const deciderConfig: DeciderModuleConfigurationOverwrite = {
                automationConfig: [
                    {
                        requestConfig: {
                            peer: sender.address
                        },
                        responseConfig: {
                            accept: false,
                            code: "an.error.code",
                            message: "An error message"
                        }
                    }
                ]
            };
            const recipient = (await runtimeServiceProvider.launch(1, { enableDeciderModule: true, configureDeciderModule: deciderConfig }))[0];
            await establishRelationship(sender.transport, recipient.transport);

            const message = await exchangeMessage(sender.transport, recipient.transport);
            const receivedRequestResult = await recipient.consumption.incomingRequests.received({
                receivedRequest: {
                    "@type": "Request",
                    items: [
                        {
                            "@type": "AuthenticationRequestItem",
                            title: "Title of RequestItem",
                            mustBeAccepted: false
                        },
                        {
                            "@type": "RequestItemGroup",
                            items: [
                                {
                                    "@type": "AuthenticationRequestItem",
                                    title: "Title of RequestItem",
                                    mustBeAccepted: false
                                },
                                {
                                    "@type": "AuthenticationRequestItem",
                                    title: "Title of RequestItem",
                                    mustBeAccepted: false
                                }
                            ]
                        }
                    ]
                },
                requestSourceId: message.id
            });
            await recipient.consumption.incomingRequests.checkPrerequisites({ requestId: receivedRequestResult.value.id });

            await expect(recipient.eventBus).toHavePublished(
                MessageProcessedEvent,
                (e) => e.data.result === MessageProcessedResult.RequestAutomaticallyDecided && e.data.message.id === message.id
            );

            const requestAfterAction = (await recipient.consumption.incomingRequests.getRequest({ id: receivedRequestResult.value.id })).value;
            expect(requestAfterAction.status).toStrictEqual(LocalRequestStatus.Decided);
            expect(requestAfterAction.response).toBeDefined();

            const responseContent = requestAfterAction.response!.content;
            expect(responseContent.result).toBe(ResponseResult.Rejected);

            const itemsOfResponse = responseContent.items;
            expect(itemsOfResponse).toHaveLength(2);
            expect(itemsOfResponse[0]["@type"]).toBe("RejectResponseItem");
            expect((itemsOfResponse[0] as RejectResponseItemJSON).code).toBe("an.error.code");
            expect((itemsOfResponse[0] as RejectResponseItemJSON).message).toBe("An error message");

            expect(itemsOfResponse[1]["@type"]).toBe("ResponseItemGroup");
            expect((itemsOfResponse[1] as ResponseItemGroupJSON).items).toHaveLength(2);
            expect((itemsOfResponse[1] as ResponseItemGroupJSON).items[0]["@type"]).toBe("RejectResponseItem");
            expect((itemsOfResponse[1] as ResponseItemGroupJSON).items[1]["@type"]).toBe("RejectResponseItem");
        });

        test("decides a RequestItem in a RequestItemGroup given a RequestItemConfig", async () => {
            const deciderConfig: DeciderModuleConfigurationOverwrite = {
                automationConfig: [
                    {
                        requestConfig: {
                            "content.item.@type": "AuthenticationRequestItem"
                        },
                        responseConfig: {
                            accept: false,
                            code: "an.error.code",
                            message: "An error message"
                        }
                    }
                ]
            };
            const recipient = (await runtimeServiceProvider.launch(1, { enableDeciderModule: true, configureDeciderModule: deciderConfig }))[0];
            await establishRelationship(sender.transport, recipient.transport);

            const message = await exchangeMessage(sender.transport, recipient.transport);
            const receivedRequestResult = await recipient.consumption.incomingRequests.received({
                receivedRequest: {
                    "@type": "Request",
                    items: [
                        {
                            "@type": "RequestItemGroup",
                            items: [
                                {
                                    "@type": "AuthenticationRequestItem",
                                    title: "Title of RequestItem",
                                    mustBeAccepted: false
                                }
                            ]
                        }
                    ]
                },
                requestSourceId: message.id
            });
            await recipient.consumption.incomingRequests.checkPrerequisites({ requestId: receivedRequestResult.value.id });

            await expect(recipient.eventBus).toHavePublished(
                MessageProcessedEvent,
                (e) => e.data.result === MessageProcessedResult.RequestAutomaticallyDecided && e.data.message.id === message.id
            );

            const requestAfterAction = (await recipient.consumption.incomingRequests.getRequest({ id: receivedRequestResult.value.id })).value;
            expect(requestAfterAction.status).toStrictEqual(LocalRequestStatus.Decided);
            expect(requestAfterAction.response).toBeDefined();

            const responseContent = requestAfterAction.response!.content;
            expect(responseContent.result).toBe(ResponseResult.Rejected);

            const itemsOfResponse = responseContent.items;
            expect(itemsOfResponse).toHaveLength(1);
            expect(itemsOfResponse[0]["@type"]).toBe("ResponseItemGroup");
            expect((itemsOfResponse[0] as ResponseItemGroupJSON).items).toHaveLength(1);
            expect((itemsOfResponse[0] as ResponseItemGroupJSON).items[0]["@type"]).toBe("RejectResponseItem");
            expect(((itemsOfResponse[0] as ResponseItemGroupJSON).items[0] as RejectResponseItemJSON).code).toBe("an.error.code");
            expect(((itemsOfResponse[0] as ResponseItemGroupJSON).items[0] as RejectResponseItemJSON).message).toBe("An error message");
        });

        test("decides all RequestItems inside and outside of a RequestItemGroup given a RequestItemConfig", async () => {
            const deciderConfig: DeciderModuleConfigurationOverwrite = {
                automationConfig: [
                    {
                        requestConfig: {
                            "content.item.@type": "AuthenticationRequestItem"
                        },
                        responseConfig: {
                            accept: false,
                            code: "an.error.code",
                            message: "An error message"
                        }
                    }
                ]
            };
            const recipient = (await runtimeServiceProvider.launch(1, { enableDeciderModule: true, configureDeciderModule: deciderConfig }))[0];
            await establishRelationship(sender.transport, recipient.transport);

            const message = await exchangeMessage(sender.transport, recipient.transport);
            const receivedRequestResult = await recipient.consumption.incomingRequests.received({
                receivedRequest: {
                    "@type": "Request",
                    items: [
                        {
                            "@type": "AuthenticationRequestItem",
                            title: "Title of RequestItem",
                            mustBeAccepted: false
                        },
                        {
                            "@type": "RequestItemGroup",
                            items: [
                                {
                                    "@type": "AuthenticationRequestItem",
                                    title: "Title of RequestItem",
                                    mustBeAccepted: false
                                },
                                {
                                    "@type": "AuthenticationRequestItem",
                                    title: "Title of RequestItem",
                                    mustBeAccepted: false
                                }
                            ]
                        }
                    ]
                },
                requestSourceId: message.id
            });
            await recipient.consumption.incomingRequests.checkPrerequisites({ requestId: receivedRequestResult.value.id });

            await expect(recipient.eventBus).toHavePublished(
                MessageProcessedEvent,
                (e) => e.data.result === MessageProcessedResult.RequestAutomaticallyDecided && e.data.message.id === message.id
            );

            const requestAfterAction = (await recipient.consumption.incomingRequests.getRequest({ id: receivedRequestResult.value.id })).value;
            expect(requestAfterAction.status).toStrictEqual(LocalRequestStatus.Decided);
            expect(requestAfterAction.response).toBeDefined();

            const responseContent = requestAfterAction.response!.content;
            expect(responseContent.result).toBe(ResponseResult.Rejected);

            const itemsOfResponse = responseContent.items;
            expect(itemsOfResponse).toHaveLength(2);
            expect(itemsOfResponse[0]["@type"]).toBe("RejectResponseItem");
            expect((itemsOfResponse[0] as RejectResponseItemJSON).code).toBe("an.error.code");
            expect((itemsOfResponse[0] as RejectResponseItemJSON).message).toBe("An error message");

            expect(itemsOfResponse[1]["@type"]).toBe("ResponseItemGroup");
            expect((itemsOfResponse[1] as ResponseItemGroupJSON).items).toHaveLength(2);
            expect((itemsOfResponse[1] as ResponseItemGroupJSON).items[0]["@type"]).toBe("RejectResponseItem");
            expect((itemsOfResponse[1] as ResponseItemGroupJSON).items[1]["@type"]).toBe("RejectResponseItem");
        });

        test("cannot decide a Request with RequestItemGroup if there is no fitting RequestItemConfig for every RequestItem", async () => {
            const deciderConfig: DeciderModuleConfigurationOverwrite = {
                automationConfig: [
                    {
                        requestConfig: {
                            "content.item.@type": "AuthenticationRequestItem"
                        },
                        responseConfig: {
                            accept: true
                        }
                    }
                ]
            };
            const recipient = (await runtimeServiceProvider.launch(1, { enableDeciderModule: true, configureDeciderModule: deciderConfig }))[0];
            await establishRelationship(sender.transport, recipient.transport);

            const message = await exchangeMessage(sender.transport, recipient.transport);
            const receivedRequestResult = await recipient.consumption.incomingRequests.received({
                receivedRequest: {
                    "@type": "Request",
                    items: [
                        {
                            "@type": "AuthenticationRequestItem",
                            mustBeAccepted: false,
                            title: "Title of RequestItem"
                        },
                        {
                            "@type": "RequestItemGroup",
                            items: [
                                {
                                    "@type": "ConsentRequestItem",
                                    mustBeAccepted: false,
                                    consent: "A consent text"
                                }
                            ]
                        }
                    ]
                },
                requestSourceId: message.id
            });
            await recipient.consumption.incomingRequests.checkPrerequisites({ requestId: receivedRequestResult.value.id });

            await expect(recipient.eventBus).toHavePublished(
                MessageProcessedEvent,
                (e) => e.data.result === MessageProcessedResult.ManualRequestDecisionRequired && e.data.message.id === message.id
            );
        });
    });

    describe("automationConfig with multiple elements", () => {
        test("decides a Request given an individual RequestItemConfig for every RequestItem", async () => {
            const deciderConfig: DeciderModuleConfigurationOverwrite = {
                automationConfig: [
                    {
                        requestConfig: {
                            "content.item.@type": "AuthenticationRequestItem"
                        },
                        responseConfig: {
                            accept: true
                        }
                    },
                    {
                        requestConfig: {
                            "content.item.@type": "ConsentRequestItem"
                        },
                        responseConfig: {
                            accept: true
                        }
                    }
                ]
            };
            const recipient = (await runtimeServiceProvider.launch(1, { enableDeciderModule: true, configureDeciderModule: deciderConfig }))[0];
            await establishRelationship(sender.transport, recipient.transport);

            const message = await exchangeMessage(sender.transport, recipient.transport);
            const receivedRequestResult = await recipient.consumption.incomingRequests.received({
                receivedRequest: {
                    "@type": "Request",
                    items: [
                        {
                            "@type": "AuthenticationRequestItem",
                            mustBeAccepted: false,
                            title: "Title of RequestItem"
                        },
                        {
                            "@type": "ConsentRequestItem",
                            mustBeAccepted: false,
                            consent: "A consent text"
                        }
                    ]
                },
                requestSourceId: message.id
            });
            await recipient.consumption.incomingRequests.checkPrerequisites({ requestId: receivedRequestResult.value.id });

            await expect(recipient.eventBus).toHavePublished(
                MessageProcessedEvent,
                (e) => e.data.result === MessageProcessedResult.RequestAutomaticallyDecided && e.data.message.id === message.id
            );

            const requestAfterAction = (await recipient.consumption.incomingRequests.getRequest({ id: receivedRequestResult.value.id })).value;
            expect(requestAfterAction.status).toStrictEqual(LocalRequestStatus.Decided);
            expect(requestAfterAction.response).toBeDefined();

            const responseContent = requestAfterAction.response!.content;
            expect(responseContent.result).toBe(ResponseResult.Accepted);

            const responseItems = responseContent.items;
            expect(responseItems).toHaveLength(2);
            expect(responseItems[0]["@type"]).toBe("AcceptResponseItem");
            expect(responseItems[1]["@type"]).toBe("AcceptResponseItem");
        });

        test("decides a Request with RequestItemGroup given an individual RequestItemConfig for every RequestItem", async () => {
            const deciderConfig: DeciderModuleConfigurationOverwrite = {
                automationConfig: [
                    {
                        requestConfig: {
                            "content.item.@type": "AuthenticationRequestItem"
                        },
                        responseConfig: {
                            accept: true
                        }
                    },
                    {
                        requestConfig: {
                            "content.item.@type": "ConsentRequestItem"
                        },
                        responseConfig: {
                            accept: true
                        }
                    }
                ]
            };
            const recipient = (await runtimeServiceProvider.launch(1, { enableDeciderModule: true, configureDeciderModule: deciderConfig }))[0];
            await establishRelationship(sender.transport, recipient.transport);

            const message = await exchangeMessage(sender.transport, recipient.transport);
            const receivedRequestResult = await recipient.consumption.incomingRequests.received({
                receivedRequest: {
                    "@type": "Request",
                    items: [
                        {
                            "@type": "AuthenticationRequestItem",
                            mustBeAccepted: false,
                            title: "Title of RequestItem"
                        },
                        {
                            "@type": "RequestItemGroup",
                            items: [
                                {
                                    "@type": "ConsentRequestItem",
                                    mustBeAccepted: false,
                                    consent: "A consent text"
                                }
                            ]
                        }
                    ]
                },
                requestSourceId: message.id
            });
            await recipient.consumption.incomingRequests.checkPrerequisites({ requestId: receivedRequestResult.value.id });

            await expect(recipient.eventBus).toHavePublished(
                MessageProcessedEvent,
                (e) => e.data.result === MessageProcessedResult.RequestAutomaticallyDecided && e.data.message.id === message.id
            );

            const requestAfterAction = (await recipient.consumption.incomingRequests.getRequest({ id: receivedRequestResult.value.id })).value;
            expect(requestAfterAction.status).toStrictEqual(LocalRequestStatus.Decided);
            expect(requestAfterAction.response).toBeDefined();

            const responseContent = requestAfterAction.response!.content;
            expect(responseContent.result).toBe(ResponseResult.Accepted);

            const responseItems = responseContent.items;
            expect(responseItems).toHaveLength(2);
            expect(responseItems[0]["@type"]).toBe("AcceptResponseItem");
            expect(responseItems[1]["@type"]).toBe("ResponseItemGroup");
            expect((responseItems[1] as ResponseItemGroupJSON).items).toHaveLength(1);
            expect((responseItems[1] as ResponseItemGroupJSON).items[0]["@type"]).toBe("AcceptResponseItem");
        });

        test("decides a Request with the first fitting RequestItemConfig given multiple fitting RequestItemConfigs", async () => {
            const deciderConfig: DeciderModuleConfigurationOverwrite = {
                automationConfig: [
                    {
                        requestConfig: {
                            "content.item.@type": "AuthenticationRequestItem"
                        },
                        responseConfig: {
                            accept: true
                        }
                    },
                    {
                        requestConfig: {
                            "content.item.@type": "AuthenticationRequestItem"
                        },
                        responseConfig: {
                            accept: false
                        }
                    }
                ]
            };
            const recipient = (await runtimeServiceProvider.launch(1, { enableDeciderModule: true, configureDeciderModule: deciderConfig }))[0];
            await establishRelationship(sender.transport, recipient.transport);

            const message = await exchangeMessage(sender.transport, recipient.transport);
            const receivedRequestResult = await recipient.consumption.incomingRequests.received({
                receivedRequest: {
                    "@type": "Request",
                    items: [
                        {
                            "@type": "AuthenticationRequestItem",
                            title: "Title of RequestItem",
                            mustBeAccepted: false
                        }
                    ]
                },
                requestSourceId: message.id
            });
            await recipient.consumption.incomingRequests.checkPrerequisites({ requestId: receivedRequestResult.value.id });

            await expect(recipient.eventBus).toHavePublished(
                MessageProcessedEvent,
                (e) => e.data.result === MessageProcessedResult.RequestAutomaticallyDecided && e.data.message.id === message.id
            );

            const requestAfterAction = (await recipient.consumption.incomingRequests.getRequest({ id: receivedRequestResult.value.id })).value;
            expect(requestAfterAction.status).toStrictEqual(LocalRequestStatus.Decided);
            expect(requestAfterAction.response).toBeDefined();

            const responseContent = requestAfterAction.response!.content;
            expect(responseContent.result).toBe(ResponseResult.Accepted);
        });

        test("accepts all mustBeAccepted RequestItems and rejects all other RequestItems", async () => {
            const deciderConfig: DeciderModuleConfigurationOverwrite = {
                automationConfig: [
                    {
                        requestConfig: {
                            "content.item.mustBeAccepted": true
                        },
                        responseConfig: {
                            accept: true
                        }
                    },
                    {
                        requestConfig: {
                            "content.item.mustBeAccepted": false
                        },
                        responseConfig: {
                            accept: false
                        }
                    }
                ]
            };
            const recipient = (await runtimeServiceProvider.launch(1, { enableDeciderModule: true, configureDeciderModule: deciderConfig }))[0];
            await establishRelationship(sender.transport, recipient.transport);

            const message = await exchangeMessage(sender.transport, recipient.transport);
            const receivedRequestResult = await recipient.consumption.incomingRequests.received({
                receivedRequest: {
                    "@type": "Request",
                    items: [
                        {
                            "@type": "AuthenticationRequestItem",
                            mustBeAccepted: true,
                            title: "Title of RequestItem"
                        },
                        {
                            "@type": "ConsentRequestItem",
                            mustBeAccepted: false,
                            consent: "A consent text"
                        }
                    ]
                },
                requestSourceId: message.id
            });
            await recipient.consumption.incomingRequests.checkPrerequisites({ requestId: receivedRequestResult.value.id });

            await expect(recipient.eventBus).toHavePublished(
                MessageProcessedEvent,
                (e) => e.data.result === MessageProcessedResult.RequestAutomaticallyDecided && e.data.message.id === message.id
            );

            const requestAfterAction = (await recipient.consumption.incomingRequests.getRequest({ id: receivedRequestResult.value.id })).value;
            expect(requestAfterAction.status).toStrictEqual(LocalRequestStatus.Decided);
            expect(requestAfterAction.response).toBeDefined();

            const responseContent = requestAfterAction.response!.content;
            expect(responseContent.result).toBe(ResponseResult.Accepted);

            const responseItems = responseContent.items;
            expect(responseItems).toHaveLength(2);
            expect(responseItems[0]["@type"]).toBe("AcceptResponseItem");
            expect(responseItems[1]["@type"]).toBe("RejectResponseItem");
        });

        test("accepts a RequestItem with a fitting RequestItemConfig and rejects all other RequestItems with GeneralRequestConfig", async () => {
            const deciderConfig: DeciderModuleConfigurationOverwrite = {
                automationConfig: [
                    {
                        requestConfig: {
                            peer: sender.address,
                            "content.item.@type": "AuthenticationRequestItem"
                        },
                        responseConfig: {
                            accept: true
                        }
                    },
                    {
                        requestConfig: {
                            peer: sender.address
                        },
                        responseConfig: {
                            accept: false
                        }
                    }
                ]
            };
            const recipient = (await runtimeServiceProvider.launch(1, { enableDeciderModule: true, configureDeciderModule: deciderConfig }))[0];
            await establishRelationship(sender.transport, recipient.transport);

            const message = await exchangeMessage(sender.transport, recipient.transport);
            const receivedRequestResult = await recipient.consumption.incomingRequests.received({
                receivedRequest: {
                    "@type": "Request",
                    items: [
                        {
                            "@type": "AuthenticationRequestItem",
                            mustBeAccepted: false,
                            title: "Title of RequestItem"
                        },
                        {
                            "@type": "ConsentRequestItem",
                            mustBeAccepted: false,
                            consent: "A consent text"
                        },
                        {
                            "@type": "FreeTextRequestItem",
                            mustBeAccepted: false,
                            freeText: "A free text"
                        }
                    ]
                },
                requestSourceId: message.id
            });
            await recipient.consumption.incomingRequests.checkPrerequisites({ requestId: receivedRequestResult.value.id });

            await expect(recipient.eventBus).toHavePublished(
                MessageProcessedEvent,
                (e) => e.data.result === MessageProcessedResult.RequestAutomaticallyDecided && e.data.message.id === message.id
            );

            const requestAfterAction = (await recipient.consumption.incomingRequests.getRequest({ id: receivedRequestResult.value.id })).value;
            expect(requestAfterAction.status).toStrictEqual(LocalRequestStatus.Decided);
            expect(requestAfterAction.response).toBeDefined();

            const responseContent = requestAfterAction.response!.content;
            expect(responseContent.result).toBe(ResponseResult.Accepted);

            const responseItems = responseContent.items;
            expect(responseItems).toHaveLength(3);
            expect(responseItems[0]["@type"]).toBe("AcceptResponseItem");
            expect(responseItems[1]["@type"]).toBe("RejectResponseItem");
            expect(responseItems[2]["@type"]).toBe("RejectResponseItem");
        });

        test("rejects a RequestItem with a fitting RequestItemConfig and accepts all other RequestItems with GeneralRequestConfig", async () => {
            const deciderConfig: DeciderModuleConfigurationOverwrite = {
                automationConfig: [
                    {
                        requestConfig: {
                            peer: sender.address,
                            "content.item.@type": "AuthenticationRequestItem"
                        },
                        responseConfig: {
                            accept: false
                        }
                    },
                    {
                        requestConfig: {
                            peer: sender.address
                        },
                        responseConfig: {
                            accept: true
                        }
                    }
                ]
            };
            const recipient = (await runtimeServiceProvider.launch(1, { enableDeciderModule: true, configureDeciderModule: deciderConfig }))[0];
            await establishRelationship(sender.transport, recipient.transport);

            const message = await exchangeMessage(sender.transport, recipient.transport);
            const receivedRequestResult = await recipient.consumption.incomingRequests.received({
                receivedRequest: {
                    "@type": "Request",
                    items: [
                        {
                            "@type": "AuthenticationRequestItem",
                            mustBeAccepted: false,
                            title: "Title of RequestItem"
                        },
                        {
                            "@type": "ConsentRequestItem",
                            mustBeAccepted: false,
                            consent: "A consent text"
                        }
                    ]
                },
                requestSourceId: message.id
            });
            await recipient.consumption.incomingRequests.checkPrerequisites({ requestId: receivedRequestResult.value.id });

            await expect(recipient.eventBus).toHavePublished(
                MessageProcessedEvent,
                (e) => e.data.result === MessageProcessedResult.RequestAutomaticallyDecided && e.data.message.id === message.id
            );

            const requestAfterAction = (await recipient.consumption.incomingRequests.getRequest({ id: receivedRequestResult.value.id })).value;
            expect(requestAfterAction.status).toStrictEqual(LocalRequestStatus.Decided);
            expect(requestAfterAction.response).toBeDefined();

            const responseContent = requestAfterAction.response!.content;
            expect(responseContent.result).toBe(ResponseResult.Accepted);

            const responseItems = responseContent.items;
            expect(responseItems).toHaveLength(2);
            expect(responseItems[0]["@type"]).toBe("RejectResponseItem");
            expect(responseItems[1]["@type"]).toBe("AcceptResponseItem");
        });

        test("rejects a RequestItem with a fitting RequestItemConfig, accepts other simple RequestItems with GeneralRequestConfig and accepts other RequestItem with fitting RequestItemConfig", async () => {
            const deciderConfig: DeciderModuleConfigurationOverwrite = {
                automationConfig: [
                    {
                        requestConfig: {
                            peer: sender.address,
                            "content.item.@type": "AuthenticationRequestItem"
                        },
                        responseConfig: {
                            accept: false
                        }
                    },
                    {
                        requestConfig: {
                            peer: sender.address
                        },
                        responseConfig: {
                            accept: true
                        }
                    },
                    {
                        requestConfig: {
                            peer: sender.address,
                            "content.item.@type": "FreeTextRequestItem"
                        },
                        responseConfig: {
                            accept: true,
                            freeText: "A free response text"
                        }
                    }
                ]
            };
            const recipient = (await runtimeServiceProvider.launch(1, { enableDeciderModule: true, configureDeciderModule: deciderConfig }))[0];
            await establishRelationship(sender.transport, recipient.transport);

            const message = await exchangeMessage(sender.transport, recipient.transport);
            const receivedRequestResult = await recipient.consumption.incomingRequests.received({
                receivedRequest: {
                    "@type": "Request",
                    items: [
                        {
                            "@type": "AuthenticationRequestItem",
                            mustBeAccepted: false,
                            title: "Title of RequestItem"
                        },
                        {
                            "@type": "ConsentRequestItem",
                            mustBeAccepted: false,
                            consent: "A consent text"
                        },
                        {
                            "@type": "FreeTextRequestItem",
                            mustBeAccepted: false,
                            freeText: "A free request text"
                        }
                    ]
                },
                requestSourceId: message.id
            });
            await recipient.consumption.incomingRequests.checkPrerequisites({ requestId: receivedRequestResult.value.id });

            await expect(recipient.eventBus).toHavePublished(
                MessageProcessedEvent,
                (e) => e.data.result === MessageProcessedResult.RequestAutomaticallyDecided && e.data.message.id === message.id
            );

            const requestAfterAction = (await recipient.consumption.incomingRequests.getRequest({ id: receivedRequestResult.value.id })).value;
            expect(requestAfterAction.status).toStrictEqual(LocalRequestStatus.Decided);
            expect(requestAfterAction.response).toBeDefined();

            const responseContent = requestAfterAction.response!.content;
            expect(responseContent.result).toBe(ResponseResult.Accepted);

            const responseItems = responseContent.items;
            expect(responseItems).toHaveLength(3);
            expect(responseItems[0]["@type"]).toBe("RejectResponseItem");
            expect(responseItems[1]["@type"]).toBe("AcceptResponseItem");
            expect(responseItems[2]["@type"]).toBe("FreeTextAcceptResponseItem");
        });

        test("cannot decide a Request if a mustBeAccepted RequestItem is not accepted", async () => {
            const deciderConfig: DeciderModuleConfigurationOverwrite = {
                automationConfig: [
                    {
                        requestConfig: {
                            "content.item.@type": "AuthenticationRequestItem"
                        },
                        responseConfig: {
                            accept: false
                        }
                    },
                    {
                        requestConfig: {
                            "content.item.@type": "ConsentRequestItem"
                        },
                        responseConfig: {
                            accept: true
                        }
                    }
                ]
            };
            const recipient = (await runtimeServiceProvider.launch(1, { enableDeciderModule: true, configureDeciderModule: deciderConfig }))[0];
            await establishRelationship(sender.transport, recipient.transport);

            const message = await exchangeMessage(sender.transport, recipient.transport);
            const receivedRequestResult = await recipient.consumption.incomingRequests.received({
                receivedRequest: {
                    "@type": "Request",
                    items: [
                        {
                            "@type": "AuthenticationRequestItem",
                            mustBeAccepted: true,
                            title: "Title of RequestItem"
                        },
                        {
                            "@type": "ConsentRequestItem",
                            mustBeAccepted: true,
                            consent: "A consent text"
                        }
                    ]
                },
                requestSourceId: message.id
            });
            await recipient.consumption.incomingRequests.checkPrerequisites({ requestId: receivedRequestResult.value.id });

            await expect(recipient.eventBus).toHavePublished(
                MessageProcessedEvent,
                (e) => e.data.result === MessageProcessedResult.ManualRequestDecisionRequired && e.data.message.id === message.id
            );
        });
    });

    test("should throw an error if the automationConfig is invalid", async () => {
        const deciderConfig: DeciderModuleConfigurationOverwrite = {
            automationConfig: [
                {
                    requestConfig: {
                        "content.item.@type": "FreeTextRequestItem"
                    },
                    responseConfig: {
                        accept: true,
                        deletionDate: CoreDate.utc().add({ days: 1 }).toString()
                    }
                }
            ]
        };
        await expect(runtimeServiceProvider.launch(1, { enableDeciderModule: true, configureDeciderModule: deciderConfig })).rejects.toThrow(
            "The RequestConfig does not match the ResponseConfig."
        );
    });
});<|MERGE_RESOLUTION|>--- conflicted
+++ resolved
@@ -1251,13 +1251,7 @@
                         requestConfig: {
                             "content.item.@type": "CreateAttributeRequestItem",
                             "content.item.attribute.@type": "IdentityAttribute",
-<<<<<<< HEAD
-                            "content.item.attribute.validFrom": attributeValidFrom,
-                            "content.item.attribute.validTo": attributeValidTo,
                             "content.item.attribute.tags": ["x+%+tag1", "x+%+tag2"],
-=======
-                            "content.item.attribute.tags": ["tag1", "tag2"],
->>>>>>> 154ce797
                             "content.item.attribute.value.@type": "IdentityFileReference",
                             "content.item.attribute.value.value": "A link to a file with more than 30 characters"
                         },
@@ -1280,13 +1274,7 @@
                             attribute: {
                                 "@type": "IdentityAttribute",
                                 owner: recipient.address,
-<<<<<<< HEAD
-                                validFrom: attributeValidFrom,
-                                validTo: attributeValidTo,
                                 tags: ["x+%+tag1", "x+%+tag3"],
-=======
-                                tags: ["tag1", "tag3"],
->>>>>>> 154ce797
                                 value: {
                                     "@type": "IdentityFileReference",
                                     value: "A link to a file with more than 30 characters"
@@ -1522,13 +1510,7 @@
                         requestConfig: {
                             "content.item.@type": "ProposeAttributeRequestItem",
                             "content.item.attribute.@type": "IdentityAttribute",
-<<<<<<< HEAD
-                            "content.item.attribute.validFrom": attributeValidFrom,
-                            "content.item.attribute.validTo": attributeValidTo,
                             "content.item.attribute.tags": ["x+%+tag1", "x+%+tag2"],
-=======
-                            "content.item.attribute.tags": ["tag1", "tag2"],
->>>>>>> 154ce797
                             "content.item.attribute.value.@type": "GivenName",
                             "content.item.attribute.value.value": "Given name of recipient proposed by sender",
                             "content.item.query.@type": "IdentityAttributeQuery",
@@ -1559,13 +1541,7 @@
                             attribute: {
                                 "@type": "IdentityAttribute",
                                 owner: recipient.address,
-<<<<<<< HEAD
-                                validFrom: attributeValidFrom,
-                                validTo: attributeValidTo,
                                 tags: ["x+%+tag1", "x+%+tag3"],
-=======
-                                tags: ["tag1", "tag3"],
->>>>>>> 154ce797
                                 value: {
                                     "@type": "GivenName",
                                     value: "Given name of recipient proposed by sender"
@@ -2001,13 +1977,7 @@
                             "content.item.@type": "ShareAttributeRequestItem",
                             "content.item.attribute.@type": "IdentityAttribute",
                             "content.item.attribute.owner": sender.address,
-<<<<<<< HEAD
-                            "content.item.attribute.validFrom": `<${attributeValidFrom.add({ days: 1 }).toString()}`,
-                            "content.item.attribute.validTo": `<${attributeValidTo.add({ days: 1 }).toString()}`,
                             "content.item.attribute.tags": ["x+%+tag1", "x+%+tag2"],
-=======
-                            "content.item.attribute.tags": ["tag1", "tag2"],
->>>>>>> 154ce797
                             "content.item.attribute.value.@type": "IdentityFileReference",
                             "content.item.attribute.value.value": "A link to a file with more than 30 characters"
                         },
@@ -2031,13 +2001,7 @@
                             attribute: {
                                 "@type": "IdentityAttribute",
                                 owner: sender.address,
-<<<<<<< HEAD
-                                validFrom: attributeValidFrom.toString(),
-                                validTo: attributeValidTo.toString(),
                                 tags: ["x+%+tag1", "x+%+tag3"],
-=======
-                                tags: ["tag1", "tag3"],
->>>>>>> 154ce797
                                 value: {
                                     "@type": "IdentityFileReference",
                                     value: "A link to a file with more than 30 characters"
