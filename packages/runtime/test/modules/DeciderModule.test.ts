--- conflicted
+++ resolved
@@ -61,35 +61,6 @@
     });
 
     describe("no automationConfig", () => {
-<<<<<<< HEAD
-        test("moves an incoming Request into status 'ManualDecisionRequired' if a RequestItem is flagged as requireManualDecision", async () => {
-            const deciderModuleAutomations: AutomationConfig[] = [
-                {
-                    requestConfig: { peer: sender.address },
-                    responseConfig: { accept: false }
-                }
-            ];
-            const recipient = (await runtimeServiceProvider.launch(1, { enableDeciderModule: true, deciderModuleAutomations }))[0];
-            await establishRelationship(sender.transport, recipient.transport);
-
-            const message = await exchangeMessage(sender.transport, recipient.transport);
-            const receivedRequestResult = await recipient.consumption.incomingRequests.received({
-                receivedRequest: { "@type": "Request", items: [{ "@type": "TestRequestItem", mustBeAccepted: false, requireManualDecision: true }] },
-                requestSourceId: message.id
-            });
-            await recipient.consumption.incomingRequests.checkPrerequisites({ requestId: receivedRequestResult.value.id });
-
-            await expect(recipient.eventBus).toHavePublished(
-                IncomingRequestStatusChangedEvent,
-                (e) => e.data.newStatus === LocalRequestStatus.ManualDecisionRequired && e.data.request.id === receivedRequestResult.value.id
-            );
-
-            const requestAfterAction = await recipient.consumption.incomingRequests.getRequest({ id: receivedRequestResult.value.id });
-            expect(requestAfterAction.value.status).toStrictEqual(LocalRequestStatus.ManualDecisionRequired);
-        });
-
-=======
->>>>>>> 099ce707
         test("moves an incoming Request into status 'ManualDecisionRequired' if no automationConfig is set", async () => {
             const recipient = (await runtimeServiceProvider.launch(1, { enableDeciderModule: true }))[0];
             await establishRelationship(sender.transport, recipient.transport);
