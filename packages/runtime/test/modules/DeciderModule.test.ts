--- conflicted
+++ resolved
@@ -814,32 +814,16 @@
         });
 
         test("accepts a RequestItem given a RequestItemConfig with all fields set with arrays", async () => {
-<<<<<<< HEAD
-            const deciderConfig: DeciderModuleConfigurationOverwrite = {
-                automationConfig: [
-                    {
-                        requestConfig: {
-                            "content.item.@type": ["AuthenticationRequestItem", "ContentRequestItem"],
-                            "content.item.mustBeAccepted": false,
-                            "content.item.description": ["Description of RequestItem", "Another description of RequestItem"],
-                            "content.item.metadata": [{ key: "value" }, { anotherKey: "anotherValue" }]
-                        },
-                        responseConfig: {
-                            accept: true
-                        }
-=======
             const deciderModuleAutomations: AutomationConfig[] = [
                 {
                     requestConfig: {
                         "content.item.@type": ["AuthenticationRequestItem", "ContentRequestItem"],
                         "content.item.mustBeAccepted": false,
-                        "content.item.title": ["Title of RequestItem", "Another title of RequestItem"],
                         "content.item.description": ["Description of RequestItem", "Another description of RequestItem"],
                         "content.item.metadata": [{ key: "value" }, { anotherKey: "anotherValue" }]
                     },
                     responseConfig: {
                         accept: true
->>>>>>> 0f9bdde9
                     }
                 }
             ];
@@ -1084,27 +1068,14 @@
         });
 
         test("cannot decide a RequestItem given a RequestItemConfig that requires a property that is not set in the Request", async () => {
-<<<<<<< HEAD
-            const deciderConfig: DeciderModuleConfigurationOverwrite = {
-                automationConfig: [
-                    {
-                        requestConfig: {
-                            "content.item.@type": "AuthenticationRequestItem",
-                            "content.item.description": "Description of RequestItem"
-                        },
-                        responseConfig: {
-                            accept: true
-                        }
-=======
             const deciderModuleAutomations: AutomationConfig[] = [
                 {
                     requestConfig: {
                         "content.item.@type": "AuthenticationRequestItem",
-                        "content.item.title": "Title of RequestItem"
-                    },
-                    responseConfig: {
-                        accept: true
->>>>>>> 0f9bdde9
+                        "content.item.description": "Description of RequestItem"
+                    },
+                    responseConfig: {
+                        accept: true
                     }
                 }
             ];
@@ -1221,38 +1192,17 @@
         });
 
         test("accepts a CreateAttributeRequestItem given a CreateAttributeRequestItemConfig with all fields set for an IdentityAttribute", async () => {
-<<<<<<< HEAD
-            const deciderConfig: DeciderModuleConfigurationOverwrite = {
-                automationConfig: [
-                    {
-                        requestConfig: {
-                            "content.item.@type": "CreateAttributeRequestItem",
-                            "content.item.attribute.@type": "IdentityAttribute",
-                            "content.item.attribute.tags": ["x:tag1", "x:tag2"],
-                            "content.item.attribute.value.@type": "IdentityFileReference",
-                            "content.item.attribute.value.value": "A link to a file with more than 30 characters"
-                        },
-                        responseConfig: {
-                            accept: true
-                        }
-=======
-            const attributeValidFrom = CoreDate.utc().subtract({ days: 1 }).toString();
-            const attributeValidTo = CoreDate.utc().add({ days: 1 }).toString();
-
             const deciderModuleAutomations: AutomationConfig[] = [
                 {
                     requestConfig: {
                         "content.item.@type": "CreateAttributeRequestItem",
                         "content.item.attribute.@type": "IdentityAttribute",
-                        "content.item.attribute.validFrom": attributeValidFrom,
-                        "content.item.attribute.validTo": attributeValidTo,
-                        "content.item.attribute.tags": ["tag1", "tag2"],
+                        "content.item.attribute.tags": ["x:tag1", "x:tag2"],
                         "content.item.attribute.value.@type": "IdentityFileReference",
                         "content.item.attribute.value.value": "A link to a file with more than 30 characters"
                     },
                     responseConfig: {
                         accept: true
->>>>>>> 0f9bdde9
                     }
                 }
             ];
@@ -1308,37 +1258,12 @@
         });
 
         test("accepts a CreateAttributeRequestItem given a CreateAttributeRequestItemConfig with all fields set for a RelationshipAttribute", async () => {
-<<<<<<< HEAD
-            const deciderConfig: DeciderModuleConfigurationOverwrite = {
-                automationConfig: [
-                    {
-                        requestConfig: {
-                            "content.item.@type": "CreateAttributeRequestItem",
-                            "content.item.attribute.@type": "RelationshipAttribute",
-                            "content.item.attribute.owner": sender.address,
-                            "content.item.attribute.key": "A key",
-                            "content.item.attribute.isTechnical": false,
-                            "content.item.attribute.confidentiality": RelationshipAttributeConfidentiality.Public,
-                            "content.item.attribute.value.@type": "ProprietaryFileReference",
-                            "content.item.attribute.value.value": "A proprietary file reference with more than 30 characters",
-                            "content.item.attribute.value.title": "An Attribute's title",
-                            "content.item.attribute.value.description": "An Attribute's description"
-                        },
-                        responseConfig: {
-                            accept: true
-                        }
-=======
-            const attributeValidFrom = CoreDate.utc().subtract({ days: 1 }).toString();
-            const attributeValidTo = CoreDate.utc().add({ days: 1 }).toString();
-
             const deciderModuleAutomations: AutomationConfig[] = [
                 {
                     requestConfig: {
                         "content.item.@type": "CreateAttributeRequestItem",
                         "content.item.attribute.@type": "RelationshipAttribute",
                         "content.item.attribute.owner": sender.address,
-                        "content.item.attribute.validFrom": attributeValidFrom,
-                        "content.item.attribute.validTo": attributeValidTo,
                         "content.item.attribute.key": "A key",
                         "content.item.attribute.isTechnical": false,
                         "content.item.attribute.confidentiality": RelationshipAttributeConfidentiality.Public,
@@ -1349,7 +1274,6 @@
                     },
                     responseConfig: {
                         accept: true
->>>>>>> 0f9bdde9
                     }
                 }
             ];
@@ -1470,108 +1394,26 @@
             expect(updatedSharedAttribute.deletionInfo!.deletionDate).toBe(deletionDate);
         });
 
-<<<<<<< HEAD
         test("accepts a ProposeAttributeRequestItem given a ProposeAttributeRequestItemConfig with all fields set for an IdentityAttribute", async () => {
-            const deciderConfig: DeciderModuleConfigurationOverwrite = {
-                automationConfig: [
-                    {
-                        requestConfig: {
-                            "content.item.@type": "ProposeAttributeRequestItem",
-                            "content.item.attribute.@type": "IdentityAttribute",
-                            "content.item.attribute.tags": ["x:tag1", "x:tag2"],
-                            "content.item.attribute.value.@type": "GivenName",
-                            "content.item.attribute.value.value": "Given name of recipient proposed by sender",
-                            "content.item.query.@type": "IdentityAttributeQuery",
-                            "content.item.query.valueType": "GivenName",
-                            "content.item.query.tags": ["x:tag1", "x:tag2"]
-                        },
-                        responseConfig: {
-                            accept: true,
-                            attribute: IdentityAttribute.from({
-                                owner: "",
-                                value: GivenName.from("Given name of recipient").toJSON(),
-                                tags: ["x:tag1"]
-                            })
-                        }
-=======
-        test("accepts a FreeTextRequestItem given a FreeTextRequestItemConfig with all fields set", async () => {
-            const deciderModuleAutomations: AutomationConfig[] = [
-                {
-                    requestConfig: {
-                        "content.item.@type": "FreeTextRequestItem",
-                        "content.item.freeText": "A Request free text"
-                    },
-                    responseConfig: {
-                        accept: true,
-                        freeText: "A Response free text"
-                    }
-                }
-            ];
-            const recipient = (await runtimeServiceProvider.launch(1, { enableDeciderModule: true, deciderModuleAutomations }))[0];
-            await establishRelationship(sender.transport, recipient.transport);
-
-            const message = await exchangeMessage(sender.transport, recipient.transport);
-            const receivedRequestResult = await recipient.consumption.incomingRequests.received({
-                receivedRequest: {
-                    "@type": "Request",
-                    items: [
-                        {
-                            "@type": "FreeTextRequestItem",
-                            mustBeAccepted: true,
-                            freeText: "A Request free text"
-                        }
-                    ]
-                },
-                requestSourceId: message.id
-            });
-            await recipient.consumption.incomingRequests.checkPrerequisites({ requestId: receivedRequestResult.value.id });
-
-            await expect(recipient.eventBus).toHavePublished(
-                MessageProcessedEvent,
-                (e) => e.data.result === MessageProcessedResult.RequestAutomaticallyDecided && e.data.message.id === message.id
-            );
-
-            const requestAfterAction = (await recipient.consumption.incomingRequests.getRequest({ id: receivedRequestResult.value.id })).value;
-            expect(requestAfterAction.status).toStrictEqual(LocalRequestStatus.Decided);
-            expect(requestAfterAction.response).toBeDefined();
-
-            const responseContent = requestAfterAction.response!.content;
-            expect(responseContent.result).toBe(ResponseResult.Accepted);
-            expect(responseContent.items).toHaveLength(1);
-            expect(responseContent.items[0]["@type"]).toBe("FreeTextAcceptResponseItem");
-            expect((responseContent.items[0] as FreeTextAcceptResponseItemJSON).freeText).toBe("A Response free text");
-        });
-
-        test("accepts a ProposeAttributeRequestItem given a ProposeAttributeRequestItemConfig with all fields set for an IdentityAttribute", async () => {
-            const attributeValidFrom = CoreDate.utc().subtract({ days: 1 }).toString();
-            const attributeValidTo = CoreDate.utc().add({ days: 1 }).toString();
-
             const deciderModuleAutomations: AutomationConfig[] = [
                 {
                     requestConfig: {
                         "content.item.@type": "ProposeAttributeRequestItem",
                         "content.item.attribute.@type": "IdentityAttribute",
-                        "content.item.attribute.validFrom": attributeValidFrom,
-                        "content.item.attribute.validTo": attributeValidTo,
-                        "content.item.attribute.tags": ["tag1", "tag2"],
+                        "content.item.attribute.tags": ["x:tag1", "x:tag2"],
                         "content.item.attribute.value.@type": "GivenName",
                         "content.item.attribute.value.value": "Given name of recipient proposed by sender",
                         "content.item.query.@type": "IdentityAttributeQuery",
-                        "content.item.query.validFrom": attributeValidFrom,
-                        "content.item.query.validTo": attributeValidTo,
                         "content.item.query.valueType": "GivenName",
-                        "content.item.query.tags": ["tag1", "tag2"]
+                        "content.item.query.tags": ["x:tag1", "x:tag2"]
                     },
                     responseConfig: {
                         accept: true,
                         attribute: IdentityAttribute.from({
                             owner: "",
-                            validFrom: attributeValidFrom,
-                            validTo: attributeValidTo,
                             value: GivenName.from("Given name of recipient").toJSON(),
-                            tags: ["tag1"]
+                            tags: ["x:tag1"]
                         })
->>>>>>> 0f9bdde9
                     }
                 }
             ];
@@ -1632,52 +1474,11 @@
         });
 
         test("accepts a ProposeAttributeRequestItem given a ProposeAttributeRequestItemConfig with all fields set for a RelationshipAttribute", async () => {
-<<<<<<< HEAD
-            const deciderConfig: DeciderModuleConfigurationOverwrite = {
-                automationConfig: [
-                    {
-                        requestConfig: {
-                            "content.item.@type": "ProposeAttributeRequestItem",
-                            "content.item.attribute.@type": "RelationshipAttribute",
-                            "content.item.attribute.key": "A key",
-                            "content.item.attribute.isTechnical": false,
-                            "content.item.attribute.confidentiality": RelationshipAttributeConfidentiality.Public,
-                            "content.item.attribute.value.@type": "ProprietaryString",
-                            "content.item.attribute.value.value": "A proprietary string",
-                            "content.item.attribute.value.title": "Title of Attribute",
-                            "content.item.attribute.value.description": "Description of Attribute",
-                            "content.item.query.@type": "RelationshipAttributeQuery",
-                            "content.item.query.key": "A key",
-                            "content.item.query.attributeCreationHints.title": "Title of Attribute",
-                            "content.item.query.attributeCreationHints.description": "Description of Attribute",
-                            "content.item.query.attributeCreationHints.valueType": "ProprietaryString",
-                            "content.item.query.attributeCreationHints.confidentiality": RelationshipAttributeConfidentiality.Public
-                        },
-                        responseConfig: {
-                            accept: true,
-                            attribute: RelationshipAttribute.from({
-                                owner: CoreAddress.from(""),
-                                value: {
-                                    "@type": "ProprietaryString",
-                                    value: "A proprietary string",
-                                    title: "Title of Attribute",
-                                    description: "Description of Attribute"
-                                },
-                                key: "A key",
-                                confidentiality: RelationshipAttributeConfidentiality.Public
-                            })
-                        }
-=======
-            const attributeValidFrom = CoreDate.utc().subtract({ days: 1 }).toString();
-            const attributeValidTo = CoreDate.utc().add({ days: 1 }).toString();
-
             const deciderModuleAutomations: AutomationConfig[] = [
                 {
                     requestConfig: {
                         "content.item.@type": "ProposeAttributeRequestItem",
                         "content.item.attribute.@type": "RelationshipAttribute",
-                        "content.item.attribute.validFrom": attributeValidFrom,
-                        "content.item.attribute.validTo": attributeValidTo,
                         "content.item.attribute.key": "A key",
                         "content.item.attribute.isTechnical": false,
                         "content.item.attribute.confidentiality": RelationshipAttributeConfidentiality.Public,
@@ -1686,8 +1487,6 @@
                         "content.item.attribute.value.title": "Title of Attribute",
                         "content.item.attribute.value.description": "Description of Attribute",
                         "content.item.query.@type": "RelationshipAttributeQuery",
-                        "content.item.query.validFrom": attributeValidFrom,
-                        "content.item.query.validTo": attributeValidTo,
                         "content.item.query.key": "A key",
                         "content.item.query.attributeCreationHints.title": "Title of Attribute",
                         "content.item.query.attributeCreationHints.description": "Description of Attribute",
@@ -1702,14 +1501,11 @@
                                 "@type": "ProprietaryString",
                                 value: "A proprietary string",
                                 title: "Title of Attribute",
-                                description: "Description of Attribute",
-                                validFrom: attributeValidFrom,
-                                validTo: attributeValidTo
+                                description: "Description of Attribute"
                             },
                             key: "A key",
                             confidentiality: RelationshipAttributeConfidentiality.Public
                         })
->>>>>>> 0f9bdde9
                     }
                 }
             ];
@@ -1781,48 +1577,21 @@
         });
 
         test("accepts a ReadAttributeRequestItem given a ReadAttributeRequestItemConfig with all fields set for an IdentityAttributeQuery", async () => {
-<<<<<<< HEAD
-            const deciderConfig: DeciderModuleConfigurationOverwrite = {
-                automationConfig: [
-                    {
-                        requestConfig: {
-                            "content.item.@type": "ReadAttributeRequestItem",
-                            "content.item.query.@type": "IdentityAttributeQuery",
-                            "content.item.query.valueType": "GivenName",
-                            "content.item.query.tags": ["x:tag1", "x:tag2"]
-                        },
-                        responseConfig: {
-                            accept: true,
-                            newAttribute: IdentityAttribute.from({
-                                owner: "",
-                                value: GivenName.from("Given name of recipient").toJSON(),
-                                tags: ["x:tag1"]
-                            })
-                        }
-=======
-            const attributeValidFrom = CoreDate.utc().subtract({ days: 1 }).toString();
-            const attributeValidTo = CoreDate.utc().add({ days: 1 }).toString();
-
             const deciderModuleAutomations: AutomationConfig[] = [
                 {
                     requestConfig: {
                         "content.item.@type": "ReadAttributeRequestItem",
                         "content.item.query.@type": "IdentityAttributeQuery",
-                        "content.item.query.validFrom": attributeValidFrom,
-                        "content.item.query.validTo": attributeValidTo,
                         "content.item.query.valueType": "GivenName",
-                        "content.item.query.tags": ["tag1", "tag2"]
+                        "content.item.query.tags": ["x:tag1", "x:tag2"]
                     },
                     responseConfig: {
                         accept: true,
                         newAttribute: IdentityAttribute.from({
                             owner: "",
-                            validFrom: attributeValidFrom,
-                            validTo: attributeValidTo,
                             value: GivenName.from("Given name of recipient").toJSON(),
-                            tags: ["tag1"]
+                            tags: ["x:tag1"]
                         })
->>>>>>> 0f9bdde9
                     }
                 }
             ];
@@ -1874,45 +1643,11 @@
         });
 
         test("accepts a ReadAttributeRequestItem given a ReadAttributeRequestItemConfig with all fields set for a RelationshipAttributeQuery", async () => {
-<<<<<<< HEAD
-            const deciderConfig: DeciderModuleConfigurationOverwrite = {
-                automationConfig: [
-                    {
-                        requestConfig: {
-                            "content.item.@type": "ReadAttributeRequestItem",
-                            "content.item.query.@type": "RelationshipAttributeQuery",
-                            "content.item.query.key": "A key",
-                            "content.item.query.owner": "",
-                            "content.item.query.attributeCreationHints.title": "Title of Attribute",
-                            "content.item.query.attributeCreationHints.description": "Description of Attribute",
-                            "content.item.query.attributeCreationHints.valueType": "ProprietaryString",
-                            "content.item.query.attributeCreationHints.confidentiality": RelationshipAttributeConfidentiality.Public
-                        },
-                        responseConfig: {
-                            accept: true,
-                            newAttribute: RelationshipAttribute.from({
-                                owner: CoreAddress.from(""),
-                                value: {
-                                    "@type": "ProprietaryString",
-                                    value: "A proprietary string",
-                                    title: "Title of Attribute",
-                                    description: "Description of Attribute"
-                                },
-                                key: "A key",
-                                confidentiality: RelationshipAttributeConfidentiality.Public
-                            })
-                        }
-=======
-            const attributeValidFrom = CoreDate.utc().subtract({ days: 1 }).toString();
-            const attributeValidTo = CoreDate.utc().add({ days: 1 }).toString();
-
             const deciderModuleAutomations: AutomationConfig[] = [
                 {
                     requestConfig: {
                         "content.item.@type": "ReadAttributeRequestItem",
                         "content.item.query.@type": "RelationshipAttributeQuery",
-                        "content.item.query.validFrom": attributeValidFrom,
-                        "content.item.query.validTo": attributeValidTo,
                         "content.item.query.key": "A key",
                         "content.item.query.owner": "",
                         "content.item.query.attributeCreationHints.title": "Title of Attribute",
@@ -1928,14 +1663,11 @@
                                 "@type": "ProprietaryString",
                                 value: "A proprietary string",
                                 title: "Title of Attribute",
-                                description: "Description of Attribute",
-                                validFrom: attributeValidFrom,
-                                validTo: attributeValidTo
+                                description: "Description of Attribute"
                             },
                             key: "A key",
                             confidentiality: RelationshipAttributeConfidentiality.Public
                         })
->>>>>>> 0f9bdde9
                     }
                 }
             ];
@@ -1994,26 +1726,6 @@
         });
 
         test("accepts a ReadAttributeRequestItem given a ReadAttributeRequestItemConfig with all fields set for an IQLQuery", async () => {
-<<<<<<< HEAD
-            const deciderConfig: DeciderModuleConfigurationOverwrite = {
-                automationConfig: [
-                    {
-                        requestConfig: {
-                            "content.item.@type": "ReadAttributeRequestItem",
-                            "content.item.query.@type": "IQLQuery",
-                            "content.item.query.queryString": "GivenName || LastName",
-                            "content.item.query.attributeCreationHints.valueType": "GivenName",
-                            "content.item.query.attributeCreationHints.tags": ["x:tag1", "x:tag2"]
-                        },
-                        responseConfig: {
-                            accept: true,
-                            newAttribute: IdentityAttribute.from({
-                                owner: "",
-                                value: GivenName.from("Given name of recipient").toJSON(),
-                                tags: ["x:tag1"]
-                            })
-                        }
-=======
             const deciderModuleAutomations: AutomationConfig[] = [
                 {
                     requestConfig: {
@@ -2021,16 +1733,15 @@
                         "content.item.query.@type": "IQLQuery",
                         "content.item.query.queryString": "GivenName || LastName",
                         "content.item.query.attributeCreationHints.valueType": "GivenName",
-                        "content.item.query.attributeCreationHints.tags": ["tag1", "tag2"]
+                        "content.item.query.attributeCreationHints.tags": ["x:tag1", "x:tag2"]
                     },
                     responseConfig: {
                         accept: true,
                         newAttribute: IdentityAttribute.from({
                             owner: "",
                             value: GivenName.from("Given name of recipient").toJSON(),
-                            tags: ["tag1"]
+                            tags: ["x:tag1"]
                         })
->>>>>>> 0f9bdde9
                     }
                 }
             ];
@@ -2084,102 +1795,19 @@
             expect((readAttribute.content.value as GivenNameJSON).value).toBe("Given name of recipient");
         });
 
-<<<<<<< HEAD
         test("accepts a ShareAttributeRequestItem given a ShareAttributeRequestItemConfig with all fields set for an IdentityAttribute and upper bounds for dates", async () => {
-            const deciderConfig: DeciderModuleConfigurationOverwrite = {
-                automationConfig: [
-                    {
-                        requestConfig: {
-                            "content.item.@type": "ShareAttributeRequestItem",
-                            "content.item.attribute.@type": "IdentityAttribute",
-                            "content.item.attribute.owner": sender.address,
-                            "content.item.attribute.tags": ["x:tag1", "x:tag2"],
-                            "content.item.attribute.value.@type": "IdentityFileReference",
-                            "content.item.attribute.value.value": "A link to a file with more than 30 characters"
-                        },
-                        responseConfig: {
-                            accept: true
-                        }
-=======
-        test("accepts a RegisterAttributeListenerRequestItem given a RegisterAttributeListenerRequestItemConfig with all fields set for an IdentityAttributeQuery and lower bounds for dates", async () => {
-            const attributeValidFrom = CoreDate.utc().subtract({ days: 1 });
-            const attributeValidTo = CoreDate.utc().add({ days: 1 });
-
-            const deciderModuleAutomations: AutomationConfig[] = [
-                {
-                    requestConfig: {
-                        "content.item.@type": "RegisterAttributeListenerRequestItem",
-                        "content.item.query.@type": "IdentityAttributeQuery",
-                        "content.item.query.validFrom": `>${attributeValidFrom.subtract({ days: 1 }).toString()}`,
-                        "content.item.query.validTo": `>${attributeValidTo.subtract({ days: 1 }).toString()}`,
-                        "content.item.query.valueType": "GivenName",
-                        "content.item.query.tags": ["tag1", "tag2"]
-                    },
-                    responseConfig: {
-                        accept: true
-                    }
-                }
-            ];
-            const recipient = (await runtimeServiceProvider.launch(1, { enableDeciderModule: true, deciderModuleAutomations }))[0];
-            await establishRelationship(sender.transport, recipient.transport);
-
-            const message = await exchangeMessage(sender.transport, recipient.transport);
-            const receivedRequestResult = await recipient.consumption.incomingRequests.received({
-                receivedRequest: {
-                    "@type": "Request",
-                    items: [
-                        {
-                            "@type": "RegisterAttributeListenerRequestItem",
-                            query: {
-                                "@type": "IdentityAttributeQuery",
-                                validFrom: attributeValidFrom.toString(),
-                                validTo: attributeValidTo.toString(),
-                                valueType: "GivenName",
-                                tags: ["tag1", "tag3"]
-                            },
-                            mustBeAccepted: true
-                        }
-                    ]
-                },
-                requestSourceId: message.id
-            });
-            await recipient.consumption.incomingRequests.checkPrerequisites({ requestId: receivedRequestResult.value.id });
-
-            await expect(recipient.eventBus).toHavePublished(
-                MessageProcessedEvent,
-                (e) => e.data.result === MessageProcessedResult.RequestAutomaticallyDecided && e.data.message.id === message.id
-            );
-
-            const requestAfterAction = (await recipient.consumption.incomingRequests.getRequest({ id: receivedRequestResult.value.id })).value;
-            expect(requestAfterAction.status).toStrictEqual(LocalRequestStatus.Decided);
-            expect(requestAfterAction.response).toBeDefined();
-
-            const responseContent = requestAfterAction.response!.content;
-            expect(responseContent.result).toBe(ResponseResult.Accepted);
-            expect(responseContent.items).toHaveLength(1);
-            expect(responseContent.items[0]["@type"]).toBe("RegisterAttributeListenerAcceptResponseItem");
-            expect((responseContent.items[0] as RegisterAttributeListenerAcceptResponseItemJSON).listenerId).toBeDefined();
-        });
-
-        test("accepts a ShareAttributeRequestItem given a ShareAttributeRequestItemConfig with all fields set for an IdentityAttribute and upper bounds for dates", async () => {
-            const attributeValidFrom = CoreDate.utc().subtract({ days: 1 });
-            const attributeValidTo = CoreDate.utc().add({ days: 1 });
-
             const deciderModuleAutomations: AutomationConfig[] = [
                 {
                     requestConfig: {
                         "content.item.@type": "ShareAttributeRequestItem",
                         "content.item.attribute.@type": "IdentityAttribute",
                         "content.item.attribute.owner": sender.address,
-                        "content.item.attribute.validFrom": `<${attributeValidFrom.add({ days: 1 }).toString()}`,
-                        "content.item.attribute.validTo": `<${attributeValidTo.add({ days: 1 }).toString()}`,
-                        "content.item.attribute.tags": ["tag1", "tag2"],
+                        "content.item.attribute.tags": ["x:tag1", "x:tag2"],
                         "content.item.attribute.value.@type": "IdentityFileReference",
                         "content.item.attribute.value.value": "A link to a file with more than 30 characters"
                     },
                     responseConfig: {
                         accept: true
->>>>>>> 0f9bdde9
                     }
                 }
             ];
@@ -2236,37 +1864,12 @@
         });
 
         test("accepts a ShareAttributeRequestItem given a ShareAttributeRequestItemConfig with all fields set for a RelationshipAttribute", async () => {
-<<<<<<< HEAD
-            const deciderConfig: DeciderModuleConfigurationOverwrite = {
-                automationConfig: [
-                    {
-                        requestConfig: {
-                            "content.item.@type": "ShareAttributeRequestItem",
-                            "content.item.attribute.@type": "RelationshipAttribute",
-                            "content.item.attribute.owner": sender.address,
-                            "content.item.attribute.key": "A key",
-                            "content.item.attribute.isTechnical": false,
-                            "content.item.attribute.confidentiality": RelationshipAttributeConfidentiality.Public,
-                            "content.item.attribute.value.@type": "ProprietaryString",
-                            "content.item.attribute.value.value": "A proprietary string",
-                            "content.item.attribute.value.title": "An Attribute's title",
-                            "content.item.attribute.value.description": "An Attribute's description"
-                        },
-                        responseConfig: {
-                            accept: true
-                        }
-=======
-            const attributeValidFrom = CoreDate.utc().subtract({ days: 1 }).toString();
-            const attributeValidTo = CoreDate.utc().add({ days: 1 }).toString();
-
             const deciderModuleAutomations: AutomationConfig[] = [
                 {
                     requestConfig: {
                         "content.item.@type": "ShareAttributeRequestItem",
                         "content.item.attribute.@type": "RelationshipAttribute",
                         "content.item.attribute.owner": sender.address,
-                        "content.item.attribute.validFrom": attributeValidFrom,
-                        "content.item.attribute.validTo": attributeValidTo,
                         "content.item.attribute.key": "A key",
                         "content.item.attribute.isTechnical": false,
                         "content.item.attribute.confidentiality": RelationshipAttributeConfidentiality.Public,
@@ -2277,7 +1880,6 @@
                     },
                     responseConfig: {
                         accept: true
->>>>>>> 0f9bdde9
                     }
                 }
             ];
@@ -3244,22 +2846,6 @@
                     requestConfig: {
                         peer: sender.address
                     },
-<<<<<<< HEAD
-                    {
-                        requestConfig: {
-                            peer: sender.address,
-                            "content.item.@type": "DeleteAttributeRequestItem"
-                        },
-                        responseConfig: {
-                            accept: true,
-                            deletionDate: CoreDate.utc().add({ days: 1 }).toString()
-                        }
-                    }
-                ]
-            };
-            const recipient = (await runtimeServiceProvider.launch(1, { enableDeciderModule: true, configureDeciderModule: deciderConfig, enableRequestModule: true }))[0];
-
-=======
                     responseConfig: {
                         accept: true
                     }
@@ -3267,16 +2853,15 @@
                 {
                     requestConfig: {
                         peer: sender.address,
-                        "content.item.@type": "FreeTextRequestItem"
+                        "content.item.@type": "DeleteAttributeRequestItem"
                     },
                     responseConfig: {
                         accept: true,
-                        freeText: "A free response text"
-                    }
-                }
-            ];
-            const recipient = (await runtimeServiceProvider.launch(1, { enableDeciderModule: true, deciderModuleAutomations }))[0];
->>>>>>> 0f9bdde9
+                        deletionDate: CoreDate.utc().add({ days: 1 }).toString()
+                    }
+                }
+            ];
+            const recipient = (await runtimeServiceProvider.launch(1, { enableDeciderModule: true, deciderModuleAutomations }))[0];
             await establishRelationship(sender.transport, recipient.transport);
             const sharedAttribute = await executeFullCreateAndShareRepositoryAttributeFlow(sender, recipient, {
                 content: {
@@ -3383,22 +2968,6 @@
     });
 
     test("should throw an error if the automationConfig is invalid", async () => {
-<<<<<<< HEAD
-        const deciderConfig: DeciderModuleConfigurationOverwrite = {
-            automationConfig: [
-                {
-                    requestConfig: {
-                        "content.item.@type": "AuthenticationRequestItem"
-                    },
-                    responseConfig: {
-                        accept: true,
-                        deletionDate: CoreDate.utc().add({ days: 1 }).toString()
-                    }
-                }
-            ]
-        };
-        await expect(runtimeServiceProvider.launch(1, { enableDeciderModule: true, configureDeciderModule: deciderConfig })).rejects.toThrow(
-=======
         const deciderModuleAutomations: AutomationConfig[] = [
             {
                 requestConfig: { "content.item.@type": "FreeTextRequestItem" },
@@ -3407,7 +2976,6 @@
         ];
 
         await expect(runtimeServiceProvider.launch(1, { enableDeciderModule: true, deciderModuleAutomations })).rejects.toThrow(
->>>>>>> 0f9bdde9
             "The RequestConfig does not match the ResponseConfig."
         );
     });
