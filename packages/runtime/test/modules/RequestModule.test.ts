--- conflicted
+++ resolved
@@ -8,8 +8,7 @@
     RelationshipTemplateContent,
     ResponseItemJSON,
     ResponseItemResult,
-    ResponseResult,
-    ResponseWrapperJSON
+    ResponseResult
 } from "@nmshd/content";
 import { CoreAddress } from "@nmshd/transport";
 import {
@@ -135,16 +134,10 @@
         });
 
         test("triggers RelationshipTemplateProcessedEvent when another Template is loaded and a pending Relationship exists", async () => {
-<<<<<<< HEAD
-            const requestId = await getRequestIdOfTemplate(rEventBus, template.id);
-            await rConsumptionServices.incomingRequests.accept({ requestId, items: [{ accept: true }] });
-            const templateContent = RelationshipTemplateContent.from({
-=======
             const requestId = await getRequestIdOfTemplate(rRuntimeServices.eventBus, template.id);
             await rRuntimeServices.consumption.incomingRequests.accept({ requestId, items: [{ accept: true }] });
-            const templateContent: RelationshipTemplateContentJSON = {
+            const templateContent = RelationshipTemplateContent.from({
                 "@type": "RelationshipTemplateContent",
->>>>>>> 56dd362b
                 onNewRelationship: { "@type": "Request", items: [{ "@type": "TestRequestItem", mustBeAccepted: false }] },
                 metadata
             }).toJSON();
@@ -158,11 +151,7 @@
         });
 
         test("triggers RelationshipTemplateProcessedEvent if there is no request in the template", async () => {
-<<<<<<< HEAD
-            await exchangeTemplate(sTransportServices, rTransportServices);
-=======
             await exchangeTemplate(sRuntimeServices.transport, rRuntimeServices.transport, {});
->>>>>>> 56dd362b
 
             await expect(rRuntimeServices.eventBus).toHavePublished(RelationshipTemplateProcessedEvent, (e) => e.data.result === RelationshipTemplateProcessedResult.NoRequest);
         });
@@ -281,15 +270,9 @@
 
             await rRuntimeServices.eventBus.waitForRunningEventHandlers();
 
-<<<<<<< HEAD
-            await expect(rEventBus).toHavePublished(
-                MessageSentEvent,
-                (e) => (e.data.content as ResponseWrapperJSON).response.requestId === requestAfterReject.response!.content.requestId
-=======
             await expect(rRuntimeServices.eventBus).toHavePublished(
                 MessageSentEvent,
                 (e) => e.data.content?.response?.requestId === requestAfterReject.response!.content.requestId
->>>>>>> 56dd362b
             );
         });
 
@@ -320,15 +303,9 @@
 
             await rRuntimeServices.eventBus.waitForRunningEventHandlers();
 
-<<<<<<< HEAD
-            await expect(rEventBus).toHavePublished(
-                MessageSentEvent,
-                (e) => (e.data.content as ResponseWrapperJSON).response.requestId === requestAfterReject.response!.content.requestId
-=======
             await expect(rRuntimeServices.eventBus).toHavePublished(
                 MessageSentEvent,
                 (e) => e.data.content?.response?.requestId === requestAfterReject.response!.content.requestId
->>>>>>> 56dd362b
             );
         });
 
@@ -394,11 +371,7 @@
 
             await sRuntimeServices.eventBus.waitForEvent(OutgoingRequestStatusChangedEvent, (event) => event.data.newStatus === LocalRequestStatus.Open);
 
-<<<<<<< HEAD
-            const requestAfterAction = (await sConsumptionServices.outgoingRequests.getRequest({ id: message.content.id! })).value;
-=======
             const requestAfterAction = (await sRuntimeServices.consumption.outgoingRequests.getRequest({ id: message.content.id })).value;
->>>>>>> 56dd362b
 
             expect(requestAfterAction.status).toBe(LocalRequestStatus.Open);
         });
@@ -425,20 +398,12 @@
 
             expect(incomingRequestStatusChangedEvent.data.newStatus).toBe(LocalRequestStatus.DecisionRequired);
 
-<<<<<<< HEAD
-            const requestsResult = await rConsumptionServices.incomingRequests.getRequest({ id: message.content.id! });
-=======
             const requestsResult = await rRuntimeServices.consumption.incomingRequests.getRequest({ id: message.content.id });
->>>>>>> 56dd362b
             expect(requestsResult).toBeSuccessful();
         });
 
         test("triggers a MessageProcessedEvent when the incoming Message does not contain a Request", async () => {
-<<<<<<< HEAD
-            await sendMessage(sTransportServices, recipientAddress);
-=======
             await sendMessage(sRuntimeServices.transport, recipientAddress, {});
->>>>>>> 56dd362b
 
             await syncUntilHasMessages(rRuntimeServices.transport, 1);
 
@@ -447,13 +412,8 @@
 
         test("sends a message when the request is accepted", async () => {
             const message = await exchangeMessageWithRequest(sRuntimeServices, rRuntimeServices, requestContent);
-<<<<<<< HEAD
-            await rEventBus.waitForEvent(IncomingRequestStatusChangedEvent, (e) => e.data.newStatus === LocalRequestStatus.DecisionRequired);
-            const acceptRequestResult = await rConsumptionServices.incomingRequests.accept({ requestId: message.content.id!, items: [{ accept: true }] });
-=======
             await rRuntimeServices.eventBus.waitForEvent(IncomingRequestStatusChangedEvent, (e) => e.data.newStatus === LocalRequestStatus.DecisionRequired);
             const acceptRequestResult = await rRuntimeServices.consumption.incomingRequests.accept({ requestId: message.content.id, items: [{ accept: true }] });
->>>>>>> 56dd362b
             expect(acceptRequestResult).toBeSuccessful();
 
             const incomingRequestStatusChangedEvent = await rRuntimeServices.eventBus.waitForEvent(
