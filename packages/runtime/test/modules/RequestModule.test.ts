--- conflicted
+++ resolved
@@ -2,13 +2,9 @@
 import {
     GivenName,
     IdentityAttribute,
-<<<<<<< HEAD
-    RelationshipCreationContentJSON,
-=======
     RelationshipAttribute,
     RelationshipAttributeConfidentiality,
-    RelationshipCreationChangeRequestContentJSON,
->>>>>>> c44df48c
+    RelationshipCreationContentJSON,
     RelationshipTemplateContentJSON,
     ResponseItemJSON,
     ResponseItemResult,
@@ -41,12 +37,7 @@
     exchangeAndAcceptRequestByMessage,
     exchangeMessageWithRequest,
     exchangeTemplate,
-<<<<<<< HEAD
-=======
     executeFullCreateAndShareRelationshipAttributeFlow,
-    MockEventBus,
-    RuntimeServiceProvider,
->>>>>>> c44df48c
     sendMessage,
     sendMessageWithRequest,
     syncUntilHasMessageWithResponse,
@@ -94,25 +85,13 @@
         }
 
         async function ensureActiveRelationshipWithTemplate(sRuntimeServices: TestRuntimeServices, rRuntimeServices: TestRuntimeServices, template: RelationshipTemplateDTO) {
-<<<<<<< HEAD
-            if ((await sTransportServices.relationships.getRelationships({})).value.length === 0) {
-                await rTransportServices.relationshipTemplates.loadPeerRelationshipTemplate({ reference: template.truncatedReference });
-                const requestId = (await rConsumptionServices.incomingRequests.getRequests({ query: { "source.reference": template.id } })).value[0].id;
-                await rConsumptionServices.incomingRequests.accept({ requestId, items: [{ accept: true }] });
-                const relationship = (await syncUntilHasRelationships(sTransportServices, 1))[0];
-                await sTransportServices.relationships.acceptRelationship({
-                    relationshipId: relationship.id
-=======
             if ((await sRuntimeServices.transport.relationships.getRelationships({})).value.length === 0) {
                 await rRuntimeServices.transport.relationshipTemplates.loadPeerRelationshipTemplate({ reference: template.truncatedReference });
                 const requestId = (await rRuntimeServices.consumption.incomingRequests.getRequests({ query: { "source.reference": template.id } })).value[0].id;
                 await rRuntimeServices.consumption.incomingRequests.accept({ requestId, items: [{ accept: true }] });
                 const relationship = (await syncUntilHasRelationships(sRuntimeServices.transport, 1))[0];
-                await sRuntimeServices.transport.relationships.acceptRelationshipChange({
-                    relationshipId: relationship.id,
-                    changeId: relationship.changes[0].id,
-                    content: {}
->>>>>>> c44df48c
+                await sRuntimeServices.transport.relationships.acceptRelationship({
+                    relationshipId: relationship.id
                 });
             }
         }
@@ -216,22 +195,13 @@
             expect(responseItem["@type"]).toBe("AcceptResponseItem");
             expect(responseItem.result).toBe(ResponseItemResult.Accepted);
 
-<<<<<<< HEAD
-            await expect(sEventBus).toHavePublished(OutgoingRequestFromRelationshipCreationCreatedAndCompletedEvent, (e) => e.data.id === response.requestId);
-=======
-            await expect(sRuntimeServices.eventBus).toHavePublished(OutgoingRequestFromRelationshipCreationChangeCreatedAndCompletedEvent, (e) => e.data.id === response.requestId);
->>>>>>> c44df48c
+            await expect(sRuntimeServices.eventBus).toHavePublished(OutgoingRequestFromRelationshipCreationCreatedAndCompletedEvent, (e) => e.data.id === response.requestId);
 
             const requestsResult = await sRuntimeServices.consumption.outgoingRequests.getRequest({ id: response.requestId });
             expect(requestsResult).toBeSuccessful();
 
-<<<<<<< HEAD
-            await sTransportServices.relationships.acceptRelationship({ relationshipId: relationship.id });
-            await syncUntilHasRelationships(rTransportServices, 1);
-=======
-            await sRuntimeServices.transport.relationships.acceptRelationshipChange({ relationshipId: relationship.id, changeId: relationship.changes[0].id, content: {} });
+            await sRuntimeServices.transport.relationships.acceptRelationship({ relationshipId: relationship.id });
             await syncUntilHasRelationships(rRuntimeServices.transport, 1);
->>>>>>> c44df48c
         });
 
         test("does not create a second Request from the same Template if an active Relationship exists", async () => {
@@ -373,11 +343,7 @@
                             "@type": "CreateAttributeRequestItem",
                             mustBeAccepted: false,
                             attribute: IdentityAttribute.from({
-<<<<<<< HEAD
                                 owner: CoreAddress.from(""),
-=======
-                                owner: (await rRuntimeServices.transport.account.getIdentityInfo()).value.address,
->>>>>>> c44df48c
                                 value: GivenName.from("AGivenName").toJSON()
                             }).toJSON()
                         }
@@ -517,11 +483,7 @@
         expect((await sRuntimeServices.consumption.attributes.getAttributes({})).value).toHaveLength(4);
         expect((await rRuntimeServices.consumption.attributes.getAttributes({})).value).toHaveLength(4);
 
-        await sRuntimeServices.transport.relationships.rejectRelationshipChange({
-            relationshipId: sRelationship.id,
-            changeId: sRelationship.changes[0].id,
-            content: {}
-        });
+        await sRuntimeServices.transport.relationships.rejectRelationship({ relationshipId: sRelationship.id });
         await sRuntimeServices.eventBus.waitForRunningEventHandlers();
         await syncUntilHasRelationships(rRuntimeServices.transport, 1);
         await rRuntimeServices.eventBus.waitForRunningEventHandlers();
@@ -535,11 +497,7 @@
         expect((await sRuntimeServices.consumption.attributes.getAttributes({})).value).toHaveLength(4);
         expect((await rRuntimeServices.consumption.attributes.getAttributes({})).value).toHaveLength(4);
 
-        await rRuntimeServices.transport.relationships.revokeRelationshipChange({
-            relationshipId: sRelationship.id,
-            changeId: sRelationship.changes[0].id,
-            content: {}
-        });
+        await rRuntimeServices.transport.relationships.revokeRelationship({ relationshipId: sRelationship.id });
         await rRuntimeServices.eventBus.waitForRunningEventHandlers();
         await syncUntilHasRelationships(sRuntimeServices.transport, 1);
         await sRuntimeServices.eventBus.waitForRunningEventHandlers();
