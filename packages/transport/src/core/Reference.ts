--- conflicted
+++ resolved
@@ -1,13 +1,8 @@
 import { ISerializable, Serializable, serialize, validate, ValidationError } from "@js-soft/ts-serval";
-import { CoreId, ICoreId } from "@nmshd/core-types";
+import { CoreAddress, CoreId, ICoreAddress, ICoreId } from "@nmshd/core-types";
 import { CoreBuffer, CryptoSecretKey, ICryptoSecretKey } from "@nmshd/crypto";
 import { CoreIdHelper } from "./CoreIdHelper";
-<<<<<<< HEAD
-import { CoreAddress, ICoreAddress } from "./types";
-import { CoreId, ICoreId } from "./types/CoreId";
-=======
 import { TransportCoreErrors } from "./TransportCoreErrors";
->>>>>>> c1c9e0a9
 
 export interface IReference extends ISerializable {
     id: ICoreId;
@@ -39,13 +34,8 @@
         const truncatedBuffer = CoreBuffer.fromBase64URL(value);
         const splitted = truncatedBuffer.toUtf8().split("|");
 
-<<<<<<< HEAD
         if (![3, 4].includes(splitted.length)) {
-            throw CoreErrors.general.invalidTruncatedReference();
-=======
-        if (splitted.length !== 3) {
             throw TransportCoreErrors.general.invalidTruncatedReference();
->>>>>>> c1c9e0a9
         }
 
         try {
