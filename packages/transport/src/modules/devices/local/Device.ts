import { serialize, type, validate } from "@js-soft/ts-serval";
import { CoreDate, CoreId } from "@nmshd/core-types";
import { CryptoSignaturePublicKey, ICryptoSignaturePublicKey } from "@nmshd/crypto";
import { nameof } from "ts-simple-nameof";
import { CoreSynchronizable, ICoreSynchronizable } from "../../../core";

export enum DeviceType {
    "Unknown",
    "Phone",
    "Tablet",
    "Desktop",
    "Connector"
}

export interface DeviceInfo {
    operatingSystem: string;
    type: DeviceType;
}

export interface IDevice extends ICoreSynchronizable {
    isAdmin?: boolean;
    publicKey?: ICryptoSignaturePublicKey;
<<<<<<< HEAD
    name: string;
=======
    certificate?: string;
    name?: string;
>>>>>>> c19baa7a
    description?: string;
    createdAt: CoreDate;
    createdByDevice: CoreId;
    operatingSystem?: string;
    lastLoginAt?: CoreDate;
    type: DeviceType;
    username: string;
    initialPassword?: string;
    datawalletVersion?: number;
    isOffboarded?: boolean;
    isBackupDevice: boolean;
}

@type("Device")
export class Device extends CoreSynchronizable implements IDevice {
    public override readonly technicalProperties = [
        "@type",
        "@context",
        nameof<Device>((d) => d.isAdmin),
        nameof<Device>((d) => d.publicKey),
        nameof<Device>((d) => d.operatingSystem),
        nameof<Device>((d) => d.type),
        nameof<Device>((d) => d.createdAt),
        nameof<Device>((d) => d.createdByDevice),
        nameof<Device>((d) => d.lastLoginAt),
        nameof<Device>((d) => d.username),
        nameof<Device>((d) => d.initialPassword),
        nameof<Device>((d) => d.datawalletVersion),
        nameof<Device>((d) => d.isOffboarded),
        nameof<Device>((d) => d.isBackupDevice)
    ];

    public override readonly userdataProperties = [nameof<Device>((d) => d.name), nameof<Device>((d) => d.description)];

    @validate({ nullable: true })
    @serialize()
    public publicKey?: CryptoSignaturePublicKey;

<<<<<<< HEAD
    @validate()
=======
    @validate({ nullable: true })
    @serialize()
    public certificate?: string;

    @validate({ nullable: true })
>>>>>>> c19baa7a
    @serialize()
    public name?: string;

    @validate({ nullable: true })
    @serialize()
    public description?: string;

    @validate({ nullable: true })
    @serialize()
    public operatingSystem?: string;

    @validate()
    @serialize()
    public createdAt: CoreDate;

    @validate()
    @serialize()
    public createdByDevice: CoreId;

    @validate({ nullable: true })
    @serialize()
    public lastLoginAt?: CoreDate;

    @validate({
        customValidator: (v) => (!Object.values(DeviceType).includes(v) ? `must be one of: ${Object.values(DeviceType)}` : undefined)
    })
    @serialize()
    public type: DeviceType;

    @validate({ nullable: true })
    @serialize()
    public username: string;

    @validate({ nullable: true })
    @serialize()
    public initialPassword?: string;

    @validate({ nullable: true })
    @serialize()
    public isAdmin?: boolean;

    @validate({ nullable: true })
    @serialize()
    public datawalletVersion?: number;

    @validate({ nullable: true })
    @serialize()
    public isOffboarded?: boolean;

    @validate()
    @serialize()
    public isBackupDevice: boolean;

    protected static override preFrom(value: any): any {
        if (value.isBackupDevice === undefined) value.isBackupDevice = false;

        return value;
    }

    public static from(value: IDevice): Device {
        return this.fromAny(value);
    }
}<|MERGE_RESOLUTION|>--- conflicted
+++ resolved
@@ -20,12 +20,7 @@
 export interface IDevice extends ICoreSynchronizable {
     isAdmin?: boolean;
     publicKey?: ICryptoSignaturePublicKey;
-<<<<<<< HEAD
-    name: string;
-=======
-    certificate?: string;
     name?: string;
->>>>>>> c19baa7a
     description?: string;
     createdAt: CoreDate;
     createdByDevice: CoreId;
@@ -64,15 +59,7 @@
     @serialize()
     public publicKey?: CryptoSignaturePublicKey;
 
-<<<<<<< HEAD
-    @validate()
-=======
     @validate({ nullable: true })
-    @serialize()
-    public certificate?: string;
-
-    @validate({ nullable: true })
->>>>>>> c19baa7a
     @serialize()
     public name?: string;
 
