import { IDatabaseCollectionProvider } from "@js-soft/docdb-access-abstractions";
import { ILogger } from "@js-soft/logging-abstractions";
import { Serializable } from "@js-soft/ts-serval";
import { log } from "@js-soft/ts-utils";
import { CoreId } from "@nmshd/core-types";
import _ from "lodash";
import { TransportCoreErrors, TransportError, TransportIds } from "../../core";
import { DbCollectionName } from "../../core/DbCollectionName";
import { ICacheable } from "../../core/ICacheable";
import { CachedIdentityDeletionProcess } from "../accounts/data/CachedIdentityDeletionProcess";
import { IdentityDeletionProcess } from "../accounts/data/IdentityDeletionProcess";
import { IdentityDeletionProcessController } from "../accounts/IdentityDeletionProcessController";
import { FileController } from "../files/FileController";
import { CachedFile } from "../files/local/CachedFile";
import { File } from "../files/local/File";
import { CachedRelationshipTemplate } from "../relationshipTemplates/local/CachedRelationshipTemplate";
import { RelationshipTemplate } from "../relationshipTemplates/local/RelationshipTemplate";
import { RelationshipTemplateController } from "../relationshipTemplates/RelationshipTemplateController";
import { DatawalletModification, DatawalletModificationType } from "./local/DatawalletModification";

export class DatawalletModificationsProcessor {
    private readonly modificationsWithoutCacheChanges: DatawalletModification[];
    private readonly cacheChanges: DatawalletModification[];
    private readonly deletedObjectIdentifiers: string[] = [];

    private readonly _changedObjectIdentifiers: Set<string> = new Set();
    public get changedObjectIdentifiers(): string[] {
        return Array.from(this._changedObjectIdentifiers);
    }

    public get log(): ILogger {
        return this.logger;
    }

    public constructor(
        modifications: DatawalletModification[],
        private readonly cacheFetcher: CacheFetcher,
        private readonly collectionProvider: IDatabaseCollectionProvider,
        private readonly logger: ILogger
    ) {
        this.modificationsWithoutCacheChanges = modifications.filter((m) => m.type !== DatawalletModificationType.CacheChanged);
        this.cacheChanges = modifications.filter((m) => m.type === DatawalletModificationType.CacheChanged);
    }

    private readonly collectionsWithCacheableItems: string[] = [
        DbCollectionName.Files,
        DbCollectionName.RelationshipTemplates,
        DbCollectionName.IdentityDeletionProcess
    ];

    public async execute(): Promise<void> {
        await this.applyModifications();
        await this.applyCacheChanges();
    }

    private async applyModifications() {
        const modificationsGroupedByObjectIdentifier = _.groupBy(this.modificationsWithoutCacheChanges, (m) => m.objectIdentifier);

        for (const objectIdentifier in modificationsGroupedByObjectIdentifier) {
            this._changedObjectIdentifiers.add(objectIdentifier);

            const currentModifications = modificationsGroupedByObjectIdentifier[objectIdentifier];

            const targetCollectionName = currentModifications[0].collection;
            const targetCollection = await this.collectionProvider.getCollection(targetCollectionName);

            const lastModification = currentModifications.at(-1)!;
            if (lastModification.type === DatawalletModificationType.Delete) {
                await targetCollection.delete({ id: objectIdentifier });
                this.deletedObjectIdentifiers.push(objectIdentifier);

                continue;
            }

            let resultingObject: any = {};
            for (const modification of currentModifications) {
                switch (modification.type) {
                    case DatawalletModificationType.Create:
                    case DatawalletModificationType.Update:
                        resultingObject = { ...resultingObject, ...modification.payload };
                        break;
                    case DatawalletModificationType.Delete:
                        resultingObject = {};
                        break;
                    case DatawalletModificationType.CacheChanged:
                        throw new TransportError("CacheChanged modifications are not allowed in this context.");
                }
            }

            const oldDoc = await targetCollection.read(objectIdentifier);
            if (oldDoc) {
                const oldObject = Serializable.fromUnknown(oldDoc);

                const newObject = {
                    ...oldObject.toJSON(),
                    ...resultingObject
                };

                await targetCollection.update(oldDoc, newObject);
            } else {
                await this.simulateCacheChangeForCreate(targetCollectionName, objectIdentifier);
                await targetCollection.create({
                    id: objectIdentifier,
                    ...resultingObject
                });
            }
        }
    }

    /**
     * if a collection contains cacheable items, the cache has to be fetched after the item is created on a new device
     * this can only happen after all creates are applied, because the fetching needs properties like the secret key
     */
    private async simulateCacheChangeForCreate(targetCollectionName: string, objectIdentifier: string) {
        if (!this.collectionsWithCacheableItems.includes(targetCollectionName)) return;

        const modification = DatawalletModification.from({
            localId: await TransportIds.datawalletModification.generate(),
            type: DatawalletModificationType.CacheChanged,
            collection: targetCollectionName,
            objectIdentifier: CoreId.from(objectIdentifier)
        });

        this.cacheChanges.push(modification);
    }

    private async applyCacheChanges() {
        if (this.cacheChanges.length === 0) {
            return;
        }

        this.ensureAllItemsAreCacheable();

        const cacheChangesWithoutDeletes = this.cacheChanges.filter((c) => !this.deletedObjectIdentifiers.some((d) => c.objectIdentifier.equals(d)));

        for (const objectIdentifier of cacheChangesWithoutDeletes.map((c) => c.objectIdentifier.toString())) {
            this._changedObjectIdentifiers.add(objectIdentifier);
        }

        const cacheChangesGroupedByCollection = this.groupCacheChangesByCollection(cacheChangesWithoutDeletes);

        const caches = await this.cacheFetcher.fetchCacheFor({
            files: cacheChangesGroupedByCollection.fileIds,
            relationshipTemplates: cacheChangesGroupedByCollection.relationshipTemplateIds,
            identityDeletionProcesses: cacheChangesGroupedByCollection.identityDeletionProcessIds
        });

        await this.saveNewCaches(caches.files, DbCollectionName.Files, File);
        await this.saveNewCaches(caches.relationshipTemplates, DbCollectionName.RelationshipTemplates, RelationshipTemplate);
        await this.saveNewCaches(caches.identityDeletionProcesses, DbCollectionName.IdentityDeletionProcess, IdentityDeletionProcess);
    }

    @log()
    private ensureAllItemsAreCacheable() {
        const collections = this.cacheChanges.map((c) => c.collection);
        const uniqueCollections = [...new Set(collections)];
        const collectionsWithUncacheableItems = uniqueCollections.filter((c) => !this.collectionsWithCacheableItems.includes(c));

        if (collectionsWithUncacheableItems.length > 0) {
            throw TransportCoreErrors.datawallet.unsupportedModification(
                `The following collections were received in CacheChanged datawallet modifications but are not supported by the current version of this library: '${collectionsWithUncacheableItems.join(", ")}'.`
            );
        }
    }

    private groupCacheChangesByCollection(cacheChanges: DatawalletModification[]) {
        const groups = _.groupBy(cacheChanges, (c) => c.collection);

        const fileIds = (groups[DbCollectionName.Files] ?? []).map((m) => m.objectIdentifier);
        const messageIds = (groups[DbCollectionName.Messages] ?? []).map((m) => m.objectIdentifier);
        const relationshipIds = (groups[DbCollectionName.Relationships] ?? []).map((m) => m.objectIdentifier);
        const relationshipTemplateIds = (groups[DbCollectionName.RelationshipTemplates] ?? []).map((m) => m.objectIdentifier);
        const tokenIds = (groups[DbCollectionName.Tokens] ?? []).map((m) => m.objectIdentifier);
        const identityDeletionProcessIds = (groups[DbCollectionName.IdentityDeletionProcess] ?? []).map((m) => m.objectIdentifier);

        return { fileIds, messageIds, relationshipTemplateIds, tokenIds, relationshipIds, identityDeletionProcessIds };
    }

    private async saveNewCaches<T extends ICacheable>(caches: FetchCacheOutputItem<any>[], collectionName: DbCollectionName, constructorOfT: new () => T) {
        if (caches.length === 0) return;

        const collection = await this.collectionProvider.getCollection(collectionName);

        await Promise.all(
            caches.map(async (c) => {
                const itemDoc = await collection.read(c.id.toString());
                const item = (constructorOfT as any).from(itemDoc);
                item.setCache(c.cache);
                await collection.update(itemDoc, item);
            })
        );
    }
}

export class CacheFetcher {
    public constructor(
        private readonly fileController: FileController,
        private readonly relationshipTemplateController: RelationshipTemplateController,
<<<<<<< HEAD
        private readonly relationshipController: RelationshipsController,
=======
        private readonly tokenController: TokenController,
>>>>>>> dfc19751
        private readonly identityDeletionProcessController: IdentityDeletionProcessController
    ) {}

    public async fetchCacheFor(input: FetchCacheInput): Promise<FetchCacheOutput> {
        const caches = await Promise.all([
            this.fetchCaches(this.fileController, input.files),
            this.fetchCaches(this.relationshipTemplateController, input.relationshipTemplates),
            this.fetchCaches(this.identityDeletionProcessController, input.identityDeletionProcesses)
        ]);

<<<<<<< HEAD
        const output: FetchCacheOutput = { files: caches[0], relationships: caches[1], relationshipTemplates: caches[2], identityDeletionProcesses: caches[3] };
=======
        const output: FetchCacheOutput = { files: caches[0], relationshipTemplates: caches[1], tokens: caches[2], identityDeletionProcesses: caches[3] };
>>>>>>> dfc19751

        return output;
    }

    private async fetchCaches<TCache>(controller: { fetchCaches(ids: CoreId[]): Promise<FetchCacheOutputItem<TCache>[]> }, ids?: CoreId[]) {
        if (!ids) return [];
        const caches = await controller.fetchCaches(ids);
        return caches;
    }
}

interface FetchCacheInput {
    files?: CoreId[];
    messages?: CoreId[];
    relationships?: CoreId[];
    relationshipTemplates?: CoreId[];
    identityDeletionProcesses?: CoreId[];
}

interface FetchCacheOutput {
    files: FetchCacheOutputItem<CachedFile>[];
    relationshipTemplates: FetchCacheOutputItem<CachedRelationshipTemplate>[];
    identityDeletionProcesses: FetchCacheOutputItem<CachedIdentityDeletionProcess>[];
}

interface FetchCacheOutputItem<TCache> {
    id: CoreId;
    cache: TCache;
}<|MERGE_RESOLUTION|>--- conflicted
+++ resolved
@@ -42,11 +42,7 @@
         this.cacheChanges = modifications.filter((m) => m.type === DatawalletModificationType.CacheChanged);
     }
 
-    private readonly collectionsWithCacheableItems: string[] = [
-        DbCollectionName.Files,
-        DbCollectionName.RelationshipTemplates,
-        DbCollectionName.IdentityDeletionProcess
-    ];
+    private readonly collectionsWithCacheableItems: string[] = [DbCollectionName.Files, DbCollectionName.RelationshipTemplates, DbCollectionName.IdentityDeletionProcess];
 
     public async execute(): Promise<void> {
         await this.applyModifications();
@@ -196,11 +192,6 @@
     public constructor(
         private readonly fileController: FileController,
         private readonly relationshipTemplateController: RelationshipTemplateController,
-<<<<<<< HEAD
-        private readonly relationshipController: RelationshipsController,
-=======
-        private readonly tokenController: TokenController,
->>>>>>> dfc19751
         private readonly identityDeletionProcessController: IdentityDeletionProcessController
     ) {}
 
@@ -211,11 +202,7 @@
             this.fetchCaches(this.identityDeletionProcessController, input.identityDeletionProcesses)
         ]);
 
-<<<<<<< HEAD
-        const output: FetchCacheOutput = { files: caches[0], relationships: caches[1], relationshipTemplates: caches[2], identityDeletionProcesses: caches[3] };
-=======
-        const output: FetchCacheOutput = { files: caches[0], relationshipTemplates: caches[1], tokens: caches[2], identityDeletionProcesses: caches[3] };
->>>>>>> dfc19751
+        const output: FetchCacheOutput = { files: caches[0], relationshipTemplates: caches[1], identityDeletionProcesses: caches[2] };
 
         return output;
     }
