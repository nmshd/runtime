--- conflicted
+++ resolved
@@ -40,11 +40,7 @@
         this.cacheChanges = modifications.filter((m) => m.type === DatawalletModificationType.CacheChanged);
     }
 
-<<<<<<< HEAD
-    private readonly collectionsWithCacheableItems: string[] = [DbCollectionName.Files, DbCollectionName.RelationshipTemplates, DbCollectionName.Tokens];
-=======
-    private readonly collectionsWithCacheableItems: string[] = [DbCollectionName.Files, DbCollectionName.RelationshipTemplates, DbCollectionName.IdentityDeletionProcess];
->>>>>>> 44306846
+    private readonly collectionsWithCacheableItems: string[] = [DbCollectionName.Files, DbCollectionName.RelationshipTemplates];
 
     public async execute(): Promise<void> {
         await this.applyModifications();
@@ -145,11 +141,6 @@
 
         await this.saveNewCaches(caches.files, DbCollectionName.Files, File);
         await this.saveNewCaches(caches.relationshipTemplates, DbCollectionName.RelationshipTemplates, RelationshipTemplate);
-<<<<<<< HEAD
-        await this.saveNewCaches(caches.tokens, DbCollectionName.Tokens, Token);
-=======
-        await this.saveNewCaches(caches.identityDeletionProcesses, DbCollectionName.IdentityDeletionProcess, IdentityDeletionProcess);
->>>>>>> 44306846
     }
 
     @log()
@@ -202,20 +193,8 @@
     ) {}
 
     public async fetchCacheFor(input: FetchCacheInput): Promise<FetchCacheOutput> {
-        const caches = await Promise.all([
-            this.fetchCaches(this.fileController, input.files),
-            this.fetchCaches(this.relationshipTemplateController, input.relationshipTemplates),
-<<<<<<< HEAD
-            this.fetchCaches(this.tokenController, input.tokens)
-        ]);
-
-        const output: FetchCacheOutput = { files: caches[0], relationshipTemplates: caches[1], tokens: caches[2] };
-=======
-            this.fetchCaches(this.identityDeletionProcessController, input.identityDeletionProcesses)
-        ]);
-
-        const output: FetchCacheOutput = { files: caches[0], relationshipTemplates: caches[1], identityDeletionProcesses: caches[2] };
->>>>>>> 44306846
+        const caches = await Promise.all([this.fetchCaches(this.fileController, input.files), this.fetchCaches(this.relationshipTemplateController, input.relationshipTemplates)]);
+        const output: FetchCacheOutput = { files: caches[0], relationshipTemplates: caches[1] };
 
         return output;
     }
@@ -238,11 +217,6 @@
 interface FetchCacheOutput {
     files: FetchCacheOutputItem<CachedFile>[];
     relationshipTemplates: FetchCacheOutputItem<CachedRelationshipTemplate>[];
-<<<<<<< HEAD
-    tokens: FetchCacheOutputItem<CachedToken>[];
-=======
-    identityDeletionProcesses: FetchCacheOutputItem<CachedIdentityDeletionProcess>[];
->>>>>>> 44306846
 }
 
 interface FetchCacheOutputItem<TCache> {
