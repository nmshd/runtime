import { ISerializable, serialize, type, validate } from "@js-soft/ts-serval";
import { nameof } from "ts-simple-nameof";
import { CoreDate, CoreId, CoreSynchronizable, ICoreId, ICoreSynchronizable, TransportError } from "../../../core";
import { Identity, IIdentity } from "../../accounts/data/Identity";
import { IRelationshipTemplate } from "../../relationshipTemplates/local/RelationshipTemplate";
import { BackboneGetRelationshipResponse } from "../backbone/BackboneGetRelationships";
import { RelationshipStatus } from "../transmission/RelationshipStatus";
import { CachedRelationship, ICachedRelationship } from "./CachedRelationship";
<<<<<<< HEAD
import { PeerStatus } from "./PeerStatus";
=======
import { RelationshipAuditLog } from "./RelationshipAuditLog";
>>>>>>> 1bfdd948

export interface IRelationship extends ICoreSynchronizable {
    relationshipSecretId: ICoreId;
    peer: IIdentity;
    peerStatus: PeerStatus;
    status: RelationshipStatus;

    cache?: ICachedRelationship;
    cachedAt?: CoreDate;

    metadata?: any;
    metadataModifiedAt?: CoreDate;
}

@type("Relationship")
export class Relationship extends CoreSynchronizable implements IRelationship {
    public override readonly technicalProperties = [
        "@type",
        "@context",
        nameof<Relationship>((r) => r.relationshipSecretId),
        nameof<Relationship>((r) => r.peer),
        nameof<Relationship>((r) => r.status),
        nameof<Relationship>((r) => r.peerStatus)
    ];

    public override readonly metadataProperties = [nameof<Relationship>((r) => r.metadata), nameof<Relationship>((r) => r.metadataModifiedAt)];

    @validate()
    @serialize()
    public relationshipSecretId: CoreId;

    @validate()
    @serialize()
    public peer: Identity;

    @validate()
    @serialize()
    public peerStatus: PeerStatus;

    @validate()
    @serialize()
    public status: RelationshipStatus;

    @validate({ nullable: true })
    @serialize()
    public cache?: CachedRelationship;

    @validate({ nullable: true })
    @serialize()
    public cachedAt?: CoreDate;

    @validate({ nullable: true })
    @serialize()
    public metadata?: any;

    @validate({ nullable: true })
    @serialize()
    public metadataModifiedAt?: CoreDate;

    public override toJSON(verbose?: boolean | undefined, serializeAsString?: boolean | undefined): Object {
        const json = super.toJSON(verbose, serializeAsString) as any;

        // Adds flattened peerAddress and templateId to the JSON stored in the database.
        // This helps us to boost the performance of database queries that include these fields.
        json.peerAddress = this.peer.address.toString();
        json.templateId = this.cache?.template.id.toString();

        return json;
    }

<<<<<<< HEAD
    public static fromRequestSent(id: CoreId, template: IRelationshipTemplate, peer: IIdentity, creationChange: IRelationshipChange, relationshipSecretId: CoreId): Relationship {
        const cache = CachedRelationship.from({
            changes: [creationChange],
            template: template
        });

        return Relationship.from({
            id: id,
            peer: peer,
            peerStatus: PeerStatus.Active,
            status: RelationshipStatus.Pending,
            cache: cache,
            cachedAt: CoreDate.utc(),
            relationshipSecretId: relationshipSecretId
        });
    }

    public static fromCreationChangeReceived(
        response: BackboneGetRelationshipsResponse,
=======
    public static fromBackboneAndCreationContent(
        response: BackboneGetRelationshipResponse,
>>>>>>> 1bfdd948
        template: IRelationshipTemplate,
        peer: IIdentity,
        creationContent: ISerializable,
        relationshipSecretId: CoreId
    ): Relationship {
        const cache = CachedRelationship.from({
            creationContent,
            template: template,
            auditLog: RelationshipAuditLog.fromBackboneAuditLog(response.auditLog)
        });
        return Relationship.from({
            id: CoreId.from(response.id),
            relationshipSecretId: relationshipSecretId,
            peer: peer,
            peerStatus: PeerStatus.Active,
            status: RelationshipStatus.Pending,
            cache: cache,
            cachedAt: CoreDate.utc()
        });
    }

    public static from(value: IRelationship): Relationship {
        return this.fromAny(value);
    }

    public setCache(cache: CachedRelationship): this {
        this.cache = cache;
        this.cachedAt = CoreDate.utc();
        return this;
    }

    public setMetadata(metadata: any): this {
        this.metadata = metadata;
        this.metadataModifiedAt = CoreDate.utc();
        return this;
    }

    private newCacheEmptyError(): Error {
        return new TransportError(`The cache of the Relationship with id "${this.id}" is empty.`);
    }
}<|MERGE_RESOLUTION|>--- conflicted
+++ resolved
@@ -6,11 +6,8 @@
 import { BackboneGetRelationshipResponse } from "../backbone/BackboneGetRelationships";
 import { RelationshipStatus } from "../transmission/RelationshipStatus";
 import { CachedRelationship, ICachedRelationship } from "./CachedRelationship";
-<<<<<<< HEAD
 import { PeerStatus } from "./PeerStatus";
-=======
 import { RelationshipAuditLog } from "./RelationshipAuditLog";
->>>>>>> 1bfdd948
 
 export interface IRelationship extends ICoreSynchronizable {
     relationshipSecretId: ICoreId;
@@ -81,30 +78,8 @@
         return json;
     }
 
-<<<<<<< HEAD
-    public static fromRequestSent(id: CoreId, template: IRelationshipTemplate, peer: IIdentity, creationChange: IRelationshipChange, relationshipSecretId: CoreId): Relationship {
-        const cache = CachedRelationship.from({
-            changes: [creationChange],
-            template: template
-        });
-
-        return Relationship.from({
-            id: id,
-            peer: peer,
-            peerStatus: PeerStatus.Active,
-            status: RelationshipStatus.Pending,
-            cache: cache,
-            cachedAt: CoreDate.utc(),
-            relationshipSecretId: relationshipSecretId
-        });
-    }
-
-    public static fromCreationChangeReceived(
-        response: BackboneGetRelationshipsResponse,
-=======
     public static fromBackboneAndCreationContent(
         response: BackboneGetRelationshipResponse,
->>>>>>> 1bfdd948
         template: IRelationshipTemplate,
         peer: IIdentity,
         creationContent: ISerializable,
