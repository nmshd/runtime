import { ISerializable } from "@js-soft/ts-serval";
import { log } from "@js-soft/ts-utils";
import { CoreBuffer, CryptoSignature } from "@nmshd/crypto";
import { nameof } from "ts-simple-nameof";
import { ControllerName, CoreAddress, CoreCrypto, CoreDate, CoreId, TransportController, TransportError } from "../../core";
import { CoreErrors } from "../../core/CoreErrors";
import { CoreUtil } from "../../core/CoreUtil";
import { DbCollectionName } from "../../core/DbCollectionName";
import { TransportIds } from "../../core/TransportIds";
import { RelationshipChangedEvent, RelationshipDecomposedBySelfEvent, RelationshipReactivationCompletedEvent, RelationshipReactivationRequestedEvent } from "../../events";
import { AccountController } from "../accounts/AccountController";
import { RelationshipTemplate } from "../relationshipTemplates/local/RelationshipTemplate";
import { SynchronizedCollection } from "../sync/SynchronizedCollection";
import { RelationshipSecretController } from "./RelationshipSecretController";
import { BackbonePutRelationshipsResponse } from "./backbone/BackbonePutRelationship";
import { BackboneRelationship } from "./backbone/BackboneRelationship";
import { RelationshipClient } from "./backbone/RelationshipClient";
import { CachedRelationship } from "./local/CachedRelationship";
import { PeerStatus } from "./local/PeerStatus";
import { Relationship } from "./local/Relationship";
import { RelationshipAuditLog } from "./local/RelationshipAuditLog";
import { ISendRelationshipParameters, SendRelationshipParameters } from "./local/SendRelationshipParameters";
import { RelationshipAuditLogEntryReason } from "./transmission/RelationshipAuditLog";
import { RelationshipStatus } from "./transmission/RelationshipStatus";
import { RelationshipCreationContentCipher } from "./transmission/requests/RelationshipCreationContentCipher";
import { RelationshipCreationContentSigned } from "./transmission/requests/RelationshipCreationContentSigned";
import { RelationshipCreationContentWrapper } from "./transmission/requests/RelationshipCreationContentWrapper";
import { RelationshipCreationResponseContentCipher } from "./transmission/responses/RelationshipCreationResponseContentCipher";
import { RelationshipCreationResponseContentSigned } from "./transmission/responses/RelationshipCreationResponseContentSigned";
import { RelationshipCreationResponseContentWrapper } from "./transmission/responses/RelationshipCreationResponseContentWrapper";

export class RelationshipsController extends TransportController {
    private client: RelationshipClient;
    private relationships: SynchronizedCollection;
    private readonly secrets: RelationshipSecretController;

    public constructor(parent: AccountController, secrets: RelationshipSecretController) {
        super(ControllerName.Relationships, parent);
        this.secrets = secrets;
    }

    public override async init(): Promise<this> {
        await super.init();

        this.client = new RelationshipClient(this.config, this.parent.authenticator);
        this.relationships = await this.parent.getSynchronizedCollection(DbCollectionName.Relationships);

        return this;
    }

    public async getRelationships(query?: any): Promise<Relationship[]> {
        const relationshipDocs = await this.relationships.find(query);
        const relationships = this.parseArray<Relationship>(relationshipDocs, Relationship);

        return relationships;
    }

    public async updateCache(ids: string[]): Promise<Relationship[]> {
        if (ids.length < 1) {
            return [];
        }

        const resultItems = (await this.client.getRelationships({ ids })).value;
        const promises = [];
        for await (const resultItem of resultItems) {
            promises.push(this.updateExistingRelationshipInDb(resultItem.id, resultItem));
        }
        return await Promise.all(promises);
    }

    public async fetchCaches(ids: CoreId[]): Promise<{ id: CoreId; cache: CachedRelationship }[]> {
        if (ids.length === 0) return [];

        const backboneRelationships = await (await this.client.getRelationships({ ids: ids.map((id) => id.id) })).value.collect();

        const decryptionPromises = backboneRelationships.map(async (r) => {
            const relationshipDoc = await this.relationships.read(r.id);
            if (!relationshipDoc) {
                this._log.error(
                    `Relationship '${r.id}' not found in local database and the cache fetching was therefore skipped. This should not happen and might be a bug in the application logic.`
                );
                return;
            }

            const relationship = Relationship.from(relationshipDoc);

            return {
                id: CoreId.from(r.id),
                cache: await this.decryptRelationship(r, relationship.relationshipSecretId)
            };
        });

        const caches = await Promise.all(decryptionPromises);
        return caches.filter((c) => c !== undefined);
    }

    @log()
    private async updateExistingRelationshipInDb(id: string, response: BackboneRelationship) {
        const relationshipDoc = await this.relationships.read(id);
        if (!relationshipDoc) throw CoreErrors.general.recordNotFound(Relationship, id);

        const relationship = Relationship.from(relationshipDoc);

        await this.updateCacheOfRelationship(relationship, response);
        relationship.status = response.status;
        await this.relationships.update(relationshipDoc, relationship);
        return relationship;
    }

    public async getRelationshipToIdentity(address: CoreAddress, status?: RelationshipStatus, peerStatus?: PeerStatus): Promise<Relationship | undefined> {
        const query: any = { peerAddress: address.toString() };
        if (status) query[`${nameof<Relationship>((r) => r.status)}`] = status;
<<<<<<< HEAD
        if (peerStatus) query[`${nameof<Relationship>((r) => r.peerStatus)}`] = peerStatus;
        let relationshipDoc = await this.relationships.findOne(query);
=======
        const relationships = await this.relationships.find(query);
>>>>>>> 1bfdd948

        if (relationships.length === 0) return undefined;
        if (relationships.length === 1) return Relationship.from(relationships[0]);

        const newestRelationship = relationships.reduce((prev, current) => {
            return prev.createdAt > current.createdAt ? prev : current;
        });

        return Relationship.from(newestRelationship);
    }

    public async getActiveRelationshipToIdentity(address: CoreAddress): Promise<Relationship | undefined> {
        return await this.getRelationshipToIdentity(address, RelationshipStatus.Active);
    }

    public async getActiveRelationshipToActiveIdentity(address: CoreAddress): Promise<Relationship | undefined> {
        return await this.getRelationshipToIdentity(address, RelationshipStatus.Active, PeerStatus.Active);
    }

    public async getRelationship(id: CoreId): Promise<Relationship | undefined> {
        const relationshipDoc = await this.relationships.read(id.toString());
        if (!relationshipDoc) {
            return;
        }

        const relationship = Relationship.from(relationshipDoc);

        return relationship;
    }

    public async sign(relationship: Relationship, content: CoreBuffer): Promise<CryptoSignature> {
        return await this.secrets.sign(relationship.relationshipSecretId, content);
    }

    public async verify(relationship: Relationship, content: CoreBuffer, signature: CryptoSignature): Promise<boolean> {
        return await this.secrets.verifyPeer(relationship.relationshipSecretId, content, signature);
    }

    public async verifyIdentity(relationship: Relationship, content: CoreBuffer, signature: CryptoSignature): Promise<boolean> {
        return await CoreCrypto.verify(content, signature, relationship.peer.publicKey);
    }

    public async sendRelationship(parameters: ISendRelationshipParameters): Promise<Relationship> {
        parameters = SendRelationshipParameters.from(parameters);
        const template = (parameters as SendRelationshipParameters).template;
        if (!template.cache) {
            throw this.newCacheEmptyError(RelationshipTemplate, template.id.toString());
        }

        const secretId = await TransportIds.relationshipSecret.generate();

        const creationContentCipher = await this.prepareCreationContent(secretId, template, parameters.creationContent);

        const result = await this.client.createRelationship({
            creationContent: creationContentCipher.toBase64(),
            relationshipTemplateId: template.id.toString()
        });

        if (result.isError) {
            if (result.error.code === "error.platform.validation.relationship.peerIsToBeDeleted") {
                throw CoreErrors.relationships.activeIdentityDeletionProcessOfOwnerOfRelationshipTemplate();
            }
            throw result.error;
        }

        const backboneResponse = result.value;

        const newRelationship = Relationship.fromBackboneAndCreationContent(backboneResponse, template, template.cache.identity, parameters.creationContent, secretId);

        await this.relationships.create(newRelationship);

        this.eventBus.publish(new RelationshipChangedEvent(this.parent.identity.address.toString(), newRelationship));

        return newRelationship;
    }

    @log()
    public async setRelationshipMetadata(idOrRelationship: CoreId | Relationship, metadata: ISerializable): Promise<Relationship> {
        const id = idOrRelationship instanceof CoreId ? idOrRelationship.toString() : idOrRelationship.id.toString();
        const relationshipDoc = await this.relationships.read(id);
        if (!relationshipDoc) throw CoreErrors.general.recordNotFound(Relationship, id.toString());

        const relationship = Relationship.from(relationshipDoc);
        relationship.metadata = metadata;
        relationship.metadataModifiedAt = CoreDate.utc();
        await this.relationships.update(relationshipDoc, relationship);

        return relationship;
    }

    public async accept(relationshipId: CoreId): Promise<Relationship> {
        const relationship = await this.getRelationshipWithCache(relationshipId);
        this.assertRelationshipStatus(relationship, RelationshipStatus.Pending);

        const lastAuditLogEntry = relationship.cache.auditLog[relationship.cache.auditLog.length - 1];
        if (!lastAuditLogEntry.createdBy.equals(relationship.peer.address)) {
            throw CoreErrors.relationships.operationOnlyAllowedForPeer(`Only your peer can accept the relationship ${relationshipId.toString()}`);
        }
        return await this.completeOperationWithBackboneCall(RelationshipAuditLogEntryReason.AcceptanceOfCreation, relationshipId);
    }

    public async reject(relationshipId: CoreId): Promise<Relationship> {
        const relationship = await this.getRelationshipWithCache(relationshipId);
        this.assertRelationshipStatus(relationship, RelationshipStatus.Pending);

        const lastAuditLogEntry = relationship.cache.auditLog[relationship.cache.auditLog.length - 1];
        if (!lastAuditLogEntry.createdBy.equals(relationship.peer.address)) {
            throw CoreErrors.relationships.operationOnlyAllowedForPeer(`Only your peer can reject the relationship ${relationshipId.toString()}. Revoke the relationship instead.`);
        }
        return await this.completeOperationWithBackboneCall(RelationshipAuditLogEntryReason.RejectionOfCreation, relationshipId);
    }

    public async revoke(relationshipId: CoreId): Promise<Relationship> {
        const relationship = await this.getRelationshipWithCache(relationshipId);
        this.assertRelationshipStatus(relationship, RelationshipStatus.Pending);

        const lastAuditLogEntry = relationship.cache.auditLog[relationship.cache.auditLog.length - 1];
        if (lastAuditLogEntry.createdBy.equals(relationship.peer.address)) {
            throw CoreErrors.relationships.operationOnlyAllowedForPeer(`Only your peer can revoke the relationship ${relationshipId.toString()}. Reject the relationship instead.`);
        }
        return await this.completeOperationWithBackboneCall(RelationshipAuditLogEntryReason.RevocationOfCreation, relationshipId);
    }

    public async terminate(relationshipId: CoreId): Promise<Relationship> {
        const relationship = await this.getRelationshipWithCache(relationshipId);
        this.assertRelationshipStatus(relationship, RelationshipStatus.Active);

        return await this.completeOperationWithBackboneCall(RelationshipAuditLogEntryReason.Termination, relationshipId);
    }

    public async requestReactivation(relationshipId: CoreId): Promise<Relationship> {
        const relationship = await this.getRelationshipWithCache(relationshipId);
        this.assertRelationshipStatus(relationship, RelationshipStatus.Terminated);

        const lastAuditLogEntry = relationship.cache.auditLog[relationship.cache.auditLog.length - 1];
        if (lastAuditLogEntry.reason === RelationshipAuditLogEntryReason.ReactivationRequested) {
            if (lastAuditLogEntry.createdBy.equals(relationship.peer.address)) {
                throw CoreErrors.relationships.reactivationAlreadyRequested(
                    `Your peer has already requested the reactivation of the relationship ${relationshipId.toString()}. You can accept the reactivation instead.`
                );
            }
            throw CoreErrors.relationships.reactivationAlreadyRequested(`You have already requested the reactivation of the relationship ${relationshipId.toString()}.`);
        }

        return await this.completeOperationWithBackboneCall(RelationshipAuditLogEntryReason.ReactivationRequested, relationshipId);
    }

    public async rejectReactivation(relationshipId: CoreId): Promise<Relationship> {
        const relationship = await this.getRelationshipWithCache(relationshipId);
        this.assertRelationshipStatus(relationship, RelationshipStatus.Terminated);

        const lastAuditLogEntry = relationship.cache.auditLog[relationship.cache.auditLog.length - 1];
        if (lastAuditLogEntry.reason !== RelationshipAuditLogEntryReason.ReactivationRequested) {
            throw CoreErrors.relationships.reactivationNotRequested(relationshipId.toString());
        }

        if (!lastAuditLogEntry.createdBy.equals(relationship.peer.address)) {
            throw CoreErrors.relationships.operationOnlyAllowedForPeer(
                `Only your peer can reject the reactivation of the relationship ${relationshipId.toString()}. Revoke the relationship reactivation instead.`
            );
        }
        return await this.completeOperationWithBackboneCall(RelationshipAuditLogEntryReason.RejectionOfReactivation, relationshipId);
    }

    public async revokeReactivation(relationshipId: CoreId): Promise<Relationship> {
        const relationship = await this.getRelationshipWithCache(relationshipId);
        this.assertRelationshipStatus(relationship, RelationshipStatus.Terminated);

        const lastAuditLogEntry = relationship.cache.auditLog[relationship.cache.auditLog.length - 1];
        if (lastAuditLogEntry.reason !== RelationshipAuditLogEntryReason.ReactivationRequested) {
            throw CoreErrors.relationships.reactivationNotRequested(relationshipId.toString());
        }
        if (lastAuditLogEntry.createdBy.equals(relationship.peer.address)) {
            throw CoreErrors.relationships.operationOnlyAllowedForPeer(
                `Only your peer can revoke the reactivation of the relationship ${relationshipId.toString()}. Reject the relationship reactivation instead.`
            );
        }
        return await this.completeOperationWithBackboneCall(RelationshipAuditLogEntryReason.RevocationOfReactivation, relationshipId);
    }

    public async acceptReactivation(relationshipId: CoreId): Promise<Relationship> {
        const relationship = await this.getRelationshipWithCache(relationshipId);
        this.assertRelationshipStatus(relationship, RelationshipStatus.Terminated);

        const lastAuditLogEntry = relationship.cache.auditLog[relationship.cache.auditLog.length - 1];
        if (lastAuditLogEntry.reason !== RelationshipAuditLogEntryReason.ReactivationRequested) {
            throw CoreErrors.relationships.reactivationNotRequested(relationshipId.toString());
        }
        if (!lastAuditLogEntry.createdBy.equals(relationship.peer.address)) {
            throw CoreErrors.relationships.operationOnlyAllowedForPeer(`Only your peer can accept the reactivation of the relationship ${relationshipId.toString()}.`);
        }

        return await this.completeOperationWithBackboneCall(RelationshipAuditLogEntryReason.AcceptanceOfReactivation, relationshipId);
    }

    public async decompose(relationshipId: CoreId): Promise<void> {
        const relationship = await this.getRelationshipWithCache(relationshipId);
        this.assertRelationshipStatus(relationship, RelationshipStatus.Terminated, RelationshipStatus.DeletionProposed);

        const result = await this.client.decomposeRelationship(relationshipId.toString());
        if (result.isError) throw result.error;

        const isSecretDeletionSuccessful = await this.secrets.deleteSecretForRelationship(relationship.relationshipSecretId);
        if (!isSecretDeletionSuccessful) {
            this._log.error("Decomposition failed to delete secrets");
        }
        await this.relationships.delete({ id: relationshipId });

        this.eventBus.publish(new RelationshipDecomposedBySelfEvent(this.parent.identity.address.toString(), { relationshipId }));
    }

    private async getRelationshipWithCache(id: CoreId): Promise<Relationship & { cache: CachedRelationship }> {
        const relationship = await this.getRelationship(id);
        if (!relationship) throw CoreErrors.general.recordNotFound(Relationship, id.toString());
        if (!relationship.cache) await this.updateCacheOfRelationship(relationship);
        if (!relationship.cache) throw this.newCacheEmptyError(Relationship, id.toString());

        return relationship as Relationship & { cache: CachedRelationship };
    }

    private assertRelationshipStatus(relationship: Relationship, ...status: RelationshipStatus[]) {
        if (status.includes(relationship.status)) return;

        throw CoreErrors.relationships.wrongRelationshipStatus(relationship.id.toString(), relationship.status);
    }

    private async updateCacheOfRelationship(relationship: Relationship, response?: BackboneRelationship) {
        if (!response) {
            response = (await this.client.getRelationship(relationship.id.toString())).value;
        }

        const cachedRelationship = await this.decryptRelationship(response, relationship.relationshipSecretId);

        relationship.setCache(cachedRelationship);
    }

    private async decryptRelationship(response: BackboneRelationship, relationshipSecretId: CoreId) {
        if (!response.creationContent) throw new TransportError("Creation content is missing");

        const templateId = CoreId.from(response.relationshipTemplateId);

        this._log.trace(`Parsing relationship template ${templateId} for ${response.id}...`);
        const template = await this.parent.relationshipTemplates.getRelationshipTemplate(templateId);
        if (!template) {
            throw CoreErrors.general.recordNotFound(RelationshipTemplate, templateId.toString());
        }

        this._log.trace(`Parsing relationship creation content of ${response.id}...`);

        const creationContent = await this.decryptCreationContent(response.creationContent, CoreAddress.from(response.from), relationshipSecretId);

        const cachedRelationship = CachedRelationship.from({
            creationContent: creationContent.content,
            template,
            auditLog: RelationshipAuditLog.fromBackboneAuditLog(response.auditLog)
        });

        return cachedRelationship;
    }

    private async prepareCreationContent(relationshipSecretId: CoreId, template: RelationshipTemplate, content: ISerializable): Promise<RelationshipCreationContentCipher> {
        if (!template.cache) {
            throw this.newCacheEmptyError(RelationshipTemplate, template.id.toString());
        }

        const publicCreationContentCrypto = await this.secrets.createRequestorSecrets(template.cache, relationshipSecretId);

        const creationContent: RelationshipCreationContentWrapper = RelationshipCreationContentWrapper.from({
            content,
            identity: this.parent.identity.identity,
            templateId: template.id
        });
        const serializedCreationContent = creationContent.serialize();
        const buffer = CoreUtil.toBuffer(serializedCreationContent);

        const [deviceSignature, relationshipSignature] = await Promise.all([this.parent.activeDevice.sign(buffer), this.secrets.sign(relationshipSecretId, buffer)]);

        const signedCreationContent = RelationshipCreationContentSigned.from({
            serializedCreationContent,
            deviceSignature,
            relationshipSignature
        });

        const cipher = await this.secrets.encryptCreationContent(relationshipSecretId, signedCreationContent);
        const creationContentCipher = RelationshipCreationContentCipher.from({
            cipher,
            publicCreationContentCrypto
        });

        return creationContentCipher;
    }

    @log()
    private async updateRelationshipWithPeerResponse(relationshipDoc: any): Promise<Relationship> {
        const relationship = Relationship.from(relationshipDoc);

        const backboneRelationship = (await this.client.getRelationship(relationship.id.toString())).value;

        if (!(await this.secrets.hasCryptoRelationshipSecrets(relationship.relationshipSecretId)) && backboneRelationship.creationResponseContent) {
            const creationResponseContent = backboneRelationship.creationResponseContent;
            const cipher = RelationshipCreationResponseContentCipher.fromBase64(creationResponseContent);

            await this.secrets.convertSecrets(relationship.relationshipSecretId, cipher.publicCreationResponseContentCrypto);
        }
        relationship.cache!.auditLog = RelationshipAuditLog.fromBackboneAuditLog(backboneRelationship.auditLog);
        relationship.status = backboneRelationship.status;

        await this.relationships.update(relationshipDoc, relationship);
        return relationship;
    }

    @log()
    private async decryptCreationContent(backboneCreationContent: string, creationContentCreator: CoreAddress, secretId: CoreId): Promise<RelationshipCreationContentWrapper> {
        const isOwnContent = this.parent.identity.isMe(creationContentCreator);

        const creationContentCipher = RelationshipCreationContentCipher.fromBase64(backboneCreationContent);
        const signedCreationContentBuffer = await this.secrets.decryptCreationContent(secretId, creationContentCipher.cipher);
        const signedCreationContent = RelationshipCreationContentSigned.deserialize(signedCreationContentBuffer.toUtf8());

        let relationshipSignatureValid;
        if (isOwnContent) {
            relationshipSignatureValid = await this.secrets.verifyOwn(
                secretId,
                CoreBuffer.fromUtf8(signedCreationContent.serializedCreationContent),
                signedCreationContent.relationshipSignature
            );
        } else {
            relationshipSignatureValid = await this.secrets.verifyPeer(
                secretId,
                CoreBuffer.fromUtf8(signedCreationContent.serializedCreationContent),
                signedCreationContent.relationshipSignature
            );
        }

        if (!relationshipSignatureValid) {
            throw CoreErrors.general.signatureNotValid("relationshipCreationContent");
        }

        const creationContent = RelationshipCreationContentWrapper.deserialize(signedCreationContent.serializedCreationContent);

        return creationContent;
    }

    @log()
    private async createNewRelationshipByIncomingCreation(relationshipId: string): Promise<Relationship> {
        const backboneRelationship = (await this.client.getRelationship(relationshipId)).value;
        if (!backboneRelationship.creationContent) throw new TransportError("Creation content is missing");

        const templateId = CoreId.from(backboneRelationship.relationshipTemplateId);
        const template = await this.parent.relationshipTemplates.getRelationshipTemplate(templateId);

        if (!template) throw CoreErrors.general.recordNotFound(RelationshipTemplate, templateId.toString());
        if (!template.cache) throw this.newCacheEmptyError(RelationshipTemplate, template.id.toString());

        const secretId = await TransportIds.relationshipSecret.generate();
        const creationContentCipher = RelationshipCreationContentCipher.fromBase64(backboneRelationship.creationContent);
        await this.secrets.createTemplatorSecrets(secretId, template.cache, creationContentCipher.publicCreationContentCrypto);

        const creationContent = await this.decryptCreationContent(backboneRelationship.creationContent, CoreAddress.from(backboneRelationship.from), secretId);
        const relationship = Relationship.fromBackboneAndCreationContent(backboneRelationship, template, creationContent.identity, creationContent.content, secretId);

        await this.relationships.create(relationship);
        return relationship;
    }

    public async applyRelationshipChangedEvent(relationshipId: string): Promise<Relationship> {
        let relationshipDoc = await this.relationships.read(relationshipId);
        if (!relationshipDoc) {
            const newRelationship = await this.createNewRelationshipByIncomingCreation(relationshipId);
            if (newRelationship.status === RelationshipStatus.Pending) {
                return newRelationship;
            }
            // this path is for a revocation that is processed before its corresponding creation
            relationshipDoc = await this.relationships.read(relationshipId);
        }

        return await this.updateRelationshipWithPeerResponse(relationshipDoc);
    }

    private async prepareCreationResponseContent(relationship: Relationship) {
        const publicCreationResponseContentCrypto = await this.secrets.getPublicCreationResponseContentCrypto(relationship.relationshipSecretId);

        const creationResponseContent = RelationshipCreationResponseContentWrapper.from({ relationshipId: relationship.id });

        const serializedCreationResponseContent = creationResponseContent.serialize();
        const buffer = CoreUtil.toBuffer(serializedCreationResponseContent);

        const [deviceSignature, relationshipSignature] = await Promise.all([this.parent.activeDevice.sign(buffer), this.secrets.sign(relationship.relationshipSecretId, buffer)]);

        const signedCreationResponseContent = RelationshipCreationResponseContentSigned.from({
            serializedCreationResponseContent,
            deviceSignature,
            relationshipSignature
        });

        const cipher = await this.secrets.encrypt(relationship.relationshipSecretId, signedCreationResponseContent);
        const creationResponseContentCipher = RelationshipCreationResponseContentCipher.from({
            cipher,
            publicCreationResponseContentCrypto
        });

        return creationResponseContentCipher.toBase64();
    }

    @log()
    private async completeOperationWithBackboneCall(operation: RelationshipAuditLogEntryReason, id: CoreId) {
        const relationshipDoc = await this.relationships.read(id.toString());
        if (!relationshipDoc) {
            throw CoreErrors.general.recordNotFound(Relationship, id.toString());
        }

        const relationship = Relationship.from(relationshipDoc);

        if (!relationship.cache) {
            await this.updateCacheOfRelationship(relationship);
        }

        if (!relationship.cache) {
            throw this.newCacheEmptyError(Relationship, id.toString());
        }

        let backboneResponse: BackbonePutRelationshipsResponse;
        switch (operation) {
            case RelationshipAuditLogEntryReason.AcceptanceOfCreation:
                const encryptedContent = await this.prepareCreationResponseContent(relationship);

                backboneResponse = (await this.client.acceptRelationship(id.toString(), { creationResponseContent: encryptedContent })).value;
                break;

            case RelationshipAuditLogEntryReason.RejectionOfCreation:
                backboneResponse = (await this.client.rejectRelationship(id.toString())).value;
                break;

            case RelationshipAuditLogEntryReason.RevocationOfCreation:
                backboneResponse = (await this.client.revokeRelationship(id.toString())).value;
                break;

            case RelationshipAuditLogEntryReason.Termination:
                backboneResponse = (await this.client.terminateRelationship(id.toString())).value;
                break;

            case RelationshipAuditLogEntryReason.ReactivationRequested:
                backboneResponse = (await this.client.reactivateRelationship(id.toString())).value;
                break;

            case RelationshipAuditLogEntryReason.AcceptanceOfReactivation:
                backboneResponse = (await this.client.acceptRelationshipReactivation(id.toString())).value;
                break;

            case RelationshipAuditLogEntryReason.RejectionOfReactivation:
                backboneResponse = (await this.client.rejectRelationshipReactivation(id.toString())).value;
                break;

            case RelationshipAuditLogEntryReason.RevocationOfReactivation:
                backboneResponse = (await this.client.revokeRelationshipReactivation(id.toString())).value;
                break;

            default:
                throw new TransportError("operation not supported");
        }
        relationship.status = backboneResponse.status;
        relationship.cache.auditLog = RelationshipAuditLog.fromBackboneAuditLog(backboneResponse.auditLog);

        await this.relationships.update(relationshipDoc, relationship);
        this.publishEventAfterCompletedOperation(operation, relationship);
        return relationship;
    }

<<<<<<< HEAD
    private async encryptRevokeContent(relationship: Relationship, content: ICoreSerializable) {
        const responseContent = RelationshipCreationChangeResponseContentWrapper.from({
            relationshipId: relationship.id,
            content: content
        });

        const serializedResponse = responseContent.serialize();
        const buffer = CoreUtil.toBuffer(serializedResponse);

        const [deviceSignature, relationshipSignature] = await Promise.all([this.parent.activeDevice.sign(buffer), this.secrets.sign(relationship.relationshipSecretId, buffer)]);

        const signedResponse = RelationshipCreationChangeResponseSigned.from({
            serializedResponse: serializedResponse,
            deviceSignature: deviceSignature,
            relationshipSignature: relationshipSignature
        });

        const cipher = await this.secrets.encryptRequest(relationship.relationshipSecretId, signedResponse);
        const responseCipher = RelationshipCreationChangeResponseCipher.from({
            cipher: cipher
        });

        return responseCipher.toBase64();
    }

    private async encryptAcceptRejectContent(relationship: Relationship, content: ICoreSerializable) {
        const publicResponseCrypto = await this.secrets.getPublicResponse(relationship.relationshipSecretId);

        const responseContent = RelationshipCreationChangeResponseContentWrapper.from({
            relationshipId: relationship.id,
            content: content
        });

        const serializedResponse = responseContent.serialize();
        const buffer = CoreUtil.toBuffer(serializedResponse);

        const [deviceSignature, relationshipSignature] = await Promise.all([this.parent.activeDevice.sign(buffer), this.secrets.sign(relationship.relationshipSecretId, buffer)]);

        const signedResponse = RelationshipCreationChangeResponseSigned.from({
            serializedResponse: serializedResponse,
            deviceSignature: deviceSignature,
            relationshipSignature: relationshipSignature
        });

        const cipher = await this.secrets.encrypt(relationship.relationshipSecretId, signedResponse);
        const responseCipher = RelationshipCreationChangeResponseCipher.from({
            cipher: cipher,
            publicResponseCrypto: publicResponseCrypto
        });

        return responseCipher.toBase64();
    }

    public async setPeerStatus(relationshipId: CoreId, status: PeerStatus): Promise<Relationship> {
        const relationshipDoc = await this.relationships.read(relationshipId.toString());
        if (!relationshipDoc) throw CoreErrors.general.recordNotFound(Relationship, relationshipId.toString());

        const relationship = Relationship.from(relationshipDoc);
        relationship.peerStatus = status;
        await this.relationships.update(relationshipDoc, relationship);

        return relationship;
    }

    private throwWrongChangeType(type: RelationshipChangeType) {
        throw new TransportError(`The relationship change has the wrong type (${type}) to run this operation`);
    }

    private newChangeResponseMissingError(changeId: string) {
        return new TransportError(`The response of the relationship change (${changeId}) is missing`);
    }

    private newEmptyOrInvalidContentError(change?: RelationshipChange | BackboneGetRelationshipsChangesResponse) {
        return new TransportError(`The content property of the relationship change ${change?.id} is missing or invalid`);
=======
    private publishEventAfterCompletedOperation(operation: RelationshipAuditLogEntryReason, relationship: Relationship) {
        this.eventBus.publish(new RelationshipChangedEvent(this.parent.identity.address.toString(), relationship));
        switch (operation) {
            case RelationshipAuditLogEntryReason.ReactivationRequested:
                this.eventBus.publish(new RelationshipReactivationRequestedEvent(this.parent.identity.address.toString(), relationship));
                break;
            case RelationshipAuditLogEntryReason.RevocationOfReactivation:
            case RelationshipAuditLogEntryReason.AcceptanceOfReactivation:
            case RelationshipAuditLogEntryReason.RejectionOfReactivation:
                this.eventBus.publish(new RelationshipReactivationCompletedEvent(this.parent.identity.address.toString(), relationship));
                break;
            default:
        }
>>>>>>> 1bfdd948
    }
}<|MERGE_RESOLUTION|>--- conflicted
+++ resolved
@@ -110,13 +110,9 @@
     public async getRelationshipToIdentity(address: CoreAddress, status?: RelationshipStatus, peerStatus?: PeerStatus): Promise<Relationship | undefined> {
         const query: any = { peerAddress: address.toString() };
         if (status) query[`${nameof<Relationship>((r) => r.status)}`] = status;
-<<<<<<< HEAD
         if (peerStatus) query[`${nameof<Relationship>((r) => r.peerStatus)}`] = peerStatus;
-        let relationshipDoc = await this.relationships.findOne(query);
-=======
+
         const relationships = await this.relationships.find(query);
->>>>>>> 1bfdd948
-
         if (relationships.length === 0) return undefined;
         if (relationships.length === 1) return Relationship.from(relationships[0]);
 
@@ -584,82 +580,6 @@
         return relationship;
     }
 
-<<<<<<< HEAD
-    private async encryptRevokeContent(relationship: Relationship, content: ICoreSerializable) {
-        const responseContent = RelationshipCreationChangeResponseContentWrapper.from({
-            relationshipId: relationship.id,
-            content: content
-        });
-
-        const serializedResponse = responseContent.serialize();
-        const buffer = CoreUtil.toBuffer(serializedResponse);
-
-        const [deviceSignature, relationshipSignature] = await Promise.all([this.parent.activeDevice.sign(buffer), this.secrets.sign(relationship.relationshipSecretId, buffer)]);
-
-        const signedResponse = RelationshipCreationChangeResponseSigned.from({
-            serializedResponse: serializedResponse,
-            deviceSignature: deviceSignature,
-            relationshipSignature: relationshipSignature
-        });
-
-        const cipher = await this.secrets.encryptRequest(relationship.relationshipSecretId, signedResponse);
-        const responseCipher = RelationshipCreationChangeResponseCipher.from({
-            cipher: cipher
-        });
-
-        return responseCipher.toBase64();
-    }
-
-    private async encryptAcceptRejectContent(relationship: Relationship, content: ICoreSerializable) {
-        const publicResponseCrypto = await this.secrets.getPublicResponse(relationship.relationshipSecretId);
-
-        const responseContent = RelationshipCreationChangeResponseContentWrapper.from({
-            relationshipId: relationship.id,
-            content: content
-        });
-
-        const serializedResponse = responseContent.serialize();
-        const buffer = CoreUtil.toBuffer(serializedResponse);
-
-        const [deviceSignature, relationshipSignature] = await Promise.all([this.parent.activeDevice.sign(buffer), this.secrets.sign(relationship.relationshipSecretId, buffer)]);
-
-        const signedResponse = RelationshipCreationChangeResponseSigned.from({
-            serializedResponse: serializedResponse,
-            deviceSignature: deviceSignature,
-            relationshipSignature: relationshipSignature
-        });
-
-        const cipher = await this.secrets.encrypt(relationship.relationshipSecretId, signedResponse);
-        const responseCipher = RelationshipCreationChangeResponseCipher.from({
-            cipher: cipher,
-            publicResponseCrypto: publicResponseCrypto
-        });
-
-        return responseCipher.toBase64();
-    }
-
-    public async setPeerStatus(relationshipId: CoreId, status: PeerStatus): Promise<Relationship> {
-        const relationshipDoc = await this.relationships.read(relationshipId.toString());
-        if (!relationshipDoc) throw CoreErrors.general.recordNotFound(Relationship, relationshipId.toString());
-
-        const relationship = Relationship.from(relationshipDoc);
-        relationship.peerStatus = status;
-        await this.relationships.update(relationshipDoc, relationship);
-
-        return relationship;
-    }
-
-    private throwWrongChangeType(type: RelationshipChangeType) {
-        throw new TransportError(`The relationship change has the wrong type (${type}) to run this operation`);
-    }
-
-    private newChangeResponseMissingError(changeId: string) {
-        return new TransportError(`The response of the relationship change (${changeId}) is missing`);
-    }
-
-    private newEmptyOrInvalidContentError(change?: RelationshipChange | BackboneGetRelationshipsChangesResponse) {
-        return new TransportError(`The content property of the relationship change ${change?.id} is missing or invalid`);
-=======
     private publishEventAfterCompletedOperation(operation: RelationshipAuditLogEntryReason, relationship: Relationship) {
         this.eventBus.publish(new RelationshipChangedEvent(this.parent.identity.address.toString(), relationship));
         switch (operation) {
@@ -673,6 +593,16 @@
                 break;
             default:
         }
->>>>>>> 1bfdd948
+    }
+
+    public async setPeerStatus(relationshipId: CoreId, status: PeerStatus): Promise<Relationship> {
+        const relationshipDoc = await this.relationships.read(relationshipId.toString());
+        if (!relationshipDoc) throw CoreErrors.general.recordNotFound(Relationship, relationshipId.toString());
+
+        const relationship = Relationship.from(relationshipDoc);
+        relationship.peerStatus = status;
+        await this.relationships.update(relationshipDoc, relationship);
+
+        return relationship;
     }
 }