import { ISerializable } from "@js-soft/ts-serval";
import { log, Result } from "@js-soft/ts-utils";
import { CoreAddress, CoreDate, CoreError, CoreId } from "@nmshd/core-types";
import { CoreBuffer, CryptoSignature } from "@nmshd/crypto";
import { nameof } from "ts-simple-nameof";
import { ControllerName, CoreCrypto, TransportController, TransportError } from "../../core";
import { CoreUtil } from "../../core/CoreUtil";
import { DbCollectionName } from "../../core/DbCollectionName";
import { TransportCoreErrors } from "../../core/TransportCoreErrors";
import { TransportIds } from "../../core/TransportIds";
import { RelationshipChangedEvent, RelationshipDecomposedBySelfEvent, RelationshipReactivationCompletedEvent, RelationshipReactivationRequestedEvent } from "../../events";
import { AccountController } from "../accounts/AccountController";
import { RelationshipTemplate } from "../relationshipTemplates/local/RelationshipTemplate";
import { SynchronizedCollection } from "../sync/SynchronizedCollection";
import { RelationshipSecretController } from "./RelationshipSecretController";
import { BackbonePutRelationshipsResponse } from "./backbone/BackbonePutRelationship";
import { BackboneRelationship } from "./backbone/BackboneRelationship";
import { RelationshipClient } from "./backbone/RelationshipClient";
import { CachedRelationship } from "./local/CachedRelationship";
import { PeerDeletionInfo } from "./local/PeerDeletionInfo";
import { Relationship } from "./local/Relationship";
import { RelationshipAuditLog } from "./local/RelationshipAuditLog";
import { ISendRelationshipParameters, SendRelationshipParameters } from "./local/SendRelationshipParameters";
import { RelationshipAuditLogEntryReason } from "./transmission/RelationshipAuditLog";
import { RelationshipStatus } from "./transmission/RelationshipStatus";
import { RelationshipCreationContentCipher } from "./transmission/requests/RelationshipCreationContentCipher";
import { RelationshipCreationContentSigned } from "./transmission/requests/RelationshipCreationContentSigned";
import { RelationshipCreationContentWrapper } from "./transmission/requests/RelationshipCreationContentWrapper";
import { RelationshipCreationResponseContentCipher } from "./transmission/responses/RelationshipCreationResponseContentCipher";
import { RelationshipCreationResponseContentSigned } from "./transmission/responses/RelationshipCreationResponseContentSigned";
import { RelationshipCreationResponseContentWrapper } from "./transmission/responses/RelationshipCreationResponseContentWrapper";

export class RelationshipsController extends TransportController {
    private client: RelationshipClient;
    private relationships: SynchronizedCollection;
    private readonly secrets: RelationshipSecretController;

    public constructor(parent: AccountController, secrets: RelationshipSecretController) {
        super(ControllerName.Relationships, parent);
        this.secrets = secrets;
    }

    public override async init(): Promise<this> {
        await super.init();

        this.client = new RelationshipClient(this.config, this.parent.authenticator, this.transport.correlator);
        this.relationships = await this.parent.getSynchronizedCollection(DbCollectionName.Relationships);

        return this;
    }

    public async getRelationships(query?: any): Promise<Relationship[]> {
        const relationshipDocs = await this.relationships.find(query);
        const relationships = this.parseArray<Relationship>(relationshipDocs, Relationship);

        return relationships;
    }

    public async updateCache(ids: string[]): Promise<Relationship[]> {
        if (ids.length < 1) {
            return [];
        }

        const resultItems = (await this.client.getRelationships({ ids })).value;
        const promises = [];
        for await (const resultItem of resultItems) {
            promises.push(this.updateExistingRelationshipInDb(resultItem.id, resultItem));
        }
        return await Promise.all(promises);
    }

    public async fetchCaches(ids: CoreId[]): Promise<{ id: CoreId; cache: CachedRelationship }[]> {
        if (ids.length === 0) return [];

        const backboneRelationships = await (await this.client.getRelationships({ ids: ids.map((id) => id.id) })).value.collect();

        const decryptionPromises = backboneRelationships.map(async (r) => {
            const relationshipDoc = await this.relationships.read(r.id);
            if (!relationshipDoc) {
                this._log.error(
                    `Relationship '${r.id}' not found in local database and the cache fetching was therefore skipped. This should not happen and might be a bug in the application logic.`
                );
                return;
            }

            const relationship = Relationship.from(relationshipDoc);

            return {
                id: CoreId.from(r.id),
                cache: await this.decryptRelationship(r, relationship.relationshipSecretId)
            };
        });

        const caches = await Promise.all(decryptionPromises);
        return caches.filter((c) => c !== undefined);
    }

    @log()
    private async updateExistingRelationshipInDb(id: string, response: BackboneRelationship) {
        const relationshipDoc = await this.relationships.read(id);
        if (!relationshipDoc) throw TransportCoreErrors.general.recordNotFound(Relationship, id);

        const relationship = Relationship.from(relationshipDoc);

        await this.updateCacheOfRelationship(relationship, response);
        relationship.status = response.status;
        await this.relationships.update(relationshipDoc, relationship);
        return relationship;
    }

    public async getRelationshipToIdentity(address: CoreAddress, status?: RelationshipStatus): Promise<Relationship | undefined> {
        const query: any = { peerAddress: address.toString() };
        if (status) query[`${nameof<Relationship>((r) => r.status)}`] = status;
        const relationships = await this.relationships.find(query);

        if (relationships.length === 0) return undefined;
        if (relationships.length === 1) return Relationship.from(relationships[0]);

        const newestRelationship = relationships.reduce((prev, current) => {
            return prev.createdAt > current.createdAt ? prev : current;
        });

        return Relationship.from(newestRelationship);
    }

    public async getActiveRelationshipToIdentity(address: CoreAddress): Promise<Relationship | undefined> {
        return await this.getRelationshipToIdentity(address, RelationshipStatus.Active);
    }

    public async getRelationship(id: CoreId): Promise<Relationship | undefined> {
        const relationshipDoc = await this.relationships.read(id.toString());
        if (!relationshipDoc) {
            return;
        }

        const relationship = Relationship.from(relationshipDoc);

        return relationship;
    }

    public async sign(relationship: Relationship, content: CoreBuffer): Promise<CryptoSignature> {
        return await this.secrets.sign(relationship.relationshipSecretId, content);
    }

    public async verify(relationship: Relationship, content: CoreBuffer, signature: CryptoSignature): Promise<boolean> {
        return await this.secrets.verifyPeer(relationship.relationshipSecretId, content, signature);
    }

    public async verifyIdentity(relationship: Relationship, content: CoreBuffer, signature: CryptoSignature): Promise<boolean> {
        return await CoreCrypto.verify(content, signature, relationship.peer.publicKey);
    }

    public async sendRelationship(parameters: ISendRelationshipParameters): Promise<Relationship> {
        const canSendRelationship = await this.canSendRelationship(parameters);

        if (!canSendRelationship.isSuccess) {
            throw canSendRelationship.error;
        }

        const template = (parameters as SendRelationshipParameters).template;
        if (!template.cache) {
            throw this.newCacheEmptyError(RelationshipTemplate, template.id.toString());
        }

        const secretId = await TransportIds.relationshipSecret.generate();
        const creationContentCipher = await this.prepareCreationContent(secretId, template, parameters.creationContent);

        const result = await this.client.createRelationship({
            creationContent: creationContentCipher.toBase64(),
            relationshipTemplateId: template.id.toString()
        });

        if (result.isError) {
<<<<<<< HEAD
            if (result.error.code === "error.platform.validation.relationshipRequest.relationshipToTargetAlreadyExists") {
=======
            if (result.error.code === "error.platform.validation.relationship.peerIsToBeDeleted") {
                throw TransportCoreErrors.relationships.activeIdentityDeletionProcessOfOwnerOfRelationshipTemplate();
            }

            if (result.error.code.match(/^error.platform.validation.(relationship|relationshipRequest).relationshipToTargetAlreadyExists$/)) {
>>>>>>> 52f42e7c
                throw TransportCoreErrors.relationships.relationshipNotYetDecomposedByPeer();
            }

            if (result.error.code === "error.platform.validation.relationship.peerIsToBeDeleted") {
                throw TransportCoreErrors.relationships.activeIdentityDeletionProcessOfOwnerOfRelationshipTemplate();
            }

            throw result.error;
        }

        const backboneResponse = result.value;

        const newRelationship = Relationship.fromBackboneAndCreationContent(backboneResponse, template, template.cache.identity, parameters.creationContent, secretId);

        await this.relationships.create(newRelationship);

        this.eventBus.publish(new RelationshipChangedEvent(this.parent.identity.address.toString(), newRelationship));

        return newRelationship;
    }

    public async canSendRelationship(parameters: ISendRelationshipParameters): Promise<Result<void, CoreError>> {
        const template = (parameters as SendRelationshipParameters).template;
        if (!template.cache) {
            throw this.newCacheEmptyError(RelationshipTemplate, template.id.toString());
        }

        const peerAddress = template.cache.createdBy;
        const existingRelationshipToPeer = await this.getExistingRelationshipToIdentity(peerAddress);

        if (existingRelationshipToPeer) {
            return Result.fail(TransportCoreErrors.relationships.relationshipCurrentlyExists(existingRelationshipToPeer.status));
        }

        if (template.isExpired()) {
            const fdds = TransportCoreErrors.relationships.relationshipTemplateIsExpired(template.id.toString());
            return Result.fail(TransportCoreErrors.relationships.relationshipTemplateIsExpired(template.id.toString()));
        }

        const result = await this.client.canCreateRelationship(peerAddress.toString());

        if (!result.value.canCreate) {
            switch (result.value.code) {
                case "error.platform.validation.relationship.relationshipToTargetAlreadyExists":
                    return Result.fail(TransportCoreErrors.relationships.relationshipNotYetDecomposedByPeer());
                case "error.platform.validation.relationship.peerIsToBeDeleted":
                    return Result.fail(TransportCoreErrors.relationships.activeIdentityDeletionProcessOfOwnerOfRelationshipTemplate());
                default:
                    return Result.fail(
                        new CoreError(
                            "error.transport.relationships.unknownErrorForCreatingRelationship",
                            `A Relationship to the peer ${peerAddress} cannot be created for an unknown reason.`
                        )
                    );
            }
        }

        return Result.ok(undefined);
    }

    public async getExistingRelationshipToIdentity(address: CoreAddress): Promise<Relationship | undefined> {
        const queryForExistingRelationships = {
            "peer.address": address.toString(),
            status: { $in: [RelationshipStatus.Pending, RelationshipStatus.Active, RelationshipStatus.Terminated, RelationshipStatus.DeletionProposed] }
        };

        const existingRelationshipsToIdentity = await this.getRelationships(queryForExistingRelationships);

        return existingRelationshipsToIdentity.length === 0 ? undefined : existingRelationshipsToIdentity[0];
    }

    @log()
    public async setRelationshipMetadata(idOrRelationship: CoreId | Relationship, metadata: ISerializable): Promise<Relationship> {
        const id = idOrRelationship instanceof CoreId ? idOrRelationship.toString() : idOrRelationship.id.toString();
        const relationshipDoc = await this.relationships.read(id);
        if (!relationshipDoc) throw TransportCoreErrors.general.recordNotFound(Relationship, id.toString());

        const relationship = Relationship.from(relationshipDoc);
        relationship.metadata = metadata;
        relationship.metadataModifiedAt = CoreDate.utc();
        await this.relationships.update(relationshipDoc, relationship);

        return relationship;
    }

    public async accept(relationshipId: CoreId): Promise<Relationship> {
        const relationship = await this.getRelationshipWithCache(relationshipId);
        this.assertRelationshipStatus(relationship, RelationshipStatus.Pending);

        const lastAuditLogEntry = relationship.cache.auditLog[relationship.cache.auditLog.length - 1];
        if (!lastAuditLogEntry.createdBy.equals(relationship.peer.address)) {
            throw TransportCoreErrors.relationships.operationOnlyAllowedForPeer(`Only your peer can accept the relationship ${relationshipId.toString()}`);
        }
        return await this.completeOperationWithBackboneCall(RelationshipAuditLogEntryReason.AcceptanceOfCreation, relationshipId);
    }

    public async reject(relationshipId: CoreId): Promise<Relationship> {
        const relationship = await this.getRelationshipWithCache(relationshipId);
        this.assertRelationshipStatus(relationship, RelationshipStatus.Pending);

        const lastAuditLogEntry = relationship.cache.auditLog[relationship.cache.auditLog.length - 1];
        if (!lastAuditLogEntry.createdBy.equals(relationship.peer.address)) {
            throw TransportCoreErrors.relationships.operationOnlyAllowedForPeer(
                `Only your peer can reject the relationship ${relationshipId.toString()}. Revoke the relationship instead.`
            );
        }
        return await this.completeOperationWithBackboneCall(RelationshipAuditLogEntryReason.RejectionOfCreation, relationshipId);
    }

    public async revoke(relationshipId: CoreId): Promise<Relationship> {
        const relationship = await this.getRelationshipWithCache(relationshipId);
        this.assertRelationshipStatus(relationship, RelationshipStatus.Pending);

        const lastAuditLogEntry = relationship.cache.auditLog[relationship.cache.auditLog.length - 1];
        if (lastAuditLogEntry.createdBy.equals(relationship.peer.address)) {
            throw TransportCoreErrors.relationships.operationOnlyAllowedForPeer(
                `Only your peer can revoke the relationship ${relationshipId.toString()}. Reject the relationship instead.`
            );
        }
        return await this.completeOperationWithBackboneCall(RelationshipAuditLogEntryReason.RevocationOfCreation, relationshipId);
    }

    public async terminate(relationshipId: CoreId): Promise<Relationship> {
        const relationship = await this.getRelationshipWithCache(relationshipId);
        this.assertRelationshipStatus(relationship, RelationshipStatus.Active);

        return await this.completeOperationWithBackboneCall(RelationshipAuditLogEntryReason.Termination, relationshipId);
    }

    public async requestReactivation(relationshipId: CoreId): Promise<Relationship> {
        const relationship = await this.getRelationshipWithCache(relationshipId);
        this.assertRelationshipStatus(relationship, RelationshipStatus.Terminated);

        const lastAuditLogEntry = relationship.cache.auditLog[relationship.cache.auditLog.length - 1];
        if (lastAuditLogEntry.reason === RelationshipAuditLogEntryReason.ReactivationRequested) {
            if (lastAuditLogEntry.createdBy.equals(relationship.peer.address)) {
                throw TransportCoreErrors.relationships.reactivationAlreadyRequested(
                    `Your peer has already requested the reactivation of the relationship ${relationshipId.toString()}. You can accept the reactivation instead.`
                );
            }
            throw TransportCoreErrors.relationships.reactivationAlreadyRequested(`You have already requested the reactivation of the relationship ${relationshipId.toString()}.`);
        }

        return await this.completeOperationWithBackboneCall(RelationshipAuditLogEntryReason.ReactivationRequested, relationshipId);
    }

    public async rejectReactivation(relationshipId: CoreId): Promise<Relationship> {
        const relationship = await this.getRelationshipWithCache(relationshipId);
        this.assertRelationshipStatus(relationship, RelationshipStatus.Terminated);

        const lastAuditLogEntry = relationship.cache.auditLog[relationship.cache.auditLog.length - 1];
        if (lastAuditLogEntry.reason !== RelationshipAuditLogEntryReason.ReactivationRequested) {
            throw TransportCoreErrors.relationships.reactivationNotRequested(relationshipId.toString());
        }

        if (!lastAuditLogEntry.createdBy.equals(relationship.peer.address)) {
            throw TransportCoreErrors.relationships.operationOnlyAllowedForPeer(
                `Only your peer can reject the reactivation of the relationship ${relationshipId.toString()}. Revoke the relationship reactivation instead.`
            );
        }
        return await this.completeOperationWithBackboneCall(RelationshipAuditLogEntryReason.RejectionOfReactivation, relationshipId);
    }

    public async revokeReactivation(relationshipId: CoreId): Promise<Relationship> {
        const relationship = await this.getRelationshipWithCache(relationshipId);
        this.assertRelationshipStatus(relationship, RelationshipStatus.Terminated);

        const lastAuditLogEntry = relationship.cache.auditLog[relationship.cache.auditLog.length - 1];
        if (lastAuditLogEntry.reason !== RelationshipAuditLogEntryReason.ReactivationRequested) {
            throw TransportCoreErrors.relationships.reactivationNotRequested(relationshipId.toString());
        }
        if (lastAuditLogEntry.createdBy.equals(relationship.peer.address)) {
            throw TransportCoreErrors.relationships.operationOnlyAllowedForPeer(
                `Only your peer can revoke the reactivation of the relationship ${relationshipId.toString()}. Reject the relationship reactivation instead.`
            );
        }
        return await this.completeOperationWithBackboneCall(RelationshipAuditLogEntryReason.RevocationOfReactivation, relationshipId);
    }

    public async acceptReactivation(relationshipId: CoreId): Promise<Relationship> {
        const relationship = await this.getRelationshipWithCache(relationshipId);
        this.assertRelationshipStatus(relationship, RelationshipStatus.Terminated);

        const lastAuditLogEntry = relationship.cache.auditLog[relationship.cache.auditLog.length - 1];
        if (lastAuditLogEntry.reason !== RelationshipAuditLogEntryReason.ReactivationRequested) {
            throw TransportCoreErrors.relationships.reactivationNotRequested(relationshipId.toString());
        }
        if (!lastAuditLogEntry.createdBy.equals(relationship.peer.address)) {
            throw TransportCoreErrors.relationships.operationOnlyAllowedForPeer(`Only your peer can accept the reactivation of the relationship ${relationshipId.toString()}.`);
        }

        return await this.completeOperationWithBackboneCall(RelationshipAuditLogEntryReason.AcceptanceOfReactivation, relationshipId);
    }

    public async decompose(relationshipId: CoreId): Promise<void> {
        const relationship = await this.getRelationshipWithCache(relationshipId);
        this.assertRelationshipStatus(relationship, RelationshipStatus.Terminated, RelationshipStatus.DeletionProposed);

        const result = await this.client.decomposeRelationship(relationshipId.toString());
        if (result.isError) throw result.error;

        const isSecretDeletionSuccessful = await this.secrets.deleteSecretForRelationship(relationship.relationshipSecretId);
        if (!isSecretDeletionSuccessful) {
            this._log.error("Decomposition failed to delete secrets");
        }
        await this.relationships.delete({ id: relationshipId });

        this.eventBus.publish(new RelationshipDecomposedBySelfEvent(this.parent.identity.address.toString(), { relationshipId }));
    }

    private async getRelationshipWithCache(id: CoreId): Promise<Relationship & { cache: CachedRelationship }> {
        const relationship = await this.getRelationship(id);
        if (!relationship) throw TransportCoreErrors.general.recordNotFound(Relationship, id.toString());
        if (!relationship.cache) await this.updateCacheOfRelationship(relationship);
        if (!relationship.cache) throw this.newCacheEmptyError(Relationship, id.toString());

        return relationship as Relationship & { cache: CachedRelationship };
    }

    private assertRelationshipStatus(relationship: Relationship, ...status: RelationshipStatus[]) {
        if (status.includes(relationship.status)) return;

        throw TransportCoreErrors.relationships.wrongRelationshipStatus(relationship.id.toString(), relationship.status);
    }

    private async updateCacheOfRelationship(relationship: Relationship, response?: BackboneRelationship) {
        if (!response) {
            response = (await this.client.getRelationship(relationship.id.toString())).value;
        }

        const cachedRelationship = await this.decryptRelationship(response, relationship.relationshipSecretId);

        relationship.setCache(cachedRelationship);
    }

    private async decryptRelationship(response: BackboneRelationship, relationshipSecretId: CoreId) {
        if (!response.creationContent) throw new TransportError("Creation content is missing");

        const templateId = CoreId.from(response.relationshipTemplateId);

        this._log.trace(`Parsing relationship template ${templateId} for ${response.id}...`);
        const template = await this.parent.relationshipTemplates.getRelationshipTemplate(templateId);
        if (!template) {
            throw TransportCoreErrors.general.recordNotFound(RelationshipTemplate, templateId.toString());
        }

        this._log.trace(`Parsing relationship creation content of ${response.id}...`);

        const creationContent = await this.decryptCreationContent(response.creationContent, CoreAddress.from(response.from), relationshipSecretId);

        const cachedRelationship = CachedRelationship.from({
            creationContent: creationContent.content,
            template,
            auditLog: RelationshipAuditLog.fromBackboneAuditLog(response.auditLog)
        });

        return cachedRelationship;
    }

    private async prepareCreationContent(relationshipSecretId: CoreId, template: RelationshipTemplate, content: ISerializable): Promise<RelationshipCreationContentCipher> {
        if (!template.cache) {
            throw this.newCacheEmptyError(RelationshipTemplate, template.id.toString());
        }

        const publicCreationContentCrypto = await this.secrets.createRequestorSecrets(template.cache, relationshipSecretId);

        const creationContent: RelationshipCreationContentWrapper = RelationshipCreationContentWrapper.from({
            content,
            identity: this.parent.identity.identity,
            templateId: template.id
        });
        const serializedCreationContent = creationContent.serialize();
        const buffer = CoreUtil.toBuffer(serializedCreationContent);

        const [deviceSignature, relationshipSignature] = await Promise.all([this.parent.activeDevice.sign(buffer), this.secrets.sign(relationshipSecretId, buffer)]);

        const signedCreationContent = RelationshipCreationContentSigned.from({
            serializedCreationContent,
            deviceSignature,
            relationshipSignature
        });

        const cipher = await this.secrets.encryptCreationContent(relationshipSecretId, signedCreationContent);
        const creationContentCipher = RelationshipCreationContentCipher.from({
            cipher,
            publicCreationContentCrypto
        });

        return creationContentCipher;
    }

    @log()
    private async updateRelationshipWithPeerResponse(relationshipDoc: any): Promise<Relationship> {
        const relationship = Relationship.from(relationshipDoc);

        const backboneRelationship = (await this.client.getRelationship(relationship.id.toString())).value;

        if (!(await this.secrets.hasCryptoRelationshipSecrets(relationship.relationshipSecretId)) && backboneRelationship.creationResponseContent) {
            const creationResponseContent = backboneRelationship.creationResponseContent;
            const cipher = RelationshipCreationResponseContentCipher.fromBase64(creationResponseContent);

            await this.secrets.convertSecrets(relationship.relationshipSecretId, cipher.publicCreationResponseContentCrypto);
        }
        relationship.cache!.auditLog = RelationshipAuditLog.fromBackboneAuditLog(backboneRelationship.auditLog);
        relationship.status = backboneRelationship.status;

        await this.relationships.update(relationshipDoc, relationship);
        return relationship;
    }

    @log()
    private async decryptCreationContent(backboneCreationContent: string, creationContentCreator: CoreAddress, secretId: CoreId): Promise<RelationshipCreationContentWrapper> {
        const isOwnContent = this.parent.identity.isMe(creationContentCreator);

        const creationContentCipher = RelationshipCreationContentCipher.fromBase64(backboneCreationContent);
        const signedCreationContentBuffer = await this.secrets.decryptCreationContent(secretId, creationContentCipher.cipher);
        const signedCreationContent = RelationshipCreationContentSigned.deserialize(signedCreationContentBuffer.toUtf8());

        let relationshipSignatureValid;
        if (isOwnContent) {
            relationshipSignatureValid = await this.secrets.verifyOwn(
                secretId,
                CoreBuffer.fromUtf8(signedCreationContent.serializedCreationContent),
                signedCreationContent.relationshipSignature
            );
        } else {
            relationshipSignatureValid = await this.secrets.verifyPeer(
                secretId,
                CoreBuffer.fromUtf8(signedCreationContent.serializedCreationContent),
                signedCreationContent.relationshipSignature
            );
        }

        if (!relationshipSignatureValid) {
            throw TransportCoreErrors.general.signatureNotValid("relationshipCreationContent");
        }

        const creationContent = RelationshipCreationContentWrapper.deserialize(signedCreationContent.serializedCreationContent);

        return creationContent;
    }

    @log()
    private async createNewRelationshipByIncomingCreation(relationshipId: string): Promise<Relationship> {
        const backboneRelationship = (await this.client.getRelationship(relationshipId)).value;
        if (!backboneRelationship.creationContent) throw new TransportError("Creation content is missing");

        const templateId = CoreId.from(backboneRelationship.relationshipTemplateId);
        const template = await this.parent.relationshipTemplates.getRelationshipTemplate(templateId);

        if (!template) throw TransportCoreErrors.general.recordNotFound(RelationshipTemplate, templateId.toString());
        if (!template.cache) throw this.newCacheEmptyError(RelationshipTemplate, template.id.toString());

        const secretId = await TransportIds.relationshipSecret.generate();
        const creationContentCipher = RelationshipCreationContentCipher.fromBase64(backboneRelationship.creationContent);
        await this.secrets.createTemplatorSecrets(secretId, template.cache, creationContentCipher.publicCreationContentCrypto);

        const creationContent = await this.decryptCreationContent(backboneRelationship.creationContent, CoreAddress.from(backboneRelationship.from), secretId);
        const relationship = Relationship.fromBackboneAndCreationContent(backboneRelationship, template, creationContent.identity, creationContent.content, secretId);

        await this.relationships.create(relationship);
        return relationship;
    }

    public async applyRelationshipChangedEvent(relationshipId: string): Promise<{ oldRelationship?: Relationship; changedRelationship: Relationship }> {
        const relationshipDoc = await this.relationships.read(relationshipId);
        if (!relationshipDoc) {
            const changedRelationship = await this.createNewRelationshipByIncomingCreation(relationshipId);
            if (changedRelationship.status === RelationshipStatus.Pending) return { changedRelationship };

            const relationshipDoc = await this.relationships.read(relationshipId);
            const updatedRelationship = await this.updateRelationshipWithPeerResponse(relationshipDoc);
            return { changedRelationship: updatedRelationship };
        }

        const oldRelationship = Relationship.from(relationshipDoc);
        const changedRelationship = await this.updateRelationshipWithPeerResponse(relationshipDoc);

        return { oldRelationship, changedRelationship };
    }

    private async prepareCreationResponseContent(relationship: Relationship) {
        const publicCreationResponseContentCrypto = await this.secrets.getPublicCreationResponseContentCrypto(relationship.relationshipSecretId);

        const creationResponseContent = RelationshipCreationResponseContentWrapper.from({ relationshipId: relationship.id });

        const serializedCreationResponseContent = creationResponseContent.serialize();
        const buffer = CoreUtil.toBuffer(serializedCreationResponseContent);

        const [deviceSignature, relationshipSignature] = await Promise.all([this.parent.activeDevice.sign(buffer), this.secrets.sign(relationship.relationshipSecretId, buffer)]);

        const signedCreationResponseContent = RelationshipCreationResponseContentSigned.from({
            serializedCreationResponseContent,
            deviceSignature,
            relationshipSignature
        });

        const cipher = await this.secrets.encrypt(relationship.relationshipSecretId, signedCreationResponseContent);
        const creationResponseContentCipher = RelationshipCreationResponseContentCipher.from({
            cipher,
            publicCreationResponseContentCrypto
        });

        return creationResponseContentCipher.toBase64();
    }

    @log()
    private async completeOperationWithBackboneCall(operation: RelationshipAuditLogEntryReason, id: CoreId) {
        const relationshipDoc = await this.relationships.read(id.toString());
        if (!relationshipDoc) {
            throw TransportCoreErrors.general.recordNotFound(Relationship, id.toString());
        }

        const relationship = Relationship.from(relationshipDoc);

        if (!relationship.cache) {
            await this.updateCacheOfRelationship(relationship);
        }

        if (!relationship.cache) {
            throw this.newCacheEmptyError(Relationship, id.toString());
        }

        let backboneResponse: BackbonePutRelationshipsResponse;
        switch (operation) {
            case RelationshipAuditLogEntryReason.AcceptanceOfCreation:
                const encryptedContent = await this.prepareCreationResponseContent(relationship);

                backboneResponse = (await this.client.acceptRelationship(id.toString(), { creationResponseContent: encryptedContent })).value;
                break;

            case RelationshipAuditLogEntryReason.RejectionOfCreation:
                backboneResponse = (await this.client.rejectRelationship(id.toString())).value;
                break;

            case RelationshipAuditLogEntryReason.RevocationOfCreation:
                backboneResponse = (await this.client.revokeRelationship(id.toString())).value;
                break;

            case RelationshipAuditLogEntryReason.Termination:
                backboneResponse = (await this.client.terminateRelationship(id.toString())).value;
                break;

            case RelationshipAuditLogEntryReason.ReactivationRequested:
                backboneResponse = (await this.client.reactivateRelationship(id.toString())).value;
                break;

            case RelationshipAuditLogEntryReason.AcceptanceOfReactivation:
                backboneResponse = (await this.client.acceptRelationshipReactivation(id.toString())).value;
                break;

            case RelationshipAuditLogEntryReason.RejectionOfReactivation:
                backboneResponse = (await this.client.rejectRelationshipReactivation(id.toString())).value;
                break;

            case RelationshipAuditLogEntryReason.RevocationOfReactivation:
                backboneResponse = (await this.client.revokeRelationshipReactivation(id.toString())).value;
                break;

            default:
                throw new TransportError("operation not supported");
        }
        relationship.status = backboneResponse.status;
        relationship.cache.auditLog = RelationshipAuditLog.fromBackboneAuditLog(backboneResponse.auditLog);

        await this.relationships.update(relationshipDoc, relationship);
        this.publishEventAfterCompletedOperation(operation, relationship);
        return relationship;
    }

    private publishEventAfterCompletedOperation(operation: RelationshipAuditLogEntryReason, relationship: Relationship) {
        this.eventBus.publish(new RelationshipChangedEvent(this.parent.identity.address.toString(), relationship));
        switch (operation) {
            case RelationshipAuditLogEntryReason.ReactivationRequested:
                this.eventBus.publish(new RelationshipReactivationRequestedEvent(this.parent.identity.address.toString(), relationship));
                break;
            case RelationshipAuditLogEntryReason.RevocationOfReactivation:
            case RelationshipAuditLogEntryReason.AcceptanceOfReactivation:
            case RelationshipAuditLogEntryReason.RejectionOfReactivation:
                this.eventBus.publish(new RelationshipReactivationCompletedEvent(this.parent.identity.address.toString(), relationship));
                break;
            default:
        }
    }

    public async setPeerDeletionInfo(relationshipId: CoreId, deletionInfo?: PeerDeletionInfo): Promise<Relationship> {
        const relationshipDoc = await this.relationships.read(relationshipId.toString());
        if (!relationshipDoc) throw TransportCoreErrors.general.recordNotFound(Relationship, relationshipId.toString());

        const relationship = Relationship.from(relationshipDoc);
        relationship.peerDeletionInfo = deletionInfo;
        await this.relationships.update(relationshipDoc, relationship);

        return relationship;
    }
}<|MERGE_RESOLUTION|>--- conflicted
+++ resolved
@@ -171,20 +171,12 @@
         });
 
         if (result.isError) {
-<<<<<<< HEAD
-            if (result.error.code === "error.platform.validation.relationshipRequest.relationshipToTargetAlreadyExists") {
-=======
             if (result.error.code === "error.platform.validation.relationship.peerIsToBeDeleted") {
                 throw TransportCoreErrors.relationships.activeIdentityDeletionProcessOfOwnerOfRelationshipTemplate();
             }
 
             if (result.error.code.match(/^error.platform.validation.(relationship|relationshipRequest).relationshipToTargetAlreadyExists$/)) {
->>>>>>> 52f42e7c
                 throw TransportCoreErrors.relationships.relationshipNotYetDecomposedByPeer();
-            }
-
-            if (result.error.code === "error.platform.validation.relationship.peerIsToBeDeleted") {
-                throw TransportCoreErrors.relationships.activeIdentityDeletionProcessOfOwnerOfRelationshipTemplate();
             }
 
             throw result.error;
