--- conflicted
+++ resolved
@@ -26,7 +26,6 @@
         return await this.put<BackbonePutRelationshipsResponse>(`/api/v1/Relationships/${relationshipId}/Terminate`, {});
     }
 
-<<<<<<< HEAD
     public async reactivateRelationship(relationshipId: string): Promise<ClientResult<BackbonePutRelationshipsResponse>> {
         return await this.put<BackbonePutRelationshipsResponse>(`/api/v1/Relationships/${relationshipId}/Reactivate`, {});
     }
@@ -42,12 +41,7 @@
     public async revokeRelationshipActivation(relationshipId: string): Promise<ClientResult<BackbonePutRelationshipsResponse>> {
         return await this.put<BackbonePutRelationshipsResponse>(`/api/v1/Relationships/${relationshipId}/Reactivate/Revoke`, {});
     }
-    public async decomposeRelationship(relationshipId: string): Promise<ClientResult<void>> {
-        return await this.put<void>(`/api/v1/Relationships/${relationshipId}/Decompose`, {});
-    }
 
-=======
->>>>>>> 36257c33
     public async getRelationships(request?: BackboneGetRelationshipsRequest): Promise<ClientResult<Paginator<BackboneGetRelationshipResponse>>> {
         return await this.getPaged<BackboneGetRelationshipResponse>("/api/v1/Relationships", request);
     }
