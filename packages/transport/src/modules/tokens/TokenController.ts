--- conflicted
+++ resolved
@@ -107,129 +107,6 @@
         return tokenDoc ? Token.from(tokenDoc) : undefined;
     }
 
-<<<<<<< HEAD
-=======
-    public async updateCache(ids: string[]): Promise<Token[]> {
-        if (ids.length < 1) {
-            return [];
-        }
-        const tokens = await this.readTokens(ids);
-
-        const resultItems = (
-            await this.client.getTokens({
-                tokens: await Promise.all(
-                    tokens.map(async (t) => {
-                        const hashedPassword = t.passwordProtection
-                            ? (await CoreCrypto.deriveHashOutOfPassword(t.passwordProtection.password, t.passwordProtection.salt)).toBase64()
-                            : undefined;
-                        return { id: t.id.toString(), password: hashedPassword };
-                    })
-                )
-            })
-        ).value;
-
-        const promises = [];
-        for await (const resultItem of resultItems) {
-            promises.push(this.updateCacheOfExistingTokenInDb(resultItem.id, resultItem));
-        }
-
-        const isToken = (item: Token | undefined): item is Token => !!item;
-        return (await Promise.all(promises)).filter(isToken);
-    }
-
-    public async fetchCaches(ids: CoreId[]): Promise<{ id: CoreId; cache: CachedToken }[]> {
-        if (ids.length === 0) return [];
-        const tokens = await this.readTokens(ids.map((id) => id.toString()));
-
-        const backboneTokens = await (
-            await this.client.getTokens({
-                tokens: await Promise.all(
-                    tokens.map(async (t) => {
-                        const hashedPassword = t.passwordProtection
-                            ? (await CoreCrypto.deriveHashOutOfPassword(t.passwordProtection.password, t.passwordProtection.salt)).toBase64()
-                            : undefined;
-                        return { id: t.id.toString(), password: hashedPassword };
-                    })
-                )
-            })
-        ).value.collect();
-
-        const decryptionPromises = backboneTokens.map(async (t) => {
-            const token = tokens.find((token) => token.id.toString() === t.id);
-            if (!token) return;
-            return { id: CoreId.from(t.id), cache: await this.decryptToken(t, token.secretKey) };
-        });
-
-        const caches = await Promise.all(decryptionPromises);
-        return caches.filter((c) => c !== undefined);
-    }
-
-    private async readTokens(ids: string[]): Promise<Token[]> {
-        const tokenPromises = ids.map(async (id) => {
-            const tokenDoc = await this.tokens.read(id);
-            if (!tokenDoc) {
-                this._log.error(`Token '${id}' not found in local database. This should not happen and might be a bug in the application logic.`);
-                return;
-            }
-            return Token.from(tokenDoc);
-        });
-        return (await Promise.all(tokenPromises)).filter((t) => t !== undefined);
-    }
-
-    @log()
-    private async updateCacheOfExistingTokenInDb(id: string, response?: BackboneGetTokensResponse) {
-        const tokenDoc = await this.tokens.read(id);
-        if (!tokenDoc) {
-            TransportCoreErrors.general.recordNotFound(Token, id);
-            return;
-        }
-
-        const token = Token.from(tokenDoc);
-
-        await this.updateCacheOfToken(token, response);
-        await this.tokens.update(tokenDoc, token);
-        return token;
-    }
-
-    private async updateCacheOfToken(token: Token, response?: BackboneGetTokensResponse): Promise<void> {
-        if (!response) {
-            const hashedPassword = token.passwordProtection
-                ? (await CoreCrypto.deriveHashOutOfPassword(token.passwordProtection.password, token.passwordProtection.salt)).toBase64()
-                : undefined;
-            response = (await this.client.getToken(token.id.toString(), hashedPassword)).value;
-        }
-
-        const cachedToken = await this.decryptToken(response, token.secretKey);
-        token.setCache(cachedToken);
-
-        // Update isOwn, as it is possible that the identity receives an own token
-        token.isOwn = this.parent.identity.isMe(cachedToken.createdBy);
-    }
-
-    @log()
-    private async decryptToken(response: BackboneGetTokensResponse, secretKey: CryptoSecretKey) {
-        if (!response.content || !response.createdBy || !response.createdByDevice) throw TransportCoreErrors.tokens.emptyToken(response.id);
-
-        const cipher = CryptoCipher.fromBase64(response.content);
-        const plaintextTokenBuffer = await CoreCrypto.decrypt(cipher, secretKey);
-        const plaintextTokenContent = Serializable.deserializeUnknown(plaintextTokenBuffer.toUtf8());
-
-        if (!(plaintextTokenContent instanceof Serializable)) {
-            throw TransportCoreErrors.tokens.invalidTokenContent(response.id);
-        }
-
-        const cachedToken = CachedToken.from({
-            createdAt: CoreDate.from(response.createdAt),
-            expiresAt: CoreDate.from(response.expiresAt),
-            createdBy: CoreAddress.from(response.createdBy),
-            createdByDevice: CoreId.from(response.createdByDevice),
-            content: plaintextTokenContent,
-            forIdentity: response.forIdentity ? CoreAddress.from(response.forIdentity) : undefined
-        });
-        return cachedToken;
-    }
-
->>>>>>> 21fcf886
     public async loadPeerTokenByReference(reference: TokenReference, ephemeral: boolean, password?: string): Promise<Token> {
         if (reference.passwordProtection && !reference.passwordProtection.password && !password) throw TransportCoreErrors.general.noPasswordProvided();
         const passwordProtection = reference.passwordProtection
@@ -267,6 +144,8 @@
         );
 
         const backboneToken = backboneResult.value;
+        if (!backboneToken.content || !backboneToken.createdBy || !backboneToken.createdByDevice) throw TransportCoreErrors.tokens.emptyToken(backboneToken.id);
+
         const tokenContent = await this.decryptTokenContent(backboneToken, secretKey);
 
         const token = Token.from({
@@ -291,6 +170,8 @@
 
     @log()
     private async decryptTokenContent(backboneToken: BackboneGetTokensResponse, secretKey: CryptoSecretKey) {
+        if (!backboneToken.content) throw TransportCoreErrors.tokens.emptyToken(backboneToken.id);
+
         const cipher = CryptoCipher.fromBase64(backboneToken.content);
         const plaintextTokenBuffer = await CoreCrypto.decrypt(cipher, secretKey);
         const plaintextTokenContent = Serializable.deserializeUnknown(plaintextTokenBuffer.toUtf8());
@@ -332,7 +213,18 @@
 
         const response = (await this.client.updateTokenContent({ id: parameters.id.toString(), newContent: cipher.toBase64(), password: hashedPassword })).value;
 
-        const cachedToken = CachedToken.from({
+        const passwordProtection = PasswordProtection.from({
+            password,
+            passwordType: parameters.passwordProtection.passwordType,
+            salt: parameters.passwordProtection.salt,
+            passwordLocationIndicator: parameters.passwordProtection.passwordLocationIndicator
+        });
+
+        const token = Token.from({
+            id: CoreId.from(response.id),
+            secretKey: input.secretKey,
+            isOwn: true,
+            passwordProtection,
             createdAt: CoreDate.from(response.createdAt),
             expiresAt: CoreDate.from(response.expiresAt),
             createdBy: this.parent.identity.address,
@@ -340,22 +232,6 @@
             content: input.content
         });
 
-        const passwordProtection = PasswordProtection.from({
-            password,
-            passwordType: parameters.passwordProtection.passwordType,
-            salt: parameters.passwordProtection.salt,
-            passwordLocationIndicator: parameters.passwordProtection.passwordLocationIndicator
-        });
-
-        const token = Token.from({
-            id: CoreId.from(response.id),
-            secretKey: input.secretKey,
-            isOwn: true,
-            passwordProtection,
-            cache: cachedToken,
-            cachedAt: CoreDate.utc()
-        });
-
         return token;
     }
 
