--- conflicted
+++ resolved
@@ -403,26 +403,15 @@
         };
 
         await Promise.all([
-<<<<<<< HEAD
-            this.info.set("device", device.toJSON()),
-            this.info.set("identity", identity.toJSON()),
-            this.info.set(dbKey, privBaseDevice.toJSON()),
-            this.info.set("isBaseKeyStoredOnHardware", isBaseKeyStoredOnHardware),
-            this.activeDevice.secrets.storeSecret(privBaseShared, DeviceSecretType.SharedSecretBaseKey),
-            this.activeDevice.secrets.storeSecret(privSync, DeviceSecretType.IdentitySynchronizationMaster),
-            this.activeDevice.secrets.storeSecret(identityKeypair.privateKey, DeviceSecretType.IdentitySignature),
-            this.activeDevice.secrets.storeSecret(deviceKeypair.privateKey, DeviceSecretType.DeviceSignature),
-            this.activeDevice.secrets.storeSecret(deviceCredentials, DeviceSecretType.DeviceCredentials)
-=======
             storeSecretWithRetry(() => this.info.set("device", device.toJSON())),
             storeSecretWithRetry(() => this.info.set("identity", identity.toJSON())),
-            storeSecretWithRetry(() => this.info.set("baseKey", privBaseDevice.toJSON())),
+            storeSecretWithRetry(() => this.info.set(dbKey, privBaseDevice.toJSON())),
+            storeSecretWithRetry(() => this.info.set("isBaseKeyStoredOnHardware", isBaseKeyStoredOnHardware)),
             storeSecretWithRetry(() => this.activeDevice.secrets.storeSecret(privBaseShared, DeviceSecretType.SharedSecretBaseKey)),
             storeSecretWithRetry(() => this.activeDevice.secrets.storeSecret(privSync, DeviceSecretType.IdentitySynchronizationMaster)),
             storeSecretWithRetry(() => this.activeDevice.secrets.storeSecret(identityKeypair.privateKey, DeviceSecretType.IdentitySignature)),
             storeSecretWithRetry(() => this.activeDevice.secrets.storeSecret(deviceKeypair.privateKey, DeviceSecretType.DeviceSignature)),
             storeSecretWithRetry(() => this.activeDevice.secrets.storeSecret(deviceCredentials, DeviceSecretType.DeviceCredentials))
->>>>>>> 36db714d
         ]);
 
         return { identity, device };
