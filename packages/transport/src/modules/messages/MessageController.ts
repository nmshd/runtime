--- conflicted
+++ resolved
@@ -72,13 +72,8 @@
         const messageDoc = await this.messages.read(messageId.toString());
         const message = Message.from(messageDoc);
 
-        // a received message only has one recipient (yourself) so it can be deleted without further looking into the recipients
-<<<<<<< HEAD
-        if (message.cache?.recipients.length === 1 || !message.isOwn) {
-=======
         // also if the message is not own, it can be deleted when there is only one recipient
         if (!message.isOwn || message.cache!.recipients.length === 1) {
->>>>>>> 3dd69582
             await this.messages.delete(message);
             return;
         }
