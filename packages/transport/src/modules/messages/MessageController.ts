--- conflicted
+++ resolved
@@ -320,11 +320,7 @@
         const fileReferences: FileReference[] = [];
         for (const fileObject of parsedParams.attachments) {
             const file = File.from(fileObject);
-<<<<<<< HEAD
-            fileReferences.push(file.toFileReference(new URL(this.transport.config.baseUrl).hostname));
-=======
             fileReferences.push(file.toFileReference(this.transport.config.baseUrl));
->>>>>>> 26c0a984
             publicAttachmentArray.push(file.id);
         }
 
