{
    "name": "@nmshd/transport",
<<<<<<< HEAD
    "version": "5.0.0-alpha.4",
=======
    "version": "5.0.0-alpha.11",
>>>>>>> 56dd362b
    "description": "The transport library handles backbone communication and content encryption.",
    "homepage": "https://enmeshed.eu",
    "repository": {
        "type": "git",
        "url": "git+https://github.com/nmshd/runtime.git",
        "directory": "packages/transport"
    },
    "license": "MIT",
    "author": "j&s-soft GmbH",
    "main": "dist/index.js",
    "types": "dist/index.d.ts",
    "files": [
        "dist"
    ],
    "scripts": {
        "build": "npm run build:node",
        "build:ci": "npm run build:node && ../../.ci/writeBuildInformation.sh",
        "build:node": "tsc -p tsconfig.json && madge --circular dist",
        "build:notest": "npm run build:node",
        "cdep": "tsc && madge --circular dist",
        "lint:tsc": "tsc --noEmit && tsc -p test/tsconfig.json --noEmit",
        "test:ci": "npm run test:ci:lokijs && npm run test:ci:mongodb",
        "test:ci:lokijs": "USE_LOKIJS=true jest -i",
        "test:ci:mongodb": "jest -i",
        "test:local:ferretdb": "npm run test:local:start:ferretdb && CONNECTION_STRING='mongodb://localhost:27022' jest",
        "test:local:lokijs": "USE_LOKIJS=true jest",
        "test:local:mongodb": "npm run test:local:start:mongodb && CONNECTION_STRING='mongodb://root:example@localhost:27021' jest",
        "test:local:start:ferretdb": "docker compose -f ../../.dev/compose.yml up -d runtime-ferret",
        "test:local:start:mongodb": "docker compose -f ../../.dev/compose.yml up -d runtime-mongo",
        "test:local:teardown": "docker compose -f ../../.dev/compose.yml rm -fsv",
        "test:mongodb": "jest",
        "test:performance:kube:start": "kubectl apply -f ./test/performance/k8s.yaml",
        "test:performance:kube:stop": "kubectl delete -f ./test/performance/k8s.yaml"
    },
    "jest": {
        "maxWorkers": 5,
        "preset": "ts-jest",
        "setupFilesAfterEnv": [
            "./test/customMatchers.ts",
            "jest-expect-message"
        ],
        "testEnvironment": "node",
        "testPathIgnorePatterns": [
            "/test/performance/",
            "/node_modules/"
        ],
        "testTimeout": 60000,
        "transform": {
            "^.+\\.ts$": [
                "ts-jest",
                {
                    "tsconfig": "test/tsconfig.json"
                }
            ]
        }
    },
    "dependencies": {
        "@js-soft/docdb-access-abstractions": "1.0.4",
        "@js-soft/logging-abstractions": "^1.0.1",
        "@js-soft/simple-logger": "1.0.4",
        "@js-soft/ts-utils": "^2.3.3",
        "axios": "^1.7.2",
        "fast-json-patch": "^3.1.1",
        "form-data": "^4.0.0",
        "https-proxy-agent": "^7.0.5",
        "json-stringify-safe": "^5.0.1",
        "lodash": "^4.17.21",
        "luxon": "^3.4.4",
        "qs": "^6.12.3",
        "reflect-metadata": "^0.2.2",
        "ts-simple-nameof": "^1.3.1",
        "uuid": "^10.0.0"
    },
    "devDependencies": {
        "@js-soft/docdb-access-loki": "1.1.0",
        "@js-soft/docdb-access-mongo": "1.1.8",
        "@js-soft/node-logger": "1.1.1",
        "@js-soft/ts-serval": "2.0.10",
        "@js-soft/web-logger": "^1.0.4",
        "@nmshd/crypto": "2.0.6",
        "@types/json-stringify-safe": "^5.0.3",
        "@types/lodash": "^4.17.7",
        "@types/luxon": "^3.4.2",
        "@types/qs": "^6.9.15",
        "@types/uuid": "^10.0.0",
        "expect": "^29.7.0",
        "ts-mockito": "^2.6.1"
    },
    "publishConfig": {
        "access": "public",
        "provenance": true
    }
}<|MERGE_RESOLUTION|>--- conflicted
+++ resolved
@@ -1,10 +1,6 @@
 {
     "name": "@nmshd/transport",
-<<<<<<< HEAD
-    "version": "5.0.0-alpha.4",
-=======
     "version": "5.0.0-alpha.11",
->>>>>>> 56dd362b
     "description": "The transport library handles backbone communication and content encryption.",
     "homepage": "https://enmeshed.eu",
     "repository": {
