--- conflicted
+++ resolved
@@ -455,11 +455,7 @@
     });
 });
 
-<<<<<<< HEAD
-describe.skip("RelationshipTest: Accept Reactivation", function () {
-=======
 describe("RelationshipTest: Request Reactivation", function () {
->>>>>>> 2189b020
     let connection: IDatabaseConnection;
     let transport: Transport;
 
@@ -650,7 +646,6 @@
     });
 });
 
-<<<<<<< HEAD
 describe.skip("RelationshipTest: Decompose", function () {
     let connection: IDatabaseConnection;
     let transport: Transport;
@@ -696,10 +691,7 @@
     });
 });
 
-describe("RelationshipTest: validations (on terminated relationship", function () {
-=======
 describe("RelationshipTest: validations (on terminated relationship)", function () {
->>>>>>> 2189b020
     let connection: IDatabaseConnection;
     let transport: Transport;
 
