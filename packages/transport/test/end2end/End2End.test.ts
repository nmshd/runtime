--- conflicted
+++ resolved
@@ -455,11 +455,7 @@
     });
 });
 
-<<<<<<< HEAD
-describe("RelationshipTest: Accept Reactivation", function () {
-=======
 describe("RelationshipTest: Request Reactivation", function () {
->>>>>>> d8b212a2
     let connection: IDatabaseConnection;
     let transport: Transport;
 
