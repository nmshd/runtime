import { IDatabaseConnection } from "@js-soft/docdb-access-abstractions";
import { JSONWrapper, Serializable } from "@js-soft/ts-serval";
import { CoreBuffer } from "@nmshd/crypto";
<<<<<<< HEAD
import { AccountController, CoreDate, File, FileReference, RelationshipStatus, TokenContentRelationshipTemplate, Transport } from "../../src";
=======
import {
    AccountController,
    CoreDate,
    FileReference,
    RelationshipChangeStatus,
    RelationshipChangeType,
    RelationshipStatus,
    TokenContentRelationshipTemplate,
    Transport
} from "../../src";
>>>>>>> 56b83f1c
import { TestUtil } from "../testHelpers/TestUtil";

describe("AccountTest", function () {
    let connection: IDatabaseConnection;
    let transport: Transport;

    beforeAll(async function () {
        connection = await TestUtil.createDatabaseConnection();
        transport = TestUtil.createTransport(connection);
        await transport.init();
    });

    afterAll(async function () {
        await connection.close();
    });

    test("should close an account", async function () {
        const account = await TestUtil.createAccount(transport);
        await expect(account.close()).resolves.not.toThrow();
    });
});

describe("RelationshipTest: Accept", function () {
    let connection: IDatabaseConnection;
    let transport: Transport;
    let from: AccountController;
    let to: AccountController;

    beforeAll(async function () {
        connection = await TestUtil.createDatabaseConnection();
        transport = TestUtil.createTransport(connection);

        await transport.init();

        const accounts = await TestUtil.provideAccounts(transport, 2);
        from = accounts[0];
        to = accounts[1];
    });

    afterAll(async function () {
        await from.close();
        await to.close();

        await connection.close();
    });

    test("should create new relationship between two accounts", async function () {
        const templateFrom = await from.relationshipTemplates.sendRelationshipTemplate({
            content: {
                mycontent: "template"
            },
            expiresAt: CoreDate.utc().add({ minutes: 5 }),
            maxNumberOfAllocations: 1
        });

        const templateToken = TokenContentRelationshipTemplate.from({
            templateId: templateFrom.id,
            secretKey: templateFrom.secretKey
        });

        const token = await from.tokens.sendToken({
            content: templateToken,
            expiresAt: CoreDate.utc().add({ hours: 12 }),
            ephemeral: false
        });

        const tokenRef = token.truncate();

        const receivedToken = await to.tokens.loadPeerTokenByTruncated(tokenRef, false);

        if (!(receivedToken.cache!.content instanceof TokenContentRelationshipTemplate)) {
            throw new Error("token content not instanceof TokenContentRelationshipTemplate");
        }

        const templateTo = await to.relationshipTemplates.loadPeerRelationshipTemplate(receivedToken.cache!.content.templateId, receivedToken.cache!.content.secretKey);

        expect(templateTo.cache!.content).toBeInstanceOf(JSONWrapper);
        const templateContent = templateTo.cache!.content as JSONWrapper;
        expect(templateContent.value).toHaveProperty("mycontent");
        expect(templateContent.value.mycontent).toBe("template");

        // Send Request
        const request = await to.relationships.sendRelationship({
            template: templateTo,
            creationContent: {
                mycontent: "request"
            }
        });
        const relationshipId = request.id;

        const templateRequestContent = request.cache!.template.cache!.content as JSONWrapper;
        expect(templateRequestContent.value).toHaveProperty("mycontent");
        expect(templateRequestContent.value.mycontent).toBe("template");

        expect(request.cache!.template.id.toString()).toStrictEqual(templateTo.id.toString());
        expect(request.cache!.template.isOwn).toBe(false);
        expect(request.status).toStrictEqual(RelationshipStatus.Pending);

        expect(request.cache?.auditLog).toHaveLength(1);
        expect(request.cache!.auditLog![0].newStatus).toBe(RelationshipStatus.Pending);

        // Accept relationship
        const syncedRelationships = await TestUtil.syncUntilHasRelationships(from);
        expect(syncedRelationships).toHaveLength(1);
        const pendingRelationship = syncedRelationships[0];

        expect(pendingRelationship.cache!.template.id.toString()).toStrictEqual(templateTo.id.toString());
        expect(pendingRelationship.cache!.template.isOwn).toBe(true);

        const templateResponseContent = pendingRelationship.cache!.template.cache!.content as JSONWrapper;
        expect(templateResponseContent.value).toHaveProperty("mycontent");
        expect(templateResponseContent.value.mycontent).toBe("template");

        expect(pendingRelationship.status).toStrictEqual(RelationshipStatus.Pending);

        const acceptedRelationshipFromSelf = await from.relationships.accept(relationshipId);
        expect(acceptedRelationshipFromSelf.id.toString()).toStrictEqual(relationshipId.toString());
        expect(acceptedRelationshipFromSelf.status).toStrictEqual(RelationshipStatus.Active);

        expect(acceptedRelationshipFromSelf.cache?.auditLog).toHaveLength(2);
        expect(acceptedRelationshipFromSelf.cache!.auditLog![1].newStatus).toBe(RelationshipStatus.Active);

        expect(acceptedRelationshipFromSelf.peer).toBeDefined();

        // Get accepted relationship
        const syncedRelationshipsPeer = await TestUtil.syncUntilHasRelationships(to);
        expect(syncedRelationshipsPeer).toHaveLength(1);
        const acceptedRelationshipPeer = syncedRelationshipsPeer[0];

        expect(acceptedRelationshipPeer.id.toString()).toStrictEqual(relationshipId.toString());
        expect(acceptedRelationshipPeer.status).toStrictEqual(RelationshipStatus.Active);

        expect(acceptedRelationshipPeer.cache?.auditLog).toHaveLength(2);
        expect(acceptedRelationshipPeer.cache!.auditLog![1].newStatus).toBe(RelationshipStatus.Active);
        expect(acceptedRelationshipPeer.peer).toBeDefined();
        expect(acceptedRelationshipPeer.peer.address.toString()).toStrictEqual(templateTo.cache?.identity.address.toString());
    });
});

describe("RelationshipTest: Reject", function () {
    let connection: IDatabaseConnection;
    let transport: Transport;

    let from: AccountController;
    let to: AccountController;

    beforeAll(async function () {
        connection = await TestUtil.createDatabaseConnection();
        transport = TestUtil.createTransport(connection);

        await transport.init();

        const accounts = await TestUtil.provideAccounts(transport, 2);
        from = accounts[0];
        to = accounts[1];
    });

    afterAll(async function () {
        await from.close();
        await to.close();
        await connection.close();
    });

    test("should reject a relationship between two accounts", async function () {
        const templateFrom = await from.relationshipTemplates.sendRelationshipTemplate({
            content: {
                mycontent: "template"
            },
            expiresAt: CoreDate.utc().add({ minutes: 5 }),
            maxNumberOfAllocations: 1
        });

        const templateToken = TokenContentRelationshipTemplate.from({
            templateId: templateFrom.id,
            secretKey: templateFrom.secretKey
        });

        const token = await from.tokens.sendToken({
            content: templateToken,
            expiresAt: CoreDate.utc().add({ hours: 12 }),
            ephemeral: false
        });

        const tokenRef = token.truncate();

        const receivedToken = await to.tokens.loadPeerTokenByTruncated(tokenRef, false);

        if (!(receivedToken.cache!.content instanceof TokenContentRelationshipTemplate)) {
            throw new Error("token content not instanceof TokenContentRelationshipTemplate");
        }

        const templateTo = await to.relationshipTemplates.loadPeerRelationshipTemplate(receivedToken.cache!.content.templateId, receivedToken.cache!.content.secretKey);

        expect(templateTo.cache!.content).toBeInstanceOf(JSONWrapper);
        const templateContent = templateTo.cache!.content as JSONWrapper;
        expect(templateContent.value).toHaveProperty("mycontent");
        expect(templateContent.value.mycontent).toBe("template");

        const request = await to.relationships.sendRelationship({
            template: templateTo,
            creationContent: {
                mycontent: "request"
            }
        });
        const relationshipId = request.id;

        const templateRequestContent = request.cache!.template.cache!.content as JSONWrapper;
        expect(templateRequestContent.value).toHaveProperty("mycontent");
        expect(templateRequestContent.value.mycontent).toBe("template");

        expect(request.cache!.template.id.toString()).toStrictEqual(templateTo.id.toString());
        expect(request.cache!.template.isOwn).toBe(false);
        expect(request.status).toStrictEqual(RelationshipStatus.Pending);

        // Reject relationship
        const syncedRelationships = await TestUtil.syncUntilHasRelationships(from);
        expect(syncedRelationships).toHaveLength(1);
        const pendingRelationship = syncedRelationships[0];
        expect(pendingRelationship.cache!.template.id.toString()).toStrictEqual(templateTo.id.toString());
        expect(pendingRelationship.cache!.template.isOwn).toBe(true);

        const templateResponseContent = pendingRelationship.cache!.template.cache!.content as JSONWrapper;
        expect(templateResponseContent.value).toHaveProperty("mycontent");
        expect(templateResponseContent.value.mycontent).toBe("template");

        expect(pendingRelationship.status).toStrictEqual(RelationshipStatus.Pending);

        const rejectedRelationshipFromSelf = await from.relationships.reject(relationshipId);
        expect(rejectedRelationshipFromSelf.id.toString()).toStrictEqual(relationshipId.toString());
        expect(rejectedRelationshipFromSelf.status).toStrictEqual(RelationshipStatus.Rejected);
        expect(rejectedRelationshipFromSelf.cache?.auditLog).toHaveLength(2);
        expect(rejectedRelationshipFromSelf.cache!.auditLog![1].newStatus).toBe(RelationshipStatus.Rejected);

        expect(rejectedRelationshipFromSelf.peer).toBeDefined();

        // Get rejected relationship
        const syncedRelationshipsPeer = await TestUtil.syncUntilHasRelationships(to);
        expect(syncedRelationshipsPeer).toHaveLength(1);
        const rejectedRelationshipPeer = syncedRelationshipsPeer[0];
        expect(rejectedRelationshipPeer.status).toStrictEqual(RelationshipStatus.Rejected);

        expect(rejectedRelationshipPeer.id.toString()).toStrictEqual(relationshipId.toString());
        expect(rejectedRelationshipPeer.status).toStrictEqual(RelationshipStatus.Rejected);
        expect(rejectedRelationshipPeer.cache?.auditLog).toHaveLength(2);
        expect(rejectedRelationshipPeer.cache!.auditLog![1].newStatus).toBe(RelationshipStatus.Rejected);
        expect(rejectedRelationshipPeer.peer).toBeDefined();
        expect(rejectedRelationshipPeer.peer.address.toString()).toStrictEqual(templateTo.cache?.identity.address.toString());
    });
});

describe("RelationshipTest: Revoke", function () {
    let connection: IDatabaseConnection;
    let transport: Transport;
    let templator: AccountController;
    let requestor: AccountController;

    beforeEach(async function () {
        connection = await TestUtil.createDatabaseConnection();
        transport = TestUtil.createTransport(connection);

        await transport.init();

        const accounts = await TestUtil.provideAccounts(transport, 2);
        templator = accounts[0];
        requestor = accounts[1];
    });

    afterEach(async function () {
        await templator.close();
        await requestor.close();

        await connection.close();
    });

    test("should revoke a relationship between two accounts", async function () {
        const templateTemplator = await templator.relationshipTemplates.sendRelationshipTemplate({
            content: {
                mycontent: "template"
            },
            expiresAt: CoreDate.utc().add({ minutes: 5 }),
            maxNumberOfAllocations: 1
        });

        const templateToken = TokenContentRelationshipTemplate.from({
            templateId: templateTemplator.id,
            secretKey: templateTemplator.secretKey
        });

        const token = await templator.tokens.sendToken({
            content: templateToken,
            expiresAt: CoreDate.utc().add({ hours: 12 }),
            ephemeral: false
        });

        const tokenRef = token.truncate();

        const receivedToken = await requestor.tokens.loadPeerTokenByTruncated(tokenRef, false);

        if (!(receivedToken.cache!.content instanceof TokenContentRelationshipTemplate)) {
            throw new Error("token content not instanceof TokenContentRelationshipTemplate");
        }

        const templateRequestor = await requestor.relationshipTemplates.loadPeerRelationshipTemplate(
            receivedToken.cache!.content.templateId,
            receivedToken.cache!.content.secretKey
        );

        expect(templateRequestor.cache!.content).toBeInstanceOf(JSONWrapper);
        const templateContent = templateRequestor.cache!.content as JSONWrapper;
        expect(templateContent.value).toHaveProperty("mycontent");
        expect(templateContent.value.mycontent).toBe("template");

        const request = await requestor.relationships.sendRelationship({
            template: templateRequestor,
            creationContent: {
                mycontent: "request"
            }
        });

        const templateRequestContent = request.cache!.template.cache!.content as JSONWrapper;
        expect(templateRequestContent.value).toHaveProperty("mycontent");
        expect(templateRequestContent.value.mycontent).toBe("template");

        const relationshipId = request.id;

        expect(request.cache!.template.id.toString()).toStrictEqual(templateRequestor.id.toString());
        expect(request.cache!.template.isOwn).toBe(false);
        expect(request.status).toStrictEqual(RelationshipStatus.Pending);

        // Revoke relationship
        const syncedRelationships = await TestUtil.syncUntilHasRelationships(templator);
        expect(syncedRelationships).toHaveLength(1);
        const pendingRelationship = syncedRelationships[0];
        expect(pendingRelationship.status).toStrictEqual(RelationshipStatus.Pending);

        expect(pendingRelationship.cache!.template.id.toString()).toStrictEqual(templateRequestor.id.toString());
        expect(pendingRelationship.cache!.template.isOwn).toBe(true);

        const templateResponseContent = pendingRelationship.cache!.template.cache!.content as JSONWrapper;
        expect(templateResponseContent.value).toHaveProperty("mycontent");
        expect(templateResponseContent.value.mycontent).toBe("template");
        expect(pendingRelationship.status).toStrictEqual(RelationshipStatus.Pending);

        const revokedRelationshipSelf = await requestor.relationships.revoke(relationshipId);
        expect(revokedRelationshipSelf.status).toStrictEqual(RelationshipStatus.Revoked);

        expect(revokedRelationshipSelf.id.toString()).toStrictEqual(relationshipId.toString());
        expect(revokedRelationshipSelf.status).toStrictEqual(RelationshipStatus.Revoked);
        expect(revokedRelationshipSelf.cache?.auditLog).toHaveLength(2);
        expect(revokedRelationshipSelf.cache!.auditLog![1].newStatus).toBe(RelationshipStatus.Revoked);
        expect(revokedRelationshipSelf.peer).toBeDefined();
        expect(revokedRelationshipSelf.peer.address.toString()).toStrictEqual(revokedRelationshipSelf.cache!.template.cache?.identity.address.toString());

        // Get revoked relationship
        const syncedRelationshipsPeer = await TestUtil.syncUntilHasRelationships(templator);
        expect(syncedRelationshipsPeer).toHaveLength(1);
        const revokedRelationshipPeer = syncedRelationshipsPeer[0];
        expect(revokedRelationshipPeer.status).toStrictEqual(RelationshipStatus.Revoked);
        expect(revokedRelationshipPeer.id.toString()).toStrictEqual(relationshipId.toString());
        expect(revokedRelationshipPeer.status).toStrictEqual(RelationshipStatus.Revoked);
        expect(revokedRelationshipPeer.cache?.auditLog).toHaveLength(2);
        expect(revokedRelationshipPeer.cache!.auditLog![1].newStatus).toBe(RelationshipStatus.Revoked);
        expect(revokedRelationshipPeer.peer).toBeDefined();
    });

    test("should handle an incoming relationship request which was already revoked by the sender", async function () {
        const templateTemplator = await templator.relationshipTemplates.sendRelationshipTemplate({
            content: {
                mycontent: "template"
            },
            expiresAt: CoreDate.utc().add({ minutes: 5 }),
            maxNumberOfAllocations: 1
        });

        const templateToken = TokenContentRelationshipTemplate.from({
            templateId: templateTemplator.id,
            secretKey: templateTemplator.secretKey
        });

        const token = await templator.tokens.sendToken({
            content: templateToken,
            expiresAt: CoreDate.utc().add({ hours: 12 }),
            ephemeral: false
        });

        const tokenRef = token.truncate();

        const receivedToken = await requestor.tokens.loadPeerTokenByTruncated(tokenRef, false);

        const receivedTemplateToken = TokenContentRelationshipTemplate.from(receivedToken.cache!.content as TokenContentRelationshipTemplate);

        const templateRequestor = await requestor.relationshipTemplates.loadPeerRelationshipTemplate(receivedTemplateToken.templateId, receivedTemplateToken.secretKey);

        expect(templateRequestor.cache!.content).toBeInstanceOf(JSONWrapper);
        const templateContent = templateRequestor.cache!.content as JSONWrapper;
        expect(templateContent.value).toHaveProperty("mycontent");
        expect(templateContent.value.mycontent).toBe("template");

        const pendingRelationship = await requestor.relationships.sendRelationship({
            template: templateRequestor,
            creationContent: {
                mycontent: "request"
            }
        });

        // Revoke relationship
        const revokedRelationshipSelf = await requestor.relationships.revoke(pendingRelationship.id);
        expect(revokedRelationshipSelf.status).toStrictEqual(RelationshipStatus.Revoked);

        // Get revoked relationship
        await TestUtil.syncUntilHasRelationships(templator, 2); // wait for pending and revoked
        const relationshipsPeer = await templator.relationships.getRelationships({});
        expect(relationshipsPeer).toHaveLength(1);
        const revokedRelationshipPeer = relationshipsPeer[0];
        expect(revokedRelationshipPeer.status).toStrictEqual(RelationshipStatus.Revoked);
    });
});

describe("MessageTest", function () {
    let connection: IDatabaseConnection;
    let transport: Transport;

    let from: AccountController;
    let to: AccountController;

    beforeAll(async function () {
        connection = await TestUtil.createDatabaseConnection();
        transport = TestUtil.createTransport(connection);

        await transport.init();

        const accounts = await TestUtil.provideAccounts(transport, 2);

        from = accounts[0];
        to = accounts[1];
        await TestUtil.addRelationship(from, to);
    });

    afterAll(async function () {
        await from.close();
        await to.close();
        await connection.close();
    });

    test("should send a message between the accounts", async function () {
        const message = await from.messages.sendMessage({
            recipients: [to.identity.address],
            content: { body: "Test Body", subject: "Test Subject" }
        });

        expect(message).toBeDefined();
    });
});

describe("TokenTest", function () {
    let connection: IDatabaseConnection;

    let transport: Transport;

    let from: AccountController;

    beforeAll(async function () {
        connection = await TestUtil.createDatabaseConnection();
        transport = TestUtil.createTransport(connection);

        await transport.init();

        const accounts = await TestUtil.provideAccounts(transport, 1);
        from = accounts[0];
    });

    afterAll(async function () {
        await from.close();

        await connection.close();
    });

    test("should create a token and read it afterwards", async function () {
        const token = await from.tokens.sendToken({
            content: Serializable.fromAny({ content: "someContent" }),
            expiresAt: CoreDate.utc().add({ minutes: 10 }),
            ephemeral: false
        });

        expect(token).toBeDefined();
    });
});

describe("FileTest", function () {
    let connection: IDatabaseConnection;

    let transport: Transport;

    let from: AccountController;
    let to: AccountController;

    beforeAll(async function () {
        connection = await TestUtil.createDatabaseConnection();
        transport = TestUtil.createTransport(connection);

        await transport.init();

        const accounts = await TestUtil.provideAccounts(transport, 2);

        from = accounts[0];
        to = accounts[1];
    });

    afterAll(async function () {
        await from.close();
        await to.close();

        await connection.close();
    });

    test("should upload a file directly and download it afterwards", async function () {
        const content = CoreBuffer.fromUtf8("abcd");

        const file = await TestUtil.uploadFile(from, content);
        const ref: any = file.toFileReference().toJSON();

        const parcelRef = FileReference.from(ref);

        const downloadedFile = await to.files.getOrLoadFileByReference(parcelRef);

        const downloadedContent = await to.files.downloadFileContent(downloadedFile);

        expect(content.toArray()).toStrictEqual(downloadedContent.toArray());
    });

    test("should again upload a file directly and download it afterwards from the same account", async function () {
        const content = CoreBuffer.fromUtf8("abcd");

        const file = await TestUtil.uploadFile(from, content);

        const ref: any = file.toFileReference().toJSON();

        const parcelRef = FileReference.from(ref);

        const downloadedFile = await from.files.getOrLoadFileByReference(parcelRef);

        const downloadedContent = await from.files.downloadFileContent(downloadedFile);

        expect(content.toArray()).toStrictEqual(downloadedContent.toArray());
    });
});<|MERGE_RESOLUTION|>--- conflicted
+++ resolved
@@ -1,20 +1,7 @@
 import { IDatabaseConnection } from "@js-soft/docdb-access-abstractions";
 import { JSONWrapper, Serializable } from "@js-soft/ts-serval";
 import { CoreBuffer } from "@nmshd/crypto";
-<<<<<<< HEAD
-import { AccountController, CoreDate, File, FileReference, RelationshipStatus, TokenContentRelationshipTemplate, Transport } from "../../src";
-=======
-import {
-    AccountController,
-    CoreDate,
-    FileReference,
-    RelationshipChangeStatus,
-    RelationshipChangeType,
-    RelationshipStatus,
-    TokenContentRelationshipTemplate,
-    Transport
-} from "../../src";
->>>>>>> 56b83f1c
+import { AccountController, CoreDate, FileReference, RelationshipStatus, TokenContentRelationshipTemplate, Transport } from "../../src";
 import { TestUtil } from "../testHelpers/TestUtil";
 
 describe("AccountTest", function () {
