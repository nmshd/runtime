import { IDatabaseConnection } from "@js-soft/docdb-access-abstractions";
import { JSONWrapper, Serializable } from "@js-soft/ts-serval";
import { CoreBuffer } from "@nmshd/crypto";
import { AccountController, CoreDate, CoreId, FileReference, RelationshipAuditLogEntryReason, RelationshipStatus, TokenContentRelationshipTemplate, Transport } from "../../src";
import { TestUtil } from "../testHelpers/TestUtil";

describe("AccountTest", function () {
    let connection: IDatabaseConnection;
    let transport: Transport;

    beforeAll(async function () {
        connection = await TestUtil.createDatabaseConnection();
        transport = TestUtil.createTransport(connection);
        await transport.init();
    });

    afterAll(async function () {
        await connection.close();
    });

    test("should close an account", async function () {
        const account = await TestUtil.createAccount(transport);
        await expect(account.close()).resolves.not.toThrow();
    });
});

describe("RelationshipTest: Accept", function () {
    let connection: IDatabaseConnection;
    let transport: Transport;
    let from: AccountController;
    let to: AccountController;

    beforeAll(async function () {
        connection = await TestUtil.createDatabaseConnection();
        transport = TestUtil.createTransport(connection);

        await transport.init();

        const accounts = await TestUtil.provideAccounts(transport, 2);
        from = accounts[0];
        to = accounts[1];
    });

    afterAll(async function () {
        await from.close();
        await to.close();

        await connection.close();
    });

    test("should create new relationship between two accounts", async function () {
        const templateFrom = await from.relationshipTemplates.sendRelationshipTemplate({
            content: {
                mycontent: "template"
            },
            expiresAt: CoreDate.utc().add({ minutes: 5 }),
            maxNumberOfAllocations: 1
        });

        const templateToken = TokenContentRelationshipTemplate.from({
            templateId: templateFrom.id,
            secretKey: templateFrom.secretKey
        });

        const token = await from.tokens.sendToken({
            content: templateToken,
            expiresAt: CoreDate.utc().add({ hours: 12 }),
            ephemeral: false
        });

        const tokenRef = token.truncate();

        const receivedToken = await to.tokens.loadPeerTokenByTruncated(tokenRef, false);

        if (!(receivedToken.cache!.content instanceof TokenContentRelationshipTemplate)) {
            throw new Error("token content not instanceof TokenContentRelationshipTemplate");
        }

        const templateTo = await to.relationshipTemplates.loadPeerRelationshipTemplate(receivedToken.cache!.content.templateId, receivedToken.cache!.content.secretKey);

        expect(templateTo.cache!.content).toBeInstanceOf(JSONWrapper);
        const templateContent = templateTo.cache!.content as JSONWrapper;
        expect(templateContent.value).toHaveProperty("mycontent");
        expect(templateContent.value.mycontent).toBe("template");

        const request = await to.relationships.sendRelationship({
            template: templateTo,
            creationContent: {
                mycontent: "request"
            }
        });
        const relationshipId = request.id;

        const templateRequestContent = request.cache!.template.cache!.content as JSONWrapper;
        expect(templateRequestContent.value).toHaveProperty("mycontent");
        expect(templateRequestContent.value.mycontent).toBe("template");

        expect(request.cache!.template.id.toString()).toStrictEqual(templateTo.id.toString());
        expect(request.cache!.template.isOwn).toBe(false);
        expect(request.status).toStrictEqual(RelationshipStatus.Pending);

        expect(request.cache?.auditLog).toHaveLength(1);
        expect(request.cache!.auditLog[0].newStatus).toBe(RelationshipStatus.Pending);

        const syncedRelationships = await TestUtil.syncUntilHasRelationships(from);
        expect(syncedRelationships).toHaveLength(1);
        const pendingRelationship = syncedRelationships[0];

        expect(pendingRelationship.cache!.template.id.toString()).toStrictEqual(templateTo.id.toString());
        expect(pendingRelationship.cache!.template.isOwn).toBe(true);

        const templateResponseContent = pendingRelationship.cache!.template.cache!.content as JSONWrapper;
        expect(templateResponseContent.value).toHaveProperty("mycontent");
        expect(templateResponseContent.value.mycontent).toBe("template");

        expect(pendingRelationship.status).toStrictEqual(RelationshipStatus.Pending);

        const acceptedRelationshipFromSelf = await from.relationships.accept(relationshipId);
        expect(acceptedRelationshipFromSelf.id.toString()).toStrictEqual(relationshipId.toString());
        expect(acceptedRelationshipFromSelf.status).toStrictEqual(RelationshipStatus.Active);

        expect(acceptedRelationshipFromSelf.cache?.auditLog).toHaveLength(2);
        expect(acceptedRelationshipFromSelf.cache!.auditLog[1].newStatus).toBe(RelationshipStatus.Active);

        expect(acceptedRelationshipFromSelf.peer).toBeDefined();

        const syncedRelationshipsPeer = await TestUtil.syncUntilHasRelationships(to);
        expect(syncedRelationshipsPeer).toHaveLength(1);
        const acceptedRelationshipPeer = syncedRelationshipsPeer[0];

        expect(acceptedRelationshipPeer.id.toString()).toStrictEqual(relationshipId.toString());
        expect(acceptedRelationshipPeer.status).toStrictEqual(RelationshipStatus.Active);

        expect(acceptedRelationshipPeer.cache?.auditLog).toHaveLength(2);
        expect(acceptedRelationshipPeer.cache!.auditLog[1].newStatus).toBe(RelationshipStatus.Active);
        expect(acceptedRelationshipPeer.peer).toBeDefined();
        expect(acceptedRelationshipPeer.peer.address.toString()).toStrictEqual(templateTo.cache?.identity.address.toString());
    });
});

describe("RelationshipTest: Reject", function () {
    let connection: IDatabaseConnection;
    let transport: Transport;

    let from: AccountController;
    let to: AccountController;

    beforeAll(async function () {
        connection = await TestUtil.createDatabaseConnection();
        transport = TestUtil.createTransport(connection);

        await transport.init();

        const accounts = await TestUtil.provideAccounts(transport, 2);
        from = accounts[0];
        to = accounts[1];
    });

    afterAll(async function () {
        await from.close();
        await to.close();
        await connection.close();
    });

    test("should reject a relationship between two accounts", async function () {
        const templateFrom = await from.relationshipTemplates.sendRelationshipTemplate({
            content: {
                mycontent: "template"
            },
            expiresAt: CoreDate.utc().add({ minutes: 5 }),
            maxNumberOfAllocations: 1
        });

        const templateToken = TokenContentRelationshipTemplate.from({
            templateId: templateFrom.id,
            secretKey: templateFrom.secretKey
        });

        const token = await from.tokens.sendToken({
            content: templateToken,
            expiresAt: CoreDate.utc().add({ hours: 12 }),
            ephemeral: false
        });

        const tokenRef = token.truncate();

        const receivedToken = await to.tokens.loadPeerTokenByTruncated(tokenRef, false);

        if (!(receivedToken.cache!.content instanceof TokenContentRelationshipTemplate)) {
            throw new Error("token content not instanceof TokenContentRelationshipTemplate");
        }

        const templateTo = await to.relationshipTemplates.loadPeerRelationshipTemplate(receivedToken.cache!.content.templateId, receivedToken.cache!.content.secretKey);

        expect(templateTo.cache!.content).toBeInstanceOf(JSONWrapper);
        const templateContent = templateTo.cache!.content as JSONWrapper;
        expect(templateContent.value).toHaveProperty("mycontent");
        expect(templateContent.value.mycontent).toBe("template");

        const request = await to.relationships.sendRelationship({
            template: templateTo,
            creationContent: {
                mycontent: "request"
            }
        });
        const relationshipId = request.id;

        const templateRequestContent = request.cache!.template.cache!.content as JSONWrapper;
        expect(templateRequestContent.value).toHaveProperty("mycontent");
        expect(templateRequestContent.value.mycontent).toBe("template");

        expect(request.cache!.template.id.toString()).toStrictEqual(templateTo.id.toString());
        expect(request.cache!.template.isOwn).toBe(false);
        expect(request.status).toStrictEqual(RelationshipStatus.Pending);

        const syncedRelationships = await TestUtil.syncUntilHasRelationships(from);
        expect(syncedRelationships).toHaveLength(1);
        const pendingRelationship = syncedRelationships[0];
        expect(pendingRelationship.cache!.template.id.toString()).toStrictEqual(templateTo.id.toString());
        expect(pendingRelationship.cache!.template.isOwn).toBe(true);

        const templateResponseContent = pendingRelationship.cache!.template.cache!.content as JSONWrapper;
        expect(templateResponseContent.value).toHaveProperty("mycontent");
        expect(templateResponseContent.value.mycontent).toBe("template");

        expect(pendingRelationship.status).toStrictEqual(RelationshipStatus.Pending);

        const rejectedRelationshipFromSelf = await from.relationships.reject(relationshipId);
        expect(rejectedRelationshipFromSelf.id.toString()).toStrictEqual(relationshipId.toString());
        expect(rejectedRelationshipFromSelf.status).toStrictEqual(RelationshipStatus.Rejected);
        expect(rejectedRelationshipFromSelf.cache?.auditLog).toHaveLength(2);
        expect(rejectedRelationshipFromSelf.cache!.auditLog[1].newStatus).toBe(RelationshipStatus.Rejected);

        expect(rejectedRelationshipFromSelf.peer).toBeDefined();

        const syncedRelationshipsPeer = await TestUtil.syncUntilHasRelationships(to);
        expect(syncedRelationshipsPeer).toHaveLength(1);
        const rejectedRelationshipPeer = syncedRelationshipsPeer[0];
        expect(rejectedRelationshipPeer.status).toStrictEqual(RelationshipStatus.Rejected);

        expect(rejectedRelationshipPeer.id.toString()).toStrictEqual(relationshipId.toString());
        expect(rejectedRelationshipPeer.status).toStrictEqual(RelationshipStatus.Rejected);
        expect(rejectedRelationshipPeer.cache?.auditLog).toHaveLength(2);
        expect(rejectedRelationshipPeer.cache!.auditLog[1].newStatus).toBe(RelationshipStatus.Rejected);
        expect(rejectedRelationshipPeer.peer).toBeDefined();
        expect(rejectedRelationshipPeer.peer.address.toString()).toStrictEqual(templateTo.cache?.identity.address.toString());
    });
});

describe("RelationshipTest: Revoke", function () {
    let connection: IDatabaseConnection;
    let transport: Transport;
    let templator: AccountController;
    let requestor: AccountController;

    beforeEach(async function () {
        connection = await TestUtil.createDatabaseConnection();
        transport = TestUtil.createTransport(connection);

        await transport.init();

        const accounts = await TestUtil.provideAccounts(transport, 2);
        templator = accounts[0];
        requestor = accounts[1];
    });

    afterEach(async function () {
        await templator.close();
        await requestor.close();

        await connection.close();
    });

    test("should revoke a relationship between two accounts", async function () {
        const templateTemplator = await templator.relationshipTemplates.sendRelationshipTemplate({
            content: {
                mycontent: "template"
            },
            expiresAt: CoreDate.utc().add({ minutes: 5 }),
            maxNumberOfAllocations: 1
        });

        const templateToken = TokenContentRelationshipTemplate.from({
            templateId: templateTemplator.id,
            secretKey: templateTemplator.secretKey
        });

        const token = await templator.tokens.sendToken({
            content: templateToken,
            expiresAt: CoreDate.utc().add({ hours: 12 }),
            ephemeral: false
        });

        const tokenRef = token.truncate();

        const receivedToken = await requestor.tokens.loadPeerTokenByTruncated(tokenRef, false);

        if (!(receivedToken.cache!.content instanceof TokenContentRelationshipTemplate)) {
            throw new Error("token content not instanceof TokenContentRelationshipTemplate");
        }

        const templateRequestor = await requestor.relationshipTemplates.loadPeerRelationshipTemplate(
            receivedToken.cache!.content.templateId,
            receivedToken.cache!.content.secretKey
        );

        expect(templateRequestor.cache!.content).toBeInstanceOf(JSONWrapper);
        const templateContent = templateRequestor.cache!.content as JSONWrapper;
        expect(templateContent.value).toHaveProperty("mycontent");
        expect(templateContent.value.mycontent).toBe("template");

        const request = await requestor.relationships.sendRelationship({
            template: templateRequestor,
            creationContent: {
                mycontent: "request"
            }
        });

        const templateRequestContent = request.cache!.template.cache!.content as JSONWrapper;
        expect(templateRequestContent.value).toHaveProperty("mycontent");
        expect(templateRequestContent.value.mycontent).toBe("template");

        const relationshipId = request.id;

        expect(request.cache!.template.id.toString()).toStrictEqual(templateRequestor.id.toString());
        expect(request.cache!.template.isOwn).toBe(false);
        expect(request.status).toStrictEqual(RelationshipStatus.Pending);

        const syncedRelationships = await TestUtil.syncUntilHasRelationships(templator);
        expect(syncedRelationships).toHaveLength(1);
        const pendingRelationship = syncedRelationships[0];
        expect(pendingRelationship.status).toStrictEqual(RelationshipStatus.Pending);

        expect(pendingRelationship.cache!.template.id.toString()).toStrictEqual(templateRequestor.id.toString());
        expect(pendingRelationship.cache!.template.isOwn).toBe(true);

        const templateResponseContent = pendingRelationship.cache!.template.cache!.content as JSONWrapper;
        expect(templateResponseContent.value).toHaveProperty("mycontent");
        expect(templateResponseContent.value.mycontent).toBe("template");
        expect(pendingRelationship.status).toStrictEqual(RelationshipStatus.Pending);

        const revokedRelationshipSelf = await requestor.relationships.revoke(relationshipId);
        expect(revokedRelationshipSelf.status).toStrictEqual(RelationshipStatus.Revoked);

        expect(revokedRelationshipSelf.id.toString()).toStrictEqual(relationshipId.toString());
        expect(revokedRelationshipSelf.status).toStrictEqual(RelationshipStatus.Revoked);
        expect(revokedRelationshipSelf.cache?.auditLog).toHaveLength(2);
        expect(revokedRelationshipSelf.cache!.auditLog[1].newStatus).toBe(RelationshipStatus.Revoked);
        expect(revokedRelationshipSelf.peer).toBeDefined();
        expect(revokedRelationshipSelf.peer.address.toString()).toStrictEqual(revokedRelationshipSelf.cache!.template.cache?.identity.address.toString());

        const syncedRelationshipsPeer = await TestUtil.syncUntilHasRelationships(templator);
        expect(syncedRelationshipsPeer).toHaveLength(1);
        const revokedRelationshipPeer = syncedRelationshipsPeer[0];
        expect(revokedRelationshipPeer.status).toStrictEqual(RelationshipStatus.Revoked);
        expect(revokedRelationshipPeer.id.toString()).toStrictEqual(relationshipId.toString());
        expect(revokedRelationshipPeer.status).toStrictEqual(RelationshipStatus.Revoked);
        expect(revokedRelationshipPeer.cache?.auditLog).toHaveLength(2);
        expect(revokedRelationshipPeer.cache!.auditLog[1].newStatus).toBe(RelationshipStatus.Revoked);
        expect(revokedRelationshipPeer.peer).toBeDefined();
    });

    test("should handle an incoming relationship request which was already revoked by the sender", async function () {
        const templateTemplator = await templator.relationshipTemplates.sendRelationshipTemplate({
            content: {
                mycontent: "template"
            },
            expiresAt: CoreDate.utc().add({ minutes: 5 }),
            maxNumberOfAllocations: 1
        });

        const templateToken = TokenContentRelationshipTemplate.from({
            templateId: templateTemplator.id,
            secretKey: templateTemplator.secretKey
        });

        const token = await templator.tokens.sendToken({
            content: templateToken,
            expiresAt: CoreDate.utc().add({ hours: 12 }),
            ephemeral: false
        });

        const tokenRef = token.truncate();

        const receivedToken = await requestor.tokens.loadPeerTokenByTruncated(tokenRef, false);

        const receivedTemplateToken = TokenContentRelationshipTemplate.from(receivedToken.cache!.content as TokenContentRelationshipTemplate);

        const templateRequestor = await requestor.relationshipTemplates.loadPeerRelationshipTemplate(receivedTemplateToken.templateId, receivedTemplateToken.secretKey);

        expect(templateRequestor.cache!.content).toBeInstanceOf(JSONWrapper);
        const templateContent = templateRequestor.cache!.content as JSONWrapper;
        expect(templateContent.value).toHaveProperty("mycontent");
        expect(templateContent.value.mycontent).toBe("template");

        const pendingRelationship = await requestor.relationships.sendRelationship({
            template: templateRequestor,
            creationContent: {
                mycontent: "request"
            }
        });

        const revokedRelationshipSelf = await requestor.relationships.revoke(pendingRelationship.id);
        expect(revokedRelationshipSelf.status).toStrictEqual(RelationshipStatus.Revoked);

        await TestUtil.syncUntilHasRelationships(templator, 2); // wait for pending and revoked
        const relationshipsPeer = await templator.relationships.getRelationships({});
        expect(relationshipsPeer).toHaveLength(1);
        const revokedRelationshipPeer = relationshipsPeer[0];
        expect(revokedRelationshipPeer.status).toStrictEqual(RelationshipStatus.Revoked);
    });
});

describe("RelationshipTest: Terminate", function () {
    let connection: IDatabaseConnection;
    let transport: Transport;

    let from: AccountController;
    let to: AccountController;

    beforeAll(async function () {
        connection = await TestUtil.createDatabaseConnection();
        transport = TestUtil.createTransport(connection);

        await transport.init();

        const accounts = await TestUtil.provideAccounts(transport, 2);
        from = accounts[0];
        to = accounts[1];
    });

    afterAll(async function () {
        await from.close();
        await to.close();
        await connection.close();
    });

    test("should terminate a relationship between two accounts", async function () {
        const relationshipId = (await TestUtil.addRelationship(from, to)).acceptedRelationshipFromSelf.id;

        const terminatedRelationshipFromSelf = await from.relationships.terminate(relationshipId);
        expect(terminatedRelationshipFromSelf.id.toString()).toStrictEqual(relationshipId.toString());
        expect(terminatedRelationshipFromSelf.status).toStrictEqual(RelationshipStatus.Terminated);
        expect(terminatedRelationshipFromSelf.cache?.auditLog).toHaveLength(3);
        expect(terminatedRelationshipFromSelf.cache!.auditLog[2].reason).toBe(RelationshipAuditLogEntryReason.Termination);

        const syncedRelationshipsPeer = await TestUtil.syncUntilHasRelationships(to);
        expect(syncedRelationshipsPeer).toHaveLength(1);
        const terminatedRelationshipPeer = syncedRelationshipsPeer[0];

        expect(terminatedRelationshipPeer.id.toString()).toStrictEqual(relationshipId.toString());
        expect(terminatedRelationshipPeer.status).toStrictEqual(RelationshipStatus.Terminated);
        expect(terminatedRelationshipPeer.cache?.auditLog).toHaveLength(3);
        expect(terminatedRelationshipPeer.cache!.auditLog[2].reason).toBe(RelationshipAuditLogEntryReason.Termination);
    });
});

describe("RelationshipTest: Request Reactivation", function () {
    let connection: IDatabaseConnection;
    let transport: Transport;

    let from: AccountController;
    let to: AccountController;
    let relationshipId: CoreId;

    beforeAll(async function () {
        connection = await TestUtil.createDatabaseConnection();
        transport = TestUtil.createTransport(connection);

        await transport.init();

        const accounts = await TestUtil.provideAccounts(transport, 2);
        from = accounts[0];
        to = accounts[1];
        relationshipId = (await TestUtil.addRelationship(from, to)).acceptedRelationshipFromSelf.id;
        await from.relationships.terminate(relationshipId);
        await TestUtil.syncUntilHasRelationships(to);
    });

    afterAll(async function () {
        await from.close();
        await to.close();
        await connection.close();
    });

    test("should request reactivating a relationship between two accounts", async function () {
        const reactivationRequestedRelationshipFromSelf = await from.relationships.requestReactivation(relationshipId);

        expect(reactivationRequestedRelationshipFromSelf.id.toString()).toStrictEqual(relationshipId.toString());
        expect(reactivationRequestedRelationshipFromSelf.status).toStrictEqual(RelationshipStatus.Terminated);
        expect(reactivationRequestedRelationshipFromSelf.cache?.auditLog).toHaveLength(4);
        expect(reactivationRequestedRelationshipFromSelf.cache!.auditLog[3].reason).toBe(RelationshipAuditLogEntryReason.ReactivationRequested);

        const syncedRelationshipsPeer = await TestUtil.syncUntilHasRelationships(to);
        expect(syncedRelationshipsPeer).toHaveLength(1);
        const reactivationRequestedRelationshipPeer = syncedRelationshipsPeer[0];

        expect(reactivationRequestedRelationshipPeer.id.toString()).toStrictEqual(relationshipId.toString());
        expect(reactivationRequestedRelationshipPeer.status).toStrictEqual(RelationshipStatus.Terminated);
        expect(reactivationRequestedRelationshipPeer.cache?.auditLog).toHaveLength(4);
        expect(reactivationRequestedRelationshipPeer.cache!.auditLog[3].reason).toBe(RelationshipAuditLogEntryReason.ReactivationRequested);
    });
});

describe("RelationshipTest: Accept Reactivation", function () {
    let connection: IDatabaseConnection;
    let transport: Transport;

    let from: AccountController;
    let to: AccountController;
    let relationshipId: CoreId;

    beforeAll(async function () {
        connection = await TestUtil.createDatabaseConnection();
        transport = TestUtil.createTransport(connection);

        await transport.init();

        const accounts = await TestUtil.provideAccounts(transport, 2);
        from = accounts[0];
        to = accounts[1];
        relationshipId = (await TestUtil.addRelationship(from, to)).acceptedRelationshipFromSelf.id;
        await from.relationships.terminate(relationshipId);
        await TestUtil.syncUntilHasRelationships(to);
        await from.relationships.requestReactivation(relationshipId);
        await TestUtil.syncUntilHasRelationships(to);
    });

    afterAll(async function () {
        await from.close();
        await to.close();
        await connection.close();
    });

    test("should accept the reactivation of a relationship between two accounts", async function () {
        const acceptedReactivatedRelationshipPeer = await to.relationships.acceptReactivation(relationshipId);
        expect(acceptedReactivatedRelationshipPeer.id.toString()).toStrictEqual(relationshipId.toString());
        expect(acceptedReactivatedRelationshipPeer.status).toStrictEqual(RelationshipStatus.Active);
        expect(acceptedReactivatedRelationshipPeer.cache?.auditLog).toHaveLength(5);
        expect(acceptedReactivatedRelationshipPeer.cache!.auditLog[4].reason).toBe(RelationshipAuditLogEntryReason.AcceptanceOfReactivation);

        const syncedRelationshipsFromSelf = await TestUtil.syncUntilHasRelationships(from);
        expect(syncedRelationshipsFromSelf).toHaveLength(1);
        const acceptedReactivatedRelationshipFromSelf = syncedRelationshipsFromSelf[0];

        expect(acceptedReactivatedRelationshipFromSelf.id.toString()).toStrictEqual(relationshipId.toString());
        expect(acceptedReactivatedRelationshipFromSelf.status).toStrictEqual(RelationshipStatus.Active);
        expect(acceptedReactivatedRelationshipFromSelf.cache?.auditLog).toHaveLength(5);
        expect(acceptedReactivatedRelationshipFromSelf.cache!.auditLog[4].reason).toBe(RelationshipAuditLogEntryReason.AcceptanceOfReactivation);
    });
});

describe.skip("RelationshipTest: Reject Reactivation", function () {
    let connection: IDatabaseConnection;
    let transport: Transport;

    let from: AccountController;
    let to: AccountController;
    let relationshipId: CoreId;

    beforeAll(async function () {
        connection = await TestUtil.createDatabaseConnection();
        transport = TestUtil.createTransport(connection);

        await transport.init();

        const accounts = await TestUtil.provideAccounts(transport, 2);
        from = accounts[0];
        to = accounts[1];
        relationshipId = (await TestUtil.addRelationship(from, to)).acceptedRelationshipFromSelf.id;
        await from.relationships.terminate(relationshipId);
        await TestUtil.syncUntilHasRelationships(to);
        await from.relationships.requestReactivation(relationshipId);
        await TestUtil.syncUntilHasRelationships(to);
    });

    afterAll(async function () {
        await from.close();
        await to.close();
        await connection.close();
    });

    test("should reject the reactivation  of a relationship between two accounts", async function () {
        const rejectedReactivatedRelationshipPeer = await to.relationships.rejectReactivation(relationshipId);
        expect(rejectedReactivatedRelationshipPeer.id.toString()).toStrictEqual(relationshipId.toString());
        expect(rejectedReactivatedRelationshipPeer.status).toStrictEqual(RelationshipStatus.Terminated);
        expect(rejectedReactivatedRelationshipPeer.cache?.auditLog).toHaveLength(5);
        expect(rejectedReactivatedRelationshipPeer.cache!.auditLog[4].reason).toBe(RelationshipAuditLogEntryReason.RejectionOfReactivation);

        const syncedRelationshipsFromSelf = await TestUtil.syncUntilHasRelationships(from);
        expect(syncedRelationshipsFromSelf).toHaveLength(1);
        const rejectedReactivatedRelationshipFromSelf = syncedRelationshipsFromSelf[0];

        expect(rejectedReactivatedRelationshipFromSelf.id.toString()).toStrictEqual(relationshipId.toString());
        expect(rejectedReactivatedRelationshipFromSelf.status).toStrictEqual(RelationshipStatus.Terminated);
        expect(rejectedReactivatedRelationshipFromSelf.cache?.auditLog).toHaveLength(5);
        expect(rejectedReactivatedRelationshipFromSelf.cache!.auditLog[4].reason).toBe(RelationshipAuditLogEntryReason.RejectionOfReactivation);
    });
});

describe.skip("RelationshipTest: Revoke Reactivation", function () {
    let connection: IDatabaseConnection;
    let transport: Transport;

    let from: AccountController;
    let to: AccountController;
    let relationshipId: CoreId;

    beforeAll(async function () {
        connection = await TestUtil.createDatabaseConnection();
        transport = TestUtil.createTransport(connection);

        await transport.init();

        const accounts = await TestUtil.provideAccounts(transport, 2);
        from = accounts[0];
        to = accounts[1];
        relationshipId = (await TestUtil.addRelationship(from, to)).acceptedRelationshipFromSelf.id;
        await from.relationships.terminate(relationshipId);
        await TestUtil.syncUntilHasRelationships(to);
        await from.relationships.requestReactivation(relationshipId);
        await TestUtil.syncUntilHasRelationships(to);
    });

    afterAll(async function () {
        await from.close();
        await to.close();
        await connection.close();
    });

    test("should revoke the reactivation  of a relationship between two accounts", async function () {
        const revokedReactivatedRelationshipFromSelf = await from.relationships.revokeReactivation(relationshipId);
        expect(revokedReactivatedRelationshipFromSelf.id.toString()).toStrictEqual(relationshipId.toString());
        expect(revokedReactivatedRelationshipFromSelf.status).toStrictEqual(RelationshipStatus.Terminated);
        expect(revokedReactivatedRelationshipFromSelf.cache?.auditLog).toHaveLength(5);
        expect(revokedReactivatedRelationshipFromSelf.cache!.auditLog[4].reason).toBe(RelationshipAuditLogEntryReason.RevocationOfReactivation);

        const syncedRelationshipsPeer = await TestUtil.syncUntilHasRelationships(to);
        expect(syncedRelationshipsPeer).toHaveLength(1);
        const revokedReactivatedRelationshipPeer = syncedRelationshipsPeer[0];

        expect(revokedReactivatedRelationshipPeer.id.toString()).toStrictEqual(relationshipId.toString());
        expect(revokedReactivatedRelationshipPeer.status).toStrictEqual(RelationshipStatus.Terminated);
        expect(revokedReactivatedRelationshipPeer.cache?.auditLog).toHaveLength(5);
        expect(revokedReactivatedRelationshipPeer.cache!.auditLog[4].reason).toBe(RelationshipAuditLogEntryReason.RevocationOfReactivation);
    });
});

<<<<<<< HEAD
describe.skip("RelationshipTest: Decompose", function () {
=======
describe("RelationshipTest: validations for non-existent record", function () {
>>>>>>> c8edfeaf
    let connection: IDatabaseConnection;
    let transport: Transport;

    let from: AccountController;
<<<<<<< HEAD
    let to: AccountController;
=======
    const fakeRelationshipId = CoreId.from("REL00000000000000000");
>>>>>>> c8edfeaf

    beforeAll(async function () {
        connection = await TestUtil.createDatabaseConnection();
        transport = TestUtil.createTransport(connection);

        await transport.init();

        const accounts = await TestUtil.provideAccounts(transport, 2);
        from = accounts[0];
<<<<<<< HEAD
        to = accounts[1];
=======
>>>>>>> c8edfeaf
    });

    afterAll(async function () {
        await from.close();
<<<<<<< HEAD
        await to.close();
        await connection.close();
    });

    test("should request decomposing a relationship", async function () {
        const relationshipId = (await TestUtil.addRelationship(from, to))[0].id;
        await from.relationships.terminate(relationshipId);

        // Decompose
        await from.relationships.decompose(relationshipId);
        const decomposedRelationship = await from.relationships.getRelationship(relationshipId);
        expect(decomposedRelationship).toBeUndefined();

        // Get relationship that is decomposed by peer
        const syncedRelationshipsPeer = await TestUtil.syncUntilHasRelationships(to);
        expect(syncedRelationshipsPeer).toHaveLength(1);
        const decomposedRelationshipPeer = syncedRelationshipsPeer[0];

        expect(decomposedRelationshipPeer.id.toString()).toStrictEqual(relationshipId.toString());
        expect(decomposedRelationshipPeer.status).toStrictEqual(RelationshipStatus.DeletionProposed);
        expect(decomposedRelationshipPeer.cache?.auditLog).toHaveLength(4);
        expect(decomposedRelationshipPeer.cache!.auditLog[3].reason).toBe(RelationshipAuditLogEntryReason.Decomposition);
=======
        await connection.close();
    });

    test("should not accept a relationship", async function () {
        await expect(from.relationships.accept(fakeRelationshipId)).rejects.toThrow("error.transport.recordNotFound");
    });

    test("should not reject a relationship", async function () {
        await expect(from.relationships.reject(fakeRelationshipId)).rejects.toThrow("error.transport.recordNotFound");
    });

    test("should not revoke a relationship", async function () {
        await expect(from.relationships.revoke(fakeRelationshipId)).rejects.toThrow("error.transport.recordNotFound");
    });

    test("should not terminate a relationship", async function () {
        await expect(from.relationships.terminate(fakeRelationshipId)).rejects.toThrow("error.transport.recordNotFound");
    });

    test("should not request a relationship reactivation", async function () {
        await expect(from.relationships.requestReactivation(fakeRelationshipId)).rejects.toThrow("error.transport.recordNotFound");
    });

    test("should not accept a relationship reactivation", async function () {
        await expect(from.relationships.acceptReactivation(fakeRelationshipId)).rejects.toThrow("error.transport.recordNotFound");
    });

    test("should not reject a relationship reactivation", async function () {
        await expect(from.relationships.rejectReactivation(fakeRelationshipId)).rejects.toThrow("error.transport.recordNotFound");
    });

    test("should not revoke a relationship reactivation", async function () {
        await expect(from.relationships.revokeReactivation(fakeRelationshipId)).rejects.toThrow("error.transport.recordNotFound");
>>>>>>> c8edfeaf
    });
});

describe("RelationshipTest: validations (on terminated relationship)", function () {
    let connection: IDatabaseConnection;
    let transport: Transport;

    let from: AccountController;
    let to: AccountController;
    let relationshipId: CoreId;

    beforeAll(async function () {
        connection = await TestUtil.createDatabaseConnection();
        transport = TestUtil.createTransport(connection);

        await transport.init();

        const accounts = await TestUtil.provideAccounts(transport, 2);
        from = accounts[0];
        to = accounts[1];
        relationshipId = (await TestUtil.addRelationship(from, to)).acceptedRelationshipFromSelf.id;
        await from.relationships.terminate(relationshipId);
        await TestUtil.syncUntilHasRelationships(to);
    });

    afterAll(async function () {
        await from.close();
        await to.close();
        await connection.close();
    });

    test("should not terminate a relationship in status terminated again", async function () {
        await expect(from.relationships.terminate(relationshipId)).rejects.toThrow("error.transport.relationships.wrongRelationshipStatus");
    });

    test("reactivation revocation should fail without reactivation request", async function () {
        await expect(from.relationships.rejectReactivation(relationshipId)).rejects.toThrow("error.transport.relationships.reactivationNotRequested");
    });

    test("reactivation acceptance should fail without reactivation request", async function () {
        await expect(from.relationships.acceptReactivation(relationshipId)).rejects.toThrow("error.transport.relationships.reactivationNotRequested");
    });

    test("reactivation rejection should fail without reactivation request", async function () {
        await expect(from.relationships.rejectReactivation(relationshipId)).rejects.toThrow("error.transport.relationships.reactivationNotRequested");
    });

    describe("after reactivation request", function () {
        beforeAll(async function () {
            await from.relationships.requestReactivation(relationshipId);
            await TestUtil.syncUntilHasRelationships(to);
        });

        test("reactivation revocation should fail when the wrong side revokes it", async function () {
            await expect(to.relationships.revokeReactivation(relationshipId)).rejects.toThrow("error.transport.relationships.operationOnlyAllowedForPeer");
        });

        test("reactivation acceptance should fail when the wrong side accepts it", async function () {
            await expect(from.relationships.acceptReactivation(relationshipId)).rejects.toThrow("error.transport.relationships.operationOnlyAllowedForPeer");
        });

        test("reactivation rejection should fail when the wrong side rejects it", async function () {
            await expect(from.relationships.rejectReactivation(relationshipId)).rejects.toThrow("error.transport.relationships.operationOnlyAllowedForPeer");
        });

        test("requesting reactivation twice should fail", async function () {
            await expect(from.relationships.requestReactivation(relationshipId)).rejects.toThrow(
                "error.transport.relationships.reactivationAlreadyRequested: 'You have already requested the reactivation"
            );

            await expect(to.relationships.requestReactivation(relationshipId)).rejects.toThrow(
                "error.transport.relationships.reactivationAlreadyRequested: 'Your peer has already requested the reactivation"
            );
        });
    });
});

describe("RelationshipTest: operation executioner validation (on pending relationship)", function () {
    let connection: IDatabaseConnection;
    let transport: Transport;
    let from: AccountController;
    let to: AccountController;
    let relationshipId: CoreId;

    beforeAll(async function () {
        connection = await TestUtil.createDatabaseConnection();
        transport = TestUtil.createTransport(connection);

        await transport.init();

        const accounts = await TestUtil.provideAccounts(transport, 2);
        from = accounts[0];
        to = accounts[1];

        const templateFrom = await from.relationshipTemplates.sendRelationshipTemplate({
            content: {
                mycontent: "template"
            },
            expiresAt: CoreDate.utc().add({ minutes: 5 }),
            maxNumberOfAllocations: 1
        });

        const templateToken = TokenContentRelationshipTemplate.from({
            templateId: templateFrom.id,
            secretKey: templateFrom.secretKey
        });

        const token = await from.tokens.sendToken({
            content: templateToken,
            expiresAt: CoreDate.utc().add({ hours: 12 }),
            ephemeral: false
        });

        const tokenRef = token.truncate();

        const receivedToken = await to.tokens.loadPeerTokenByTruncated(tokenRef, false);

        if (!(receivedToken.cache!.content instanceof TokenContentRelationshipTemplate)) {
            throw new Error("token content not instanceof TokenContentRelationshipTemplate");
        }

        const templateTo = await to.relationshipTemplates.loadPeerRelationshipTemplate(receivedToken.cache!.content.templateId, receivedToken.cache!.content.secretKey);
        const request = await to.relationships.sendRelationship({
            template: templateTo,
            creationContent: {
                mycontent: "request"
            }
        });
        relationshipId = request.id;
        await TestUtil.syncUntilHasRelationships(from);
    });

    afterAll(async function () {
        await from.close();
        await to.close();

        await connection.close();
    });

    test("you should not accept your own relationship", async function () {
        await expect(to.relationships.accept(relationshipId)).rejects.toThrow("error.transport.relationships.operationOnlyAllowedForPeer");
    });

    test("you should not reject your own relationship", async function () {
        await expect(to.relationships.reject(relationshipId)).rejects.toThrow("error.transport.relationships.operationOnlyAllowedForPeer");
    });

    test("you should not revoke your peer's relationship", async function () {
        await expect(from.relationships.revoke(relationshipId)).rejects.toThrow("error.transport.relationships.operationOnlyAllowedForPeer");
    });
});

describe("RelationshipTest: relationship status validation (on active relationship)", function () {
    let connection: IDatabaseConnection;
    let transport: Transport;

    let from: AccountController;
    let to: AccountController;
    let relationshipId: CoreId;

    beforeAll(async function () {
        connection = await TestUtil.createDatabaseConnection();
        transport = TestUtil.createTransport(connection);

        await transport.init();

        const accounts = await TestUtil.provideAccounts(transport, 2);
        from = accounts[0];
        to = accounts[1];
        relationshipId = (await TestUtil.addRelationship(from, to)).acceptedRelationshipFromSelf.id;
    });

    afterAll(async function () {
        await from.close();
        await to.close();
        await connection.close();
    });

    test("should not reactivate a relationship", async function () {
        await expect(from.relationships.requestReactivation(relationshipId)).rejects.toThrow("error.transport.relationships.wrongRelationshipStatus");
    });

    test("should not accept a relationship reactivation", async function () {
        await expect(from.relationships.acceptReactivation(relationshipId)).rejects.toThrow("error.transport.relationships.wrongRelationshipStatus");
    });

    test("should not reject a relationship reactivation", async function () {
        await expect(from.relationships.rejectReactivation(relationshipId)).rejects.toThrow("error.transport.relationships.wrongRelationshipStatus");
    });

    test("should not revoke a relationship reactivation", async function () {
        await expect(from.relationships.revokeReactivation(relationshipId)).rejects.toThrow("error.transport.relationships.wrongRelationshipStatus");
    });

    test("should not accept a relationship", async function () {
        await expect(from.relationships.accept(relationshipId)).rejects.toThrow("error.transport.relationships.wrongRelationshipStatus");
    });

    test("should not reject a relationship", async function () {
        await expect(from.relationships.reject(relationshipId)).rejects.toThrow("error.transport.relationships.wrongRelationshipStatus");
    });

    test("should not revoke a relationship", async function () {
        await expect(from.relationships.revoke(relationshipId)).rejects.toThrow("error.transport.relationships.wrongRelationshipStatus");
    });
});

describe("MessageTest", function () {
    let connection: IDatabaseConnection;
    let transport: Transport;

    let from: AccountController;
    let to: AccountController;

    beforeAll(async function () {
        connection = await TestUtil.createDatabaseConnection();
        transport = TestUtil.createTransport(connection);

        await transport.init();

        const accounts = await TestUtil.provideAccounts(transport, 2);

        from = accounts[0];
        to = accounts[1];
        await TestUtil.addRelationship(from, to);
    });

    afterAll(async function () {
        await from.close();
        await to.close();
        await connection.close();
    });

    test("should send a message between the accounts", async function () {
        const message = await from.messages.sendMessage({
            recipients: [to.identity.address],
            content: { body: "Test Body", subject: "Test Subject" }
        });

        expect(message).toBeDefined();
    });
});

describe("TokenTest", function () {
    let connection: IDatabaseConnection;

    let transport: Transport;

    let from: AccountController;

    beforeAll(async function () {
        connection = await TestUtil.createDatabaseConnection();
        transport = TestUtil.createTransport(connection);

        await transport.init();

        const accounts = await TestUtil.provideAccounts(transport, 1);
        from = accounts[0];
    });

    afterAll(async function () {
        await from.close();

        await connection.close();
    });

    test("should create a token and read it afterwards", async function () {
        const token = await from.tokens.sendToken({
            content: Serializable.fromAny({ content: "someContent" }),
            expiresAt: CoreDate.utc().add({ minutes: 10 }),
            ephemeral: false
        });

        expect(token).toBeDefined();
    });
});

describe("FileTest", function () {
    let connection: IDatabaseConnection;

    let transport: Transport;

    let from: AccountController;
    let to: AccountController;

    beforeAll(async function () {
        connection = await TestUtil.createDatabaseConnection();
        transport = TestUtil.createTransport(connection);

        await transport.init();

        const accounts = await TestUtil.provideAccounts(transport, 2);

        from = accounts[0];
        to = accounts[1];
    });

    afterAll(async function () {
        await from.close();
        await to.close();

        await connection.close();
    });

    test("should upload a file directly and download it afterwards", async function () {
        const content = CoreBuffer.fromUtf8("abcd");

        const file = await TestUtil.uploadFile(from, content);
        const ref: any = file.toFileReference().toJSON();

        const parcelRef = FileReference.from(ref);

        const downloadedFile = await to.files.getOrLoadFileByReference(parcelRef);

        const downloadedContent = await to.files.downloadFileContent(downloadedFile);

        expect(content.toArray()).toStrictEqual(downloadedContent.toArray());
    });

    test("should again upload a file directly and download it afterwards from the same account", async function () {
        const content = CoreBuffer.fromUtf8("abcd");

        const file = await TestUtil.uploadFile(from, content);

        const ref: any = file.toFileReference().toJSON();

        const parcelRef = FileReference.from(ref);

        const downloadedFile = await from.files.getOrLoadFileByReference(parcelRef);

        const downloadedContent = await from.files.downloadFileContent(downloadedFile);

        expect(content.toArray()).toStrictEqual(downloadedContent.toArray());
    });
});<|MERGE_RESOLUTION|>--- conflicted
+++ resolved
@@ -646,38 +646,25 @@
     });
 });
 
-<<<<<<< HEAD
 describe.skip("RelationshipTest: Decompose", function () {
-=======
-describe("RelationshipTest: validations for non-existent record", function () {
->>>>>>> c8edfeaf
-    let connection: IDatabaseConnection;
-    let transport: Transport;
-
-    let from: AccountController;
-<<<<<<< HEAD
-    let to: AccountController;
-=======
-    const fakeRelationshipId = CoreId.from("REL00000000000000000");
->>>>>>> c8edfeaf
-
-    beforeAll(async function () {
-        connection = await TestUtil.createDatabaseConnection();
-        transport = TestUtil.createTransport(connection);
-
-        await transport.init();
-
-        const accounts = await TestUtil.provideAccounts(transport, 2);
-        from = accounts[0];
-<<<<<<< HEAD
-        to = accounts[1];
-=======
->>>>>>> c8edfeaf
-    });
-
-    afterAll(async function () {
-        await from.close();
-<<<<<<< HEAD
+    let connection: IDatabaseConnection;
+    let transport: Transport;
+
+    let from: AccountController;
+    let to: AccountController;
+    beforeAll(async function () {
+        connection = await TestUtil.createDatabaseConnection();
+        transport = TestUtil.createTransport(connection);
+
+        await transport.init();
+
+        const accounts = await TestUtil.provideAccounts(transport, 2);
+        from = accounts[0];
+        to = accounts[1];
+    });
+
+    afterAll(async function () {
+        await from.close();
         await to.close();
         await connection.close();
     });
@@ -700,10 +687,26 @@
         expect(decomposedRelationshipPeer.status).toStrictEqual(RelationshipStatus.DeletionProposed);
         expect(decomposedRelationshipPeer.cache?.auditLog).toHaveLength(4);
         expect(decomposedRelationshipPeer.cache!.auditLog[3].reason).toBe(RelationshipAuditLogEntryReason.Decomposition);
-=======
-        await connection.close();
-    });
-
+    });
+
+describe("RelationshipTest: validations for non-existent record", function () {
+    const fakeRelationshipId = CoreId.from("REL00000000000000000");
+        
+    beforeAll(async function () {
+        connection = await TestUtil.createDatabaseConnection();
+        transport = TestUtil.createTransport(connection);
+
+        await transport.init();
+
+        const accounts = await TestUtil.provideAccounts(transport, 2);
+        from = accounts[0];
+    }
+              
+    afterAll(async function () {
+        await from.close();
+        await connection.close();
+    });
+  
     test("should not accept a relationship", async function () {
         await expect(from.relationships.accept(fakeRelationshipId)).rejects.toThrow("error.transport.recordNotFound");
     });
@@ -734,7 +737,6 @@
 
     test("should not revoke a relationship reactivation", async function () {
         await expect(from.relationships.revokeReactivation(fakeRelationshipId)).rejects.toThrow("error.transport.recordNotFound");
->>>>>>> c8edfeaf
     });
 });
 
