/* eslint-disable jest/no-standalone-expect */
import { IDatabaseConnection } from "@js-soft/docdb-access-abstractions";
import { LokiJsConnection } from "@js-soft/docdb-access-loki";
import { MongoDbConnection } from "@js-soft/docdb-access-mongo";
import { ILoggerFactory } from "@js-soft/logging-abstractions";
import { NodeLoggerFactory } from "@js-soft/node-logger";
import { SimpleLoggerFactory } from "@js-soft/simple-logger";
import { ISerializable, Serializable } from "@js-soft/ts-serval";
import { EventEmitter2EventBus, sleep } from "@js-soft/ts-utils";
import { CoreAddress, CoreDate, CoreId } from "@nmshd/core-types";
import { CoreBuffer } from "@nmshd/crypto";
import { DurationLike } from "luxon";
import { LogLevel } from "typescript-logging";
import {
    AccountController,
    ChangedItems,
    DependencyOverrides,
    DeviceSharedSecret,
    File,
    IChangedItems,
    IConfigOverwrite,
    ICorrelator,
    IdentityDeletionProcess,
    IdentityUtil,
    ISendFileParameters,
    Message,
    Relationship,
    RelationshipStatus,
    RelationshipTemplate,
    RequestError,
    TokenContentRelationshipTemplate,
    Transport,
    TransportLoggerFactory
} from "../../src";

export class TestUtil {
    private static readonly fatalLogger = new SimpleLoggerFactory(LogLevel.Fatal);
    private static oldLogger: ILoggerFactory;
    public static loggerFactory = new NodeLoggerFactory({
        appenders: {
            consoleAppender: {
                type: "stdout",
                layout: { type: "pattern", pattern: "%[[%p] %c - %m%]" }
            },
            console: {
                type: "logLevelFilter",
                level: "Warn",
                appender: "consoleAppender"
            }
        },

        categories: {
            default: {
                appenders: ["console"],
                level: "TRACE"
            }
        }
    });

    public static tempDateThreshold: DurationLike = { seconds: 30 };

    public static useFatalLoggerFactory(): void {
        this.oldLogger = (TransportLoggerFactory as any).instance;
        TransportLoggerFactory.init(this.fatalLogger);
    }

    public static useTestLoggerFactory(): void {
        TransportLoggerFactory.init(this.oldLogger);
    }

    public static expectThrows(method: Function | Promise<any>, errorMessageRegexp: RegExp | string): void {
        let error: Error | undefined;
        try {
            if (typeof method === "function") {
                method();
            }
        } catch (err: any) {
            error = err;
        }
        expect(error).toBeInstanceOf(Error);
        if (errorMessageRegexp) {
            expect(error!.message).toMatch(new RegExp(errorMessageRegexp));
        }
    }

    public static async syncParallel(
        device1: AccountController,
        device2: AccountController
    ): Promise<{ winner: AccountController; looser: AccountController; thrownError: Error }> {
        let syncWinner: AccountController | undefined;
        let syncLooser: AccountController | undefined;
        let thrownError: Error | undefined;

        const syncPromises = [
            device1
                .syncEverything()
                .then(() => {
                    syncWinner = device1;
                })
                .catch((e) => {
                    syncLooser = device1;
                    thrownError = e;
                }),
            device2
                .syncEverything()
                .then(() => {
                    syncWinner = device2;
                })
                .catch((e) => {
                    syncLooser = device2;
                    thrownError = e;
                })
        ];

        await Promise.all(syncPromises);

        if (!syncWinner) throw new Error("There is no winner");
        if (!syncLooser) throw new Error("There is no looser");
        if (!thrownError) throw new Error("There was no error thrown");

        return { winner: syncWinner, looser: syncLooser, thrownError: thrownError };
    }

    public static async expectThrowsRequestErrorAsync(promise: Promise<any>, errorMessageRegexp?: RegExp | string, status?: number): Promise<void> {
        let error: Error | undefined;

        try {
            await promise;
        } catch (e) {
            error = e as Error;
        }

        expect(error).toBeInstanceOf(RequestError);

        const requestError = error as RequestError;

        if (errorMessageRegexp) {
            expect(requestError.message).toMatch(new RegExp(errorMessageRegexp));
        }

        if (status) {
            expect(requestError.status).toStrictEqual(status);
        }
    }

    public static async createDatabaseConnection(): Promise<IDatabaseConnection> {
        let dbConnection;
        if (process.env.USE_LOKIJS === "true") {
            dbConnection = LokiJsConnection.inMemory();
        } else {
            dbConnection = new MongoDbConnection(process.env.CONNECTION_STRING!);
            await dbConnection.connect();
        }
        return dbConnection;
    }

    public static createTransport(connection: IDatabaseConnection, configOverwrite: Partial<IConfigOverwrite> = {}, correlator?: ICorrelator): Transport {
        const eventBus = TestUtil.createEventBus();

        const config = TestUtil.createConfig();

        return new Transport(connection, { ...config, ...configOverwrite }, eventBus, TestUtil.loggerFactory, correlator);
    }

    public static createEventBus(): EventEmitter2EventBus {
        return new EventEmitter2EventBus(() => {
            // ignore errors
        });
    }

    public static createConfig(): IConfigOverwrite {
        const notDefinedEnvironmentVariables = ["NMSHD_TEST_BASEURL", "NMSHD_TEST_CLIENTID", "NMSHD_TEST_CLIENTSECRET"].filter((env) => !process.env[env]);

        if (notDefinedEnvironmentVariables.length > 0) {
            throw new Error(`Missing environment variable(s): ${notDefinedEnvironmentVariables.join(", ")}}`);
        }

        return {
            baseUrl: globalThis.process.env.NMSHD_TEST_BASEURL!,
            platformClientId: globalThis.process.env.NMSHD_TEST_CLIENTID!,
            platformClientSecret: globalThis.process.env.NMSHD_TEST_CLIENTSECRET!,
            addressGenerationHostnameOverride: globalThis.process.env.NMSHD_TEST_ADDRESS_GENERATION_HOSTNAME_OVERRIDE,
            debug: true,
            supportedIdentityVersion: 1
        };
    }

    public static async createAccount(transport: Transport, dependencyOverrides?: DependencyOverrides): Promise<AccountController> {
        const randomAccountName = Math.random().toString(36).substring(7);
        const db = await transport.createDatabase(`acc-${randomAccountName}`);

        const accountController = new AccountController(transport, db, transport.config, dependencyOverrides);

        await accountController.init();

        return accountController;
    }

    public static async createIdentityWithOneDevice(connection: IDatabaseConnection, config: Partial<IConfigOverwrite>): Promise<AccountController> {
        const transport = TestUtil.createTransport(connection, config);

        await transport.init();
        const deviceAccount = await TestUtil.createAccount(transport);
        return deviceAccount;
    }

    public static async createIdentityWithTwoDevices(
        connection: IDatabaseConnection,
        config: Partial<IConfigOverwrite>
    ): Promise<{
        device1: AccountController;
        device2: AccountController;
    }> {
        // Create Device1 Controller    transport = TestUtil.createTransport(connection);
        const transport = TestUtil.createTransport(connection, config);

        await transport.init();
        const device1Account = await TestUtil.createAccount(transport);

        // Prepare Device2
        const device2 = await device1Account.devices.sendDevice({ name: "Device2" });
        const sharedSecret = await device1Account.activeDevice.secrets.createDeviceSharedSecret(device2, 1, true);
        await device1Account.syncDatawallet();

        // Create Device2 Controller
        const device2Account = await TestUtil.onboardDevice(transport, sharedSecret);

        await device1Account.syncEverything();
        await device2Account.syncEverything();

        return { device1: device1Account, device2: device2Account };
    }

    public static async createIdentityWithNDevices(n: number, connection: IDatabaseConnection, config: Partial<IConfigOverwrite>): Promise<AccountController[]> {
        const transport = TestUtil.createTransport(connection, config);
        await transport.init();
        const device1Account = await TestUtil.createAccount(transport);

        const devices = [device1Account];

        for (let i = 0; i < n - 1; i++) {
            const device2 = await device1Account.devices.sendDevice({ name: `Device${i + 2}` });
            const sharedSecret = await device1Account.activeDevice.secrets.createDeviceSharedSecret(device2, n + 1, true);
            await device1Account.syncDatawallet();

            // Create Device2 Controller
            const device2Account = await TestUtil.onboardDevice(transport, sharedSecret);

            devices.push(device2Account);
        }

        for (const device of devices) {
            await device.syncDatawallet();
        }

        return devices;
    }

    public static async provideAccounts(transport: Transport, count: number): Promise<AccountController[]> {
        const accounts: AccountController[] = [];

        for (let i = 0; i < count; i++) {
            accounts.push(await this.createAccount(transport));
        }

        return accounts;
    }

    public static defineMigrationToVersion(version: number, account: AccountController): void {
        // @ts-expect-error
        account.synchronization.deviceMigrations[`v${version}`] = () => {
            /* no migration logic */
        };

        // @ts-expect-error
        account.synchronization.identityMigrations[`v${version}`] = () => {
            /* no migration logic */
        };
    }

    public static async onboardDevice(transport: Transport, deviceSharedSecret: DeviceSharedSecret): Promise<AccountController> {
        const randomId = Math.random().toString(36).substring(7);
        const db = await transport.createDatabase(`acc-${randomId}`);
        const accountController = new AccountController(transport, db, transport.config);
        await accountController.init(deviceSharedSecret);

        return accountController;
    }

    public static async addRejectedRelationship(from: AccountController, to: AccountController): Promise<Relationship> {
        const templateFrom = await from.relationshipTemplates.sendRelationshipTemplate({
            content: {
                mycontent: "template"
            },
            expiresAt: CoreDate.utc().add({ minutes: 5 }),
            maxNumberOfAllocations: 1
        });

        const reference = templateFrom.toRelationshipTemplateReference().truncate();
        const templateTo = await to.relationshipTemplates.loadPeerRelationshipTemplateByTruncated(reference);

        await to.relationships.sendRelationship({
            template: templateTo,
            creationContent: {
                mycontent: "request"
            }
        });

        // Reject relationship
        const syncedRelationships = await TestUtil.syncUntilHasRelationships(from);
        expect(syncedRelationships).toHaveLength(1);
        const pendingRelationship = syncedRelationships[0];
        expect(pendingRelationship.status).toStrictEqual(RelationshipStatus.Pending);

        const rejectedRelationshipFromSelf = await from.relationships.reject(pendingRelationship.id);
        expect(rejectedRelationshipFromSelf.status).toStrictEqual(RelationshipStatus.Rejected);

        // Get rejected relationship
        const syncedRelationshipsPeer = await TestUtil.syncUntilHasRelationships(to);
        expect(syncedRelationshipsPeer).toHaveLength(1);
        const rejectedRelationshipPeer = syncedRelationshipsPeer[0];
        expect(rejectedRelationshipPeer.status).toStrictEqual(RelationshipStatus.Rejected);

        return rejectedRelationshipFromSelf;
    }

    public static async addPendingRelationship(from: AccountController, to: AccountController, template?: RelationshipTemplate): Promise<Relationship> {
        const templateFrom =
            template ??
            (await from.relationshipTemplates.sendRelationshipTemplate({
                content: {
                    mycontent: "template"
                },
                expiresAt: CoreDate.utc().add({ minutes: 5 }),
                maxNumberOfAllocations: 1
            }));

        const templateTo = await to.relationshipTemplates.loadPeerRelationshipTemplate(templateFrom.id, templateFrom.secretKey);

        await to.relationships.sendRelationship({
            template: templateTo,
            creationContent: {
                mycontent: "request"
            }
        });

        const syncedRelationshipsFromSelf = await TestUtil.syncUntilHasRelationships(from);
        expect(syncedRelationshipsFromSelf).toHaveLength(1);
        const pendingRelationshipFromSelf = syncedRelationshipsFromSelf[0];
        expect(pendingRelationshipFromSelf.status).toStrictEqual(RelationshipStatus.Pending);

        return pendingRelationshipFromSelf;
    }

    public static async addRelationship(
        from: AccountController,
        to: AccountController
    ): Promise<{ acceptedRelationshipFromSelf: Relationship; acceptedRelationshipPeer: Relationship }> {
        const templateFrom = await from.relationshipTemplates.sendRelationshipTemplate({
            content: {
                mycontent: "template"
            },
            expiresAt: CoreDate.utc().add({ minutes: 5 }),
            maxNumberOfAllocations: 1
        });

        return await this.addRelationshipWithExistingTemplate(from, to, templateFrom);
    }

    public static async addRelationshipWithExistingTemplate(
        from: AccountController,
        to: AccountController,
        template: RelationshipTemplate
    ): Promise<{ acceptedRelationshipFromSelf: Relationship; acceptedRelationshipPeer: Relationship }> {
<<<<<<< HEAD
        const pendingRelationshipFromSelf = await TestUtil.addPendingRelationship(from, to, template);
=======
        const reference = template.toRelationshipTemplateReference().truncate();
        const templateTo = await to.relationshipTemplates.loadPeerRelationshipTemplateByTruncated(reference);

        const relRequest = await to.relationships.sendRelationship({
            template: templateTo,
            creationContent: {
                mycontent: "request"
            }
        });

        // Accept relationship
        const syncedRelationships = await TestUtil.syncUntilHasRelationships(from);
        expect(syncedRelationships).toHaveLength(1);
        const pendingRelationship = syncedRelationships[0];
        expect(pendingRelationship.status).toStrictEqual(RelationshipStatus.Pending);
>>>>>>> 2241e42f

        const acceptedRelationshipFromSelf = await from.relationships.accept(pendingRelationshipFromSelf.id);
        expect(acceptedRelationshipFromSelf.status).toStrictEqual(RelationshipStatus.Active);

        // Get accepted relationship
        await this.sleep(300);
        const syncedRelationshipsPeer = (await TestUtil.syncUntil(to, (syncResult) => syncResult.relationships.length > 0)).relationships;

        await from.syncDatawallet();

        expect(syncedRelationshipsPeer).toHaveLength(1);
        const acceptedRelationshipPeer = syncedRelationshipsPeer[0];
        expect(acceptedRelationshipPeer.status).toStrictEqual(RelationshipStatus.Active);
        expect(acceptedRelationshipFromSelf.id.toString()).toBe(acceptedRelationshipPeer.id.toString());

        return { acceptedRelationshipFromSelf, acceptedRelationshipPeer };
    }

    public static async revokeRelationship(
        from: AccountController,
        to: AccountController
    ): Promise<{ revokedRelationshipFromSelf: Relationship; revokedRelationshipPeer: Relationship }> {
        const relationshipId = (await to.relationships.getRelationshipToIdentity(from.identity.address))!.id;
        const revokedRelationshipPeer = await to.relationships.revoke(relationshipId);
        const revokedRelationshipFromSelf = (await TestUtil.syncUntil(from, (syncResult) => syncResult.relationships.length > 0)).relationships[0];

        return { revokedRelationshipFromSelf, revokedRelationshipPeer };
    }

    public static async terminateRelationship(
        from: AccountController,
        to: AccountController
    ): Promise<{ terminatedRelationshipFromSelf: Relationship; terminatedRelationshipPeer: Relationship }> {
        const relationshipId = (await from.relationships.getRelationshipToIdentity(to.identity.address))!.id;
        const terminatedRelationshipFromSelf = await from.relationships.terminate(relationshipId);
        const terminatedRelationshipPeer = (await TestUtil.syncUntil(to, (syncResult) => syncResult.relationships.length > 0)).relationships[0];

        return { terminatedRelationshipFromSelf, terminatedRelationshipPeer };
    }

    public static async reactivateRelationship(
        from: AccountController,
        to: AccountController
    ): Promise<{ reactivatedRelationshipFromSelf: Relationship; reactivatedRelationshipPeer: Relationship }> {
        const relationshipId = (await from.relationships.getRelationshipToIdentity(to.identity.address))!.id;
        await from.relationships.requestReactivation(relationshipId);
        await TestUtil.syncUntil(to, (syncResult) => syncResult.relationships.length > 0);
        const reactivatedRelationshipFromSelf = await to.relationships.acceptReactivation(relationshipId);
        const reactivatedRelationshipPeer = (await TestUtil.syncUntil(from, (syncResult) => syncResult.relationships.length > 0)).relationships[0];

        return { reactivatedRelationshipFromSelf, reactivatedRelationshipPeer };
    }

    public static async decomposeRelationship(from: AccountController, to: AccountController): Promise<Relationship> {
        const relationship = (await from.relationships.getRelationshipToIdentity(to.identity.address))!;
        await from.relationships.decompose(relationship.id);
        await from.cleanupDataOfDecomposedRelationship(relationship);
        const decomposedRelationshipPeer = (await TestUtil.syncUntil(to, (syncResult) => syncResult.relationships.length > 0)).relationships[0];

        return decomposedRelationshipPeer;
    }

    public static async terminateAndDecomposeRelationshipMutually(from: AccountController, to: AccountController): Promise<void> {
        await TestUtil.terminateRelationship(from, to);
        await TestUtil.decomposeRelationship(from, to);

        const relationship = (await to.relationships.getRelationshipToIdentity(from.identity.address))!;
        await to.relationships.decompose(relationship.id);
        await to.cleanupDataOfDecomposedRelationship(relationship);
    }

    public static async generateAddressPseudonym(backboneBaseUrl: string): Promise<CoreAddress> {
        const pseudoPublicKey = CoreBuffer.fromUtf8("deleted identity");
        const pseudonym = await IdentityUtil.createAddress({ algorithm: 1, publicKey: pseudoPublicKey }, new URL(backboneBaseUrl).hostname);

        return pseudonym;
    }

    /**
     * SyncEvents in the backbone are only eventually consistent. This means that if you send a message now and
     * get all SyncEvents right after, you cannot rely on getting a NewMessage SyncEvent right away. So instead
     * this method executes the syncEverything()-method of the account controller until the condition specified in
     * the `until` callback is met.
     */
    public static async syncUntil(accountController: AccountController, until: (syncResult: ChangedItems) => boolean): Promise<ChangedItems> {
        const syncResult = new ChangedItems();

        let iterationNumber = 0;
        do {
            await sleep(150 * iterationNumber);
            const newSyncResult = await accountController.syncEverything();
            syncResult.messages.push(...newSyncResult.messages);
            syncResult.relationships.push(...newSyncResult.relationships);
            syncResult.identityDeletionProcesses.push(...newSyncResult.identityDeletionProcesses);
            iterationNumber++;
        } while (!until(syncResult) && iterationNumber < 20);

        if (!until(syncResult)) {
            throw new Error("syncUntil condition was not met");
        }
        return syncResult;
    }

    public static async syncUntilHas<T extends keyof IChangedItems>(accountController: AccountController, id: CoreId, key: T): Promise<ChangedItems[T]> {
        const syncResult = await TestUtil.syncUntil(accountController, (syncResult) => syncResult[key].some((r) => r.id.equals(id)));

        return syncResult[key];
    }

    public static async syncUntilHasMany<T extends keyof IChangedItems>(accountController: AccountController, key: T, expectedNumberOfItems = 1): Promise<ChangedItems[T]> {
        const syncResult = await TestUtil.syncUntil(accountController, (syncResult) => syncResult[key].length >= expectedNumberOfItems);

        return syncResult[key];
    }

    public static async syncUntilHasIdentityDeletionProcess(accountController: AccountController, id: CoreId): Promise<IdentityDeletionProcess[]> {
        return await TestUtil.syncUntilHas(accountController, id, "identityDeletionProcesses");
    }

    public static async syncUntilHasIdentityDeletionProcesses(accountController: AccountController): Promise<IdentityDeletionProcess[]> {
        return await TestUtil.syncUntilHasMany(accountController, "identityDeletionProcesses");
    }

    public static async syncUntilHasRelationships(accountController: AccountController, expectedNumberOfRelationships?: number): Promise<Relationship[]> {
        return await TestUtil.syncUntilHasMany(accountController, "relationships", expectedNumberOfRelationships);
    }

    public static async syncUntilHasRelationship(accountController: AccountController, id: CoreId): Promise<Relationship[]> {
        return await TestUtil.syncUntilHas(accountController, id, "relationships");
    }

    public static async syncUntilHasMessages(accountController: AccountController, expectedNumberOfMessages = 1): Promise<Message[]> {
        return await TestUtil.syncUntilHasMany(accountController, "messages", expectedNumberOfMessages);
    }

    public static async syncUntilHasMessage(accountController: AccountController, id: CoreId): Promise<Message[]> {
        return await TestUtil.syncUntilHas(accountController, id, "messages");
    }

    public static async syncUntilHasError(accountController: AccountController): Promise<any> {
        try {
            await TestUtil.syncUntilHasMessages(accountController, 100);
        } catch (e) {
            return e;
        }

        throw new Error("no error occured");
    }

    public static async sendRelationshipTemplate(from: AccountController, body?: ISerializable): Promise<RelationshipTemplate> {
        if (!body) {
            body = {
                content: "template"
            };
        }
        return await from.relationshipTemplates.sendRelationshipTemplate({
            content: body,
            expiresAt: CoreDate.utc().add({ minutes: 5 }),
            maxNumberOfAllocations: 1
        });
    }

    public static async sendRelationshipTemplateAndToken(account: AccountController, body?: ISerializable): Promise<string> {
        if (!body) {
            body = {
                content: "template"
            };
        }
        const template = await account.relationshipTemplates.sendRelationshipTemplate({
            content: body,
            expiresAt: CoreDate.utc().add({ minutes: 5 }),
            maxNumberOfAllocations: 1
        });
        const templateToken = TokenContentRelationshipTemplate.from({
            templateId: template.id,
            secretKey: template.secretKey
        });

        const token = await account.tokens.sendToken({
            content: templateToken,
            expiresAt: CoreDate.utc().add({ minutes: 5 }),
            ephemeral: false
        });

        const tokenRef = token.truncate();
        return tokenRef;
    }

    public static async sendRelationship(account: AccountController, template: RelationshipTemplate, body?: ISerializable): Promise<Relationship> {
        if (!body) {
            body = {
                content: "request"
            };
        }
        return await account.relationships.sendRelationship({
            template: template,
            creationContent: body
        });
    }

    public static async fetchRelationshipTemplateFromTokenReference(account: AccountController, tokenReference: string): Promise<RelationshipTemplate> {
        const receivedToken = await account.tokens.loadPeerTokenByTruncated(tokenReference, false);

        if (!(receivedToken.cache!.content instanceof TokenContentRelationshipTemplate)) {
            throw new Error("token content not instanceof TokenContentRelationshipTemplate");
        }

        const template = await account.relationshipTemplates.loadPeerRelationshipTemplateByTokenContent(receivedToken.cache!.content);
        return template;
    }

    public static async sendMessage(from: AccountController, to: AccountController | AccountController[], content?: Serializable): Promise<Message> {
        return await this.sendMessagesWithFiles(from, Array.isArray(to) ? to : [to], [], content);
    }

    public static async sendMessageWithFile(from: AccountController, to: AccountController, file: File, content?: Serializable): Promise<Message> {
        return await this.sendMessagesWithFiles(from, [to], [file], content);
    }

    public static async sendMessagesWithFile(from: AccountController, recipients: AccountController[], file: File, content?: Serializable): Promise<Message> {
        return await this.sendMessagesWithFiles(from, recipients, [file], content);
    }

    public static async sendMessagesWithFiles(from: AccountController, recipients: AccountController[], files: File[], content?: Serializable): Promise<Message> {
        const recipientAddresses: CoreAddress[] = [];
        for (const controller of recipients) {
            recipientAddresses.push(controller.identity.address);
        }
        if (!content) {
            content = Serializable.fromAny({ content: "TestContent" });
        }
        return await from.messages.sendMessage({
            recipients: recipientAddresses,
            content: content,
            attachments: files
        });
    }

    public static async uploadFile(from: AccountController, fileContent: CoreBuffer): Promise<File> {
        const params: ISendFileParameters = {
            buffer: fileContent,
            title: "Test",
            description: "Dies ist eine Beschreibung",
            filename: "Test.bin",
            filemodified: CoreDate.from("2019-09-30T00:00:00.000Z"),
            mimetype: "application/json",
            expiresAt: CoreDate.utc().add({ minutes: 5 })
        };

        const file = await from.files.sendFile(params);
        return file;
    }

    public static async sleep(ms = 500): Promise<void> {
        if (ms <= 0) throw new Error("Please enter a positive value greater than 0.");

        return await new Promise((resolve) => {
            setTimeout(() => {
                resolve();
            }, ms);
        });
    }
}<|MERGE_RESOLUTION|>--- conflicted
+++ resolved
@@ -335,7 +335,9 @@
                 maxNumberOfAllocations: 1
             }));
 
-        const templateTo = await to.relationshipTemplates.loadPeerRelationshipTemplate(templateFrom.id, templateFrom.secretKey);
+      
+        const templateReference = templateFrom.toRelationshipTemplateReference().truncate();
+        const templateTo = await to.relationshipTemplates.loadPeerRelationshipTemplateByTruncated(templateReference);
 
         await to.relationships.sendRelationship({
             template: templateTo,
@@ -372,25 +374,7 @@
         to: AccountController,
         template: RelationshipTemplate
     ): Promise<{ acceptedRelationshipFromSelf: Relationship; acceptedRelationshipPeer: Relationship }> {
-<<<<<<< HEAD
         const pendingRelationshipFromSelf = await TestUtil.addPendingRelationship(from, to, template);
-=======
-        const reference = template.toRelationshipTemplateReference().truncate();
-        const templateTo = await to.relationshipTemplates.loadPeerRelationshipTemplateByTruncated(reference);
-
-        const relRequest = await to.relationships.sendRelationship({
-            template: templateTo,
-            creationContent: {
-                mycontent: "request"
-            }
-        });
-
-        // Accept relationship
-        const syncedRelationships = await TestUtil.syncUntilHasRelationships(from);
-        expect(syncedRelationships).toHaveLength(1);
-        const pendingRelationship = syncedRelationships[0];
-        expect(pendingRelationship.status).toStrictEqual(RelationshipStatus.Pending);
->>>>>>> 2241e42f
 
         const acceptedRelationshipFromSelf = await from.relationships.accept(pendingRelationshipFromSelf.id);
         expect(acceptedRelationshipFromSelf.status).toStrictEqual(RelationshipStatus.Active);
