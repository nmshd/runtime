import { CoreBuffer, CryptoSignatureAlgorithm, CryptoSignatureKeypair, CryptoSignaturePublicKey } from "@nmshd/crypto";
import { CoreCrypto, enmeshedPrefix, IdentityUtil, Realm } from "../../src";

describe("IdentityGeneratorTest", function () {
    describe("From", function () {
        let kp: CryptoSignatureKeypair;
        beforeAll(async function () {
            kp = await CoreCrypto.generateSignatureKeypair();
        });

        test("should create a correct address object", async function () {
<<<<<<< HEAD
            const address = await IdentityUtil.createAddress(kp.publicKey, Realm.Prod);
            expect(address).toBeDefined();
            expect(address.address).toBeDefined();
            expect(address.address.startsWith(enmeshedPrefix + Realm.Prod)).toBe(true);
=======
            const address = await IdentityUtil.createAddress(kp.publicKey, "prod.enmeshed.eu");
            expect(address).toBeDefined();
            expect(address.address).toBeDefined();
            expect(address.address.startsWith("did:e:prod.enmeshed.eu")).toBe(true);
>>>>>>> 27b9aec9
        });

        test("should create a correct address object (test 0)", async function () {
            const key = "tB9KFp/YqHrom3m5qUuZsd6l30DkaNjN14SxRw7YZuI=";
            const buf = CoreBuffer.fromBase64(key);
            const pk = CryptoSignaturePublicKey.from({
                publicKey: buf,
                algorithm: CryptoSignatureAlgorithm.ECDSA_ED25519
            });
<<<<<<< HEAD
            const address = await IdentityUtil.createAddress(pk, Realm.Prod);
=======
            const address = await IdentityUtil.createAddress(pk, "prod.enmeshed.eu");
>>>>>>> 27b9aec9
            expect(address).toBeDefined();
            expect(address.address).toBeDefined();
            expect(address.address).toBe("did:e:prod.enmeshed.eu:dids:56b3f2a0c202e27229aa87");
        });

        test("should create a correct address object (testcases)", async function () {
            const addresses = [
                {
<<<<<<< HEAD
                    realm: Realm.Prod,
=======
                    backboneHostname: "prod.enmeshed.eu",
>>>>>>> 27b9aec9
                    publicKey: "fj0o9eOiPRswTZL6j9lE9TRvpDDnPRMF0gJeahz/W2c=",
                    address: "did:e:prod.enmeshed.eu:dids:fef1992c5e529adc413288"
                },
                {
<<<<<<< HEAD
                    realm: Realm.Prod,
=======
                    backboneHostname: "prod.enmeshed.eu",
>>>>>>> 27b9aec9
                    publicKey: "jRxGfZtQ8a90TmKCGk+dhuX1CBjgoXuldhNPwrjpWsw=",
                    address: "did:e:prod.enmeshed.eu:dids:b9d25bd0a2bbd3aa48437c"
                },
                {
<<<<<<< HEAD
                    realm: Realm.Prod,
=======
                    backboneHostname: "prod.enmeshed.eu",
>>>>>>> 27b9aec9
                    publicKey: "PEODpwvi7KxIVa4qeUXia9apMFvPMktdDHiDitlfbjE=",
                    address: "did:e:prod.enmeshed.eu:dids:d459ff2144f0eac7aff554"
                },
                {
<<<<<<< HEAD
                    realm: Realm.Prod,
=======
                    backboneHostname: "prod.enmeshed.eu",
>>>>>>> 27b9aec9
                    publicKey: "mJGmNbxiVZAPToRuk9O3NvdfsWl6V+7wzIc+/57bU08=",
                    address: "did:e:prod.enmeshed.eu:dids:e2208784ee2769c5d9684d"
                },
                {
<<<<<<< HEAD
                    realm: Realm.Prod,
=======
                    backboneHostname: "prod.enmeshed.eu",
>>>>>>> 27b9aec9
                    publicKey: "l68K/zdNp1VLoswcHAqN6QUFwCMU6Yvzf7XiW2m1hRY=",
                    address: "did:e:prod.enmeshed.eu:dids:5845cf29fbda2897892a9a"
                },
                {
<<<<<<< HEAD
                    realm: Realm.Prod,
=======
                    backboneHostname: "prod.enmeshed.eu",
>>>>>>> 27b9aec9
                    publicKey: "Gl8XTo8qFuUM+ksXixwp4g/jf3H/hU1F8ETuYaHCM5I=",
                    address: "did:e:prod.enmeshed.eu:dids:01f4bab09d757578bb4994"
                },
                {
<<<<<<< HEAD
                    realm: Realm.Prod,
=======
                    backboneHostname: "prod.enmeshed.eu",
>>>>>>> 27b9aec9
                    publicKey: "rIS4kAzHXT7GgCA6Qm1ANlwM3x12QMSkeprHb6tjPyc=",
                    address: "did:e:prod.enmeshed.eu:dids:ee5966a158f1dc4de5bd5c"
                },
                {
<<<<<<< HEAD
                    realm: Realm.Prod,
=======
                    backboneHostname: "prod.enmeshed.eu",
>>>>>>> 27b9aec9
                    publicKey: "hg/cbeBvfNrMiJ0dW1AtWC4IQwG4gkuhzG2+z6bAoRU=",
                    address: "did:e:prod.enmeshed.eu:dids:ab7475ba4070f29ce286fd"
                },
                {
<<<<<<< HEAD
                    realm: Realm.Prod,
=======
                    backboneHostname: "prod.enmeshed.eu",
>>>>>>> 27b9aec9
                    publicKey: "kId+qWen/lKeTdyxcIQhkzvvvTU8wIJECfWUWbmRQRY=",
                    address: "did:e:prod.enmeshed.eu:dids:4664f42d7ca6480db07fdb"
                },
                {
<<<<<<< HEAD
                    realm: Realm.Prod,
=======
                    backboneHostname: "prod.enmeshed.eu",
>>>>>>> 27b9aec9
                    publicKey: "NcqlzTEpSlKX9gmNBv41EjPRHpaNYwt0bxqh1bgyJzA=",
                    address: "did:e:prod.enmeshed.eu:dids:60326ff5075e0d7378990c"
                }
            ];

            for (let i = 0; i < 10; i++) {
                const testcase = addresses[i];
                const buf = CoreBuffer.fromBase64(testcase.publicKey);
                const pk = CryptoSignaturePublicKey.from({
                    publicKey: buf,
                    algorithm: CryptoSignatureAlgorithm.ECDSA_ED25519
                });
                const address = await IdentityUtil.createAddress(pk, testcase.backboneHostname);
                expect(address.toString()).toStrictEqual(testcase.address);
            }
        });

<<<<<<< HEAD
        test("should positively check a correct address object (without giving public key and realm)", async function () {
            const address = await IdentityUtil.createAddress(kp.publicKey, Realm.Prod);
            const valid = await IdentityUtil.checkAddress(address);
=======
        test("should positively check a correct address object (without giving public key)", async function () {
            const address = await IdentityUtil.createAddress(kp.publicKey, "prod.enmeshed.eu");
            const valid = await IdentityUtil.checkAddress(address, "prod.enmeshed.eu");
>>>>>>> 27b9aec9
            expect(valid).toBe(true);
        });

        test("should positively check a correct address object (giving public key)", async function () {
<<<<<<< HEAD
            const address = await IdentityUtil.createAddress(kp.publicKey, Realm.Prod);
            const valid = await IdentityUtil.checkAddress(address, kp.publicKey);
            expect(valid).toBe(true);
        });

        test("should positively check a correct address object (giving public key and realm)", async function () {
            const address = await IdentityUtil.createAddress(kp.publicKey, Realm.Prod);
            const valid = await IdentityUtil.checkAddress(address, kp.publicKey, Realm.Prod);
            expect(valid).toBe(true);
        });

        test("should negatively check an incorrect address object (wrong realm)", async function () {
            const address = await IdentityUtil.createAddress(kp.publicKey, Realm.Prod);
            const valid = await IdentityUtil.checkAddress(address, kp.publicKey, Realm.Dev);
=======
            const address = await IdentityUtil.createAddress(kp.publicKey, "prod.enmeshed.eu");
            const valid = await IdentityUtil.checkAddress(address, "prod.enmeshed.eu", kp.publicKey);
            expect(valid).toBe(true);
        });

        test("should positively check a correct address object (giving public key and backboneHostname)", async function () {
            const address = await IdentityUtil.createAddress(kp.publicKey, "prod.enmeshed.eu");
            const valid = await IdentityUtil.checkAddress(address, "prod.enmeshed.eu", kp.publicKey);
            expect(valid).toBe(true);
        });

        test("should negatively check an incorrect address object (wrong backboneHostname)", async function () {
            const address = await IdentityUtil.createAddress(kp.publicKey, "prod.enmeshed.eu");
            const valid = await IdentityUtil.checkAddress(address, "dev.enmeshed.eu", kp.publicKey);
>>>>>>> 27b9aec9
            expect(valid).toBe(false);
        });

        test("should negatively check an incorrect address object (wrong checksum)", async function () {
<<<<<<< HEAD
            const address = await IdentityUtil.createAddress(kp.publicKey, Realm.Prod);
=======
            const address = await IdentityUtil.createAddress(kp.publicKey, "prod.enmeshed.eu");
>>>>>>> 27b9aec9
            const index = 5;
            let replaceWith = "b";
            const currentString = address.address.substr(index, replaceWith.length);
            if (currentString === replaceWith) {
                replaceWith = "c";
            }
            const wrongaddress = address.address.substr(0, index) + replaceWith + address.address.substr(index + replaceWith.length);
            address.address = wrongaddress;
<<<<<<< HEAD
            const valid = await IdentityUtil.checkAddress(address, kp.publicKey, Realm.Prod);
=======
            const valid = await IdentityUtil.checkAddress(address, "prod.enmeshed.eu", kp.publicKey);
>>>>>>> 27b9aec9
            expect(valid).toBe(false);
        });

        test("should negatively check an incorrect address object (wrong publicKey)", async function () {
            const kp2 = await CoreCrypto.generateSignatureKeypair();
<<<<<<< HEAD
            const address = await IdentityUtil.createAddress(kp.publicKey, Realm.Prod);
            const valid = await IdentityUtil.checkAddress(address, kp2.publicKey, Realm.Prod);
=======
            const address = await IdentityUtil.createAddress(kp.publicKey, "prod.enmeshed.eu");
            const valid = await IdentityUtil.checkAddress(address, "prod.enmeshed.eu", kp2.publicKey);
>>>>>>> 27b9aec9
            expect(valid).toBe(false);
        });
        // eslint-disable-next-line jest/no-commented-out-tests
        /*
                it("should serialize as a String and valid JSON", async function() {
                    const i:OwnIdentity = await IdentityUtil.createIdentity("Test");
                    const s:string = await i.serialize();
                    expect(typeof s).toBe("string");
                    const o:unknown = JSON.parse(s);
                });

                it("should incorporate all the properties", async function() {
                    const i:OwnIdentity = await IdentityUtil.createIdentity("Test");
                    const s:string = await i.serialize();

                    expect(typeof s).toBe("string");
                    const o:IOwnIdentity = JSON.parse(s) as IOwnIdentity;
                    expect(o.publicIdentity.version).toBeDefined();
                    expect(typeof o.publicIdentity.version).toBe("string");

                    expect(o.publicIdentity.address).toBeDefined();
                    expect(typeof o.publicIdentity.address).toBe("string");

                    expect(o.publicIdentity.addressChecksum).toBeDefined();
                    expect(typeof o.publicIdentity.addressChecksum).toBe("string");

                    expect(o.publicIdentity.did).toBeDefined();
                    expect(typeof o.publicIdentity.did).toBe("string");

                    expect(o.createdAt).toBeDefined();
                    expect(typeof o.createdAt).toBe("string");

                    expect(o.publicIdentity.exchange).toBeDefined();
                    expect(o.publicIdentity.exchange).to.be.an("object");

                    expect(o.exchangeKeypair).toBeDefined();
                    expect(o.exchangeKeypair).to.be.an("object");
                    expect(o.exchangeKeypair.privateKey).toBeDefined();
                    expect(o.exchangeKeypair.publicKey).toBeDefined();

                    expect(o.publicIdentity.signing).toBeDefined();
                    expect(o.publicIdentity.signing).to.be.an("object");

                    expect(o.signingKeypair).toBeDefined();
                    expect(o.signingKeypair).to.be.an("object");
                    expect(o.signingKeypair.privateKey).toBeDefined();
                    expect(o.signingKeypair.publicKey).toBeDefined();

                    expect(o.name).toBeDefined();
                    expect(typeof o.name).toBe("string");
                });

                it("should deserialize correctly", async function() {
                    const i:OwnIdentity = await IdentityUtil.createIdentity("Test");
                    const s:string = await i.serialize();

                    expect(typeof s).toBe("string");
                    const o:IOwnIdentity = await OwnIdentity.deserialize(s);
                    expect(o.publicIdentity.version).toBeDefined();
                    expect(typeof o.publicIdentity.version).toBe("string");

                    expect(o.publicIdentity.address).toBeDefined();
                    expect(o.publicIdentity.address).toBeInstanceOf(Address);

                    expect(o.publicIdentity.addressChecksum).toBeDefined();
                    expect(typeof o.publicIdentity.addressChecksum).toBe("string");

                    expect(o.publicIdentity.did).toBeDefined();
                    expect(typeof o.publicIdentity.did).toBe("string");

                    expect(o.createdAt).toBeDefined();
                    expect(o.createdAt).toBeInstanceOf(Date);
                    expect(o.createdAt.dateObj).toBeInstanceOf(Date);
                    expect(typeof o.createdAt.date).toBe("string");
                    expect(o.createdAt.dateObj.getTime()).toBeGreaterThan(100000);

                    expect(o.publicIdentity.exchange).toBeDefined();
                    expect(o.publicIdentity.exchange).toBeInstanceOf(CryptoPublicKey);

                    expect(o.exchangeKeypair).toBeDefined();
                    expect(o.exchangeKeypair).toBeInstanceOf(CryptoKeypair);
                    expect(o.exchangeKeypair.privateKey).toBeDefined();
                    expect(o.exchangeKeypair.publicKey).toBeDefined();

                    expect(o.publicIdentity.signing).toBeDefined();
                    expect(o.publicIdentity.signing).toBeInstanceOf(CryptoPublicKey);

                    expect(o.signingKeypair).toBeDefined();
                    expect(o.signingKeypair).toBeInstanceOf(CryptoKeypair);
                    expect(o.signingKeypair.privateKey).toBeDefined();
                    expect(o.signingKeypair.publicKey).toBeDefined();

                    expect(o.name).toBeDefined();
                    expect(typeof o.name).toBe("string");
                });
                */
    });
});<|MERGE_RESOLUTION|>--- conflicted
+++ resolved
@@ -1,5 +1,5 @@
 import { CoreBuffer, CryptoSignatureAlgorithm, CryptoSignatureKeypair, CryptoSignaturePublicKey } from "@nmshd/crypto";
-import { CoreCrypto, enmeshedPrefix, IdentityUtil, Realm } from "../../src";
+import { CoreCrypto, IdentityUtil } from "../../src";
 
 describe("IdentityGeneratorTest", function () {
     describe("From", function () {
@@ -9,17 +9,10 @@
         });
 
         test("should create a correct address object", async function () {
-<<<<<<< HEAD
-            const address = await IdentityUtil.createAddress(kp.publicKey, Realm.Prod);
-            expect(address).toBeDefined();
-            expect(address.address).toBeDefined();
-            expect(address.address.startsWith(enmeshedPrefix + Realm.Prod)).toBe(true);
-=======
             const address = await IdentityUtil.createAddress(kp.publicKey, "prod.enmeshed.eu");
             expect(address).toBeDefined();
             expect(address.address).toBeDefined();
             expect(address.address.startsWith("did:e:prod.enmeshed.eu")).toBe(true);
->>>>>>> 27b9aec9
         });
 
         test("should create a correct address object (test 0)", async function () {
@@ -29,11 +22,7 @@
                 publicKey: buf,
                 algorithm: CryptoSignatureAlgorithm.ECDSA_ED25519
             });
-<<<<<<< HEAD
-            const address = await IdentityUtil.createAddress(pk, Realm.Prod);
-=======
             const address = await IdentityUtil.createAddress(pk, "prod.enmeshed.eu");
->>>>>>> 27b9aec9
             expect(address).toBeDefined();
             expect(address.address).toBeDefined();
             expect(address.address).toBe("did:e:prod.enmeshed.eu:dids:56b3f2a0c202e27229aa87");
@@ -42,92 +31,52 @@
         test("should create a correct address object (testcases)", async function () {
             const addresses = [
                 {
-<<<<<<< HEAD
-                    realm: Realm.Prod,
-=======
-                    backboneHostname: "prod.enmeshed.eu",
->>>>>>> 27b9aec9
+                    backboneHostname: "prod.enmeshed.eu",
                     publicKey: "fj0o9eOiPRswTZL6j9lE9TRvpDDnPRMF0gJeahz/W2c=",
                     address: "did:e:prod.enmeshed.eu:dids:fef1992c5e529adc413288"
                 },
                 {
-<<<<<<< HEAD
-                    realm: Realm.Prod,
-=======
-                    backboneHostname: "prod.enmeshed.eu",
->>>>>>> 27b9aec9
+                    backboneHostname: "prod.enmeshed.eu",
                     publicKey: "jRxGfZtQ8a90TmKCGk+dhuX1CBjgoXuldhNPwrjpWsw=",
                     address: "did:e:prod.enmeshed.eu:dids:b9d25bd0a2bbd3aa48437c"
                 },
                 {
-<<<<<<< HEAD
-                    realm: Realm.Prod,
-=======
-                    backboneHostname: "prod.enmeshed.eu",
->>>>>>> 27b9aec9
+                    backboneHostname: "prod.enmeshed.eu",
                     publicKey: "PEODpwvi7KxIVa4qeUXia9apMFvPMktdDHiDitlfbjE=",
                     address: "did:e:prod.enmeshed.eu:dids:d459ff2144f0eac7aff554"
                 },
                 {
-<<<<<<< HEAD
-                    realm: Realm.Prod,
-=======
-                    backboneHostname: "prod.enmeshed.eu",
->>>>>>> 27b9aec9
+                    backboneHostname: "prod.enmeshed.eu",
                     publicKey: "mJGmNbxiVZAPToRuk9O3NvdfsWl6V+7wzIc+/57bU08=",
                     address: "did:e:prod.enmeshed.eu:dids:e2208784ee2769c5d9684d"
                 },
                 {
-<<<<<<< HEAD
-                    realm: Realm.Prod,
-=======
-                    backboneHostname: "prod.enmeshed.eu",
->>>>>>> 27b9aec9
+                    backboneHostname: "prod.enmeshed.eu",
                     publicKey: "l68K/zdNp1VLoswcHAqN6QUFwCMU6Yvzf7XiW2m1hRY=",
                     address: "did:e:prod.enmeshed.eu:dids:5845cf29fbda2897892a9a"
                 },
                 {
-<<<<<<< HEAD
-                    realm: Realm.Prod,
-=======
-                    backboneHostname: "prod.enmeshed.eu",
->>>>>>> 27b9aec9
+                    backboneHostname: "prod.enmeshed.eu",
                     publicKey: "Gl8XTo8qFuUM+ksXixwp4g/jf3H/hU1F8ETuYaHCM5I=",
                     address: "did:e:prod.enmeshed.eu:dids:01f4bab09d757578bb4994"
                 },
                 {
-<<<<<<< HEAD
-                    realm: Realm.Prod,
-=======
-                    backboneHostname: "prod.enmeshed.eu",
->>>>>>> 27b9aec9
+                    backboneHostname: "prod.enmeshed.eu",
                     publicKey: "rIS4kAzHXT7GgCA6Qm1ANlwM3x12QMSkeprHb6tjPyc=",
                     address: "did:e:prod.enmeshed.eu:dids:ee5966a158f1dc4de5bd5c"
                 },
                 {
-<<<<<<< HEAD
-                    realm: Realm.Prod,
-=======
-                    backboneHostname: "prod.enmeshed.eu",
->>>>>>> 27b9aec9
+                    backboneHostname: "prod.enmeshed.eu",
                     publicKey: "hg/cbeBvfNrMiJ0dW1AtWC4IQwG4gkuhzG2+z6bAoRU=",
                     address: "did:e:prod.enmeshed.eu:dids:ab7475ba4070f29ce286fd"
                 },
                 {
-<<<<<<< HEAD
-                    realm: Realm.Prod,
-=======
-                    backboneHostname: "prod.enmeshed.eu",
->>>>>>> 27b9aec9
+                    backboneHostname: "prod.enmeshed.eu",
                     publicKey: "kId+qWen/lKeTdyxcIQhkzvvvTU8wIJECfWUWbmRQRY=",
                     address: "did:e:prod.enmeshed.eu:dids:4664f42d7ca6480db07fdb"
                 },
                 {
-<<<<<<< HEAD
-                    realm: Realm.Prod,
-=======
-                    backboneHostname: "prod.enmeshed.eu",
->>>>>>> 27b9aec9
+                    backboneHostname: "prod.enmeshed.eu",
                     publicKey: "NcqlzTEpSlKX9gmNBv41EjPRHpaNYwt0bxqh1bgyJzA=",
                     address: "did:e:prod.enmeshed.eu:dids:60326ff5075e0d7378990c"
                 }
@@ -145,35 +94,13 @@
             }
         });
 
-<<<<<<< HEAD
-        test("should positively check a correct address object (without giving public key and realm)", async function () {
-            const address = await IdentityUtil.createAddress(kp.publicKey, Realm.Prod);
-            const valid = await IdentityUtil.checkAddress(address);
-=======
         test("should positively check a correct address object (without giving public key)", async function () {
             const address = await IdentityUtil.createAddress(kp.publicKey, "prod.enmeshed.eu");
             const valid = await IdentityUtil.checkAddress(address, "prod.enmeshed.eu");
->>>>>>> 27b9aec9
             expect(valid).toBe(true);
         });
 
         test("should positively check a correct address object (giving public key)", async function () {
-<<<<<<< HEAD
-            const address = await IdentityUtil.createAddress(kp.publicKey, Realm.Prod);
-            const valid = await IdentityUtil.checkAddress(address, kp.publicKey);
-            expect(valid).toBe(true);
-        });
-
-        test("should positively check a correct address object (giving public key and realm)", async function () {
-            const address = await IdentityUtil.createAddress(kp.publicKey, Realm.Prod);
-            const valid = await IdentityUtil.checkAddress(address, kp.publicKey, Realm.Prod);
-            expect(valid).toBe(true);
-        });
-
-        test("should negatively check an incorrect address object (wrong realm)", async function () {
-            const address = await IdentityUtil.createAddress(kp.publicKey, Realm.Prod);
-            const valid = await IdentityUtil.checkAddress(address, kp.publicKey, Realm.Dev);
-=======
             const address = await IdentityUtil.createAddress(kp.publicKey, "prod.enmeshed.eu");
             const valid = await IdentityUtil.checkAddress(address, "prod.enmeshed.eu", kp.publicKey);
             expect(valid).toBe(true);
@@ -188,16 +115,11 @@
         test("should negatively check an incorrect address object (wrong backboneHostname)", async function () {
             const address = await IdentityUtil.createAddress(kp.publicKey, "prod.enmeshed.eu");
             const valid = await IdentityUtil.checkAddress(address, "dev.enmeshed.eu", kp.publicKey);
->>>>>>> 27b9aec9
             expect(valid).toBe(false);
         });
 
         test("should negatively check an incorrect address object (wrong checksum)", async function () {
-<<<<<<< HEAD
-            const address = await IdentityUtil.createAddress(kp.publicKey, Realm.Prod);
-=======
-            const address = await IdentityUtil.createAddress(kp.publicKey, "prod.enmeshed.eu");
->>>>>>> 27b9aec9
+            const address = await IdentityUtil.createAddress(kp.publicKey, "prod.enmeshed.eu");
             const index = 5;
             let replaceWith = "b";
             const currentString = address.address.substr(index, replaceWith.length);
@@ -206,23 +128,14 @@
             }
             const wrongaddress = address.address.substr(0, index) + replaceWith + address.address.substr(index + replaceWith.length);
             address.address = wrongaddress;
-<<<<<<< HEAD
-            const valid = await IdentityUtil.checkAddress(address, kp.publicKey, Realm.Prod);
-=======
             const valid = await IdentityUtil.checkAddress(address, "prod.enmeshed.eu", kp.publicKey);
->>>>>>> 27b9aec9
             expect(valid).toBe(false);
         });
 
         test("should negatively check an incorrect address object (wrong publicKey)", async function () {
             const kp2 = await CoreCrypto.generateSignatureKeypair();
-<<<<<<< HEAD
-            const address = await IdentityUtil.createAddress(kp.publicKey, Realm.Prod);
-            const valid = await IdentityUtil.checkAddress(address, kp2.publicKey, Realm.Prod);
-=======
             const address = await IdentityUtil.createAddress(kp.publicKey, "prod.enmeshed.eu");
             const valid = await IdentityUtil.checkAddress(address, "prod.enmeshed.eu", kp2.publicKey);
->>>>>>> 27b9aec9
             expect(valid).toBe(false);
         });
         // eslint-disable-next-line jest/no-commented-out-tests
