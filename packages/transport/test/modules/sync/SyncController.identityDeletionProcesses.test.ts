import { IDatabaseConnection } from "@js-soft/docdb-access-abstractions";
import { IdentityDeletionProcessStatus } from "../../../src";
import { TestUtil } from "../../testHelpers/TestUtil";

describe("IdentityDeletionProcessSync", function () {
    let connection: IDatabaseConnection;

    beforeAll(async function () {
        connection = await TestUtil.createDatabaseConnection();
    });

    afterAll(async () => {
        await connection.close();
    });

    test("initiate IdentityDeletionProcess on first device: sync should receive IdentityDeletionProcess on a second device", async function () {
        const { device1: account1, device2: account2 } = await TestUtil.createIdentityWithTwoDevices(connection, {
            datawalletEnabled: true
        });

        const identityDeletionProcess = await account1.identityDeletionProcess.initiateIdentityDeletionProcess();
        await account1.syncDatawallet();
        await account2.syncDatawallet();
        const result = await account2.identityDeletionProcess.getIdentityDeletionProcessByStatus(IdentityDeletionProcessStatus.Approved);
        expect(result).toBeDefined();
        expect(result).toStrictEqual(identityDeletionProcess);
    });

    test("cancel IdentityDeletionProcess on first device: sync should receive cancelled IdentityDeletionProcess on second device", async function () {
        const { device1: account1, device2: account2 } = await TestUtil.createIdentityWithTwoDevices(connection, {
            datawalletEnabled: true
        });

        let identityDeletionProcess = await account1.identityDeletionProcess.initiateIdentityDeletionProcess();
        identityDeletionProcess = await account1.identityDeletionProcess.cancelIdentityDeletionProcess(identityDeletionProcess.id.toString());
        await account1.syncDatawallet();
        await account2.syncDatawallet();
        const result = await account2.identityDeletionProcess.getIdentityDeletionProcessByStatus(IdentityDeletionProcessStatus.Cancelled);
        expect(result).toBeDefined();
        expect(result).toStrictEqual(identityDeletionProcess);
    });
<<<<<<< HEAD

    test("initiate IdentityDeletionProcess from Backbone admin API: sync should receive IdentityDeletionProcess on second devices", async function () {
        const { device1: account1, device2: account2 } = await TestUtil.createIdentityWithTwoDevices(connection, {
            datawalletEnabled: true
        });

        const identityDeletionProcess = await AdminApiClient.startIdentityDeletionProcessFromBackboneAdminApi(account1);
        await account1.syncDatawallet();
        await account2.syncDatawallet();

        const result = await account2.identityDeletionProcess.getIdentityDeletionProcessByStatus(IdentityDeletionProcessStatus.WaitingForApproval);
        expect(result).toBeDefined();
        expect(result).toStrictEqual(identityDeletionProcess);
    });

    test("reject IdentityDeletionProcess on first device: sync should receive rejected IdentityDeletionProcess on second devices", async function () {
        const { device1: account1, device2: account2 } = await TestUtil.createIdentityWithTwoDevices(connection, {
            datawalletEnabled: true
        });

        let identityDeletionProcess = await AdminApiClient.startIdentityDeletionProcessFromBackboneAdminApi(account1);
        identityDeletionProcess = await account1.identityDeletionProcess.rejectIdentityDeletionProcess(identityDeletionProcess.id.toString());
        await account1.syncDatawallet();
        await account2.syncDatawallet();
        const result = await account2.identityDeletionProcess.getIdentityDeletionProcessByStatus(IdentityDeletionProcessStatus.Rejected);
        expect(result).toBeDefined();
        expect(result).toStrictEqual(identityDeletionProcess);
    });

    test("approve IdentityDeletionProcess on first device: sync should receive approved IdentityDeletionProcess on second devices", async function () {
        const { device1: account1, device2: account2 } = await TestUtil.createIdentityWithTwoDevices(connection, {
            datawalletEnabled: true
        });

        let identityDeletionProcess = await AdminApiClient.startIdentityDeletionProcessFromBackboneAdminApi(account1);
        identityDeletionProcess = await account1.identityDeletionProcess.approveIdentityDeletionProcess(identityDeletionProcess.id.toString());
        await account1.syncDatawallet();
        await account2.syncDatawallet();
        const result = await account2.identityDeletionProcess.getIdentityDeletionProcessByStatus(IdentityDeletionProcessStatus.Approved);
        expect(result).toBeDefined();
        expect(result).toStrictEqual(identityDeletionProcess);
    });

    test("cancel IdentityDeletionProcess from Backbone admin API: sync should receive cancelled IdentityDeletionProcess on second devices", async function () {
        const { device1: account1, device2: account2 } = await TestUtil.createIdentityWithTwoDevices(connection, {
            datawalletEnabled: true
        });

        let identityDeletionProcess = await account1.identityDeletionProcess.initiateIdentityDeletionProcess();
        identityDeletionProcess = await AdminApiClient.cancelIdentityDeletionProcessFromBackboneAdminApi(account1, identityDeletionProcess.id);
        await account1.syncDatawallet();
        await account2.syncDatawallet();
        const result = await account2.identityDeletionProcess.getIdentityDeletionProcessByStatus(IdentityDeletionProcessStatus.Cancelled);
        expect(result).toBeDefined();
        expect(result).toStrictEqual(identityDeletionProcess);
    });
=======
>>>>>>> 4ee854f0
});<|MERGE_RESOLUTION|>--- conflicted
+++ resolved
@@ -39,63 +39,4 @@
         expect(result).toBeDefined();
         expect(result).toStrictEqual(identityDeletionProcess);
     });
-<<<<<<< HEAD
-
-    test("initiate IdentityDeletionProcess from Backbone admin API: sync should receive IdentityDeletionProcess on second devices", async function () {
-        const { device1: account1, device2: account2 } = await TestUtil.createIdentityWithTwoDevices(connection, {
-            datawalletEnabled: true
-        });
-
-        const identityDeletionProcess = await AdminApiClient.startIdentityDeletionProcessFromBackboneAdminApi(account1);
-        await account1.syncDatawallet();
-        await account2.syncDatawallet();
-
-        const result = await account2.identityDeletionProcess.getIdentityDeletionProcessByStatus(IdentityDeletionProcessStatus.WaitingForApproval);
-        expect(result).toBeDefined();
-        expect(result).toStrictEqual(identityDeletionProcess);
-    });
-
-    test("reject IdentityDeletionProcess on first device: sync should receive rejected IdentityDeletionProcess on second devices", async function () {
-        const { device1: account1, device2: account2 } = await TestUtil.createIdentityWithTwoDevices(connection, {
-            datawalletEnabled: true
-        });
-
-        let identityDeletionProcess = await AdminApiClient.startIdentityDeletionProcessFromBackboneAdminApi(account1);
-        identityDeletionProcess = await account1.identityDeletionProcess.rejectIdentityDeletionProcess(identityDeletionProcess.id.toString());
-        await account1.syncDatawallet();
-        await account2.syncDatawallet();
-        const result = await account2.identityDeletionProcess.getIdentityDeletionProcessByStatus(IdentityDeletionProcessStatus.Rejected);
-        expect(result).toBeDefined();
-        expect(result).toStrictEqual(identityDeletionProcess);
-    });
-
-    test("approve IdentityDeletionProcess on first device: sync should receive approved IdentityDeletionProcess on second devices", async function () {
-        const { device1: account1, device2: account2 } = await TestUtil.createIdentityWithTwoDevices(connection, {
-            datawalletEnabled: true
-        });
-
-        let identityDeletionProcess = await AdminApiClient.startIdentityDeletionProcessFromBackboneAdminApi(account1);
-        identityDeletionProcess = await account1.identityDeletionProcess.approveIdentityDeletionProcess(identityDeletionProcess.id.toString());
-        await account1.syncDatawallet();
-        await account2.syncDatawallet();
-        const result = await account2.identityDeletionProcess.getIdentityDeletionProcessByStatus(IdentityDeletionProcessStatus.Approved);
-        expect(result).toBeDefined();
-        expect(result).toStrictEqual(identityDeletionProcess);
-    });
-
-    test("cancel IdentityDeletionProcess from Backbone admin API: sync should receive cancelled IdentityDeletionProcess on second devices", async function () {
-        const { device1: account1, device2: account2 } = await TestUtil.createIdentityWithTwoDevices(connection, {
-            datawalletEnabled: true
-        });
-
-        let identityDeletionProcess = await account1.identityDeletionProcess.initiateIdentityDeletionProcess();
-        identityDeletionProcess = await AdminApiClient.cancelIdentityDeletionProcessFromBackboneAdminApi(account1, identityDeletionProcess.id);
-        await account1.syncDatawallet();
-        await account2.syncDatawallet();
-        const result = await account2.identityDeletionProcess.getIdentityDeletionProcessByStatus(IdentityDeletionProcessStatus.Cancelled);
-        expect(result).toBeDefined();
-        expect(result).toStrictEqual(identityDeletionProcess);
-    });
-=======
->>>>>>> 4ee854f0
 });