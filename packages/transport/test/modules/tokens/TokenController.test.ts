--- conflicted
+++ resolved
@@ -365,34 +365,6 @@
         await expect(recipient.tokens.loadPeerTokenByReference(reference, true)).rejects.toThrow("error.transport.noPasswordProvided");
     });
 
-<<<<<<< HEAD
-=======
-    test("should fetch multiple password-protected tokens", async function () {
-        tempDate = CoreDate.utc().subtract(TestUtil.tempDateThreshold);
-        const expiresAt = CoreDate.utc().add({ minutes: 5 });
-        const content = Serializable.fromAny({ content: "TestToken" });
-        const sentToken1 = await sender.tokens.sendToken({
-            content,
-            expiresAt,
-            ephemeral: false,
-            passwordProtection: { password: "password", passwordType: "pw" }
-        });
-        const reference1 = sentToken1.toTokenReference(sender.config.baseUrl);
-
-        const sentToken2 = await sender.tokens.sendToken({
-            content,
-            expiresAt,
-            ephemeral: false,
-            passwordProtection: { password: "1234", passwordType: "pin4" }
-        });
-        const reference2 = sentToken2.toTokenReference(sender.config.baseUrl);
-
-        const receivedToken1 = await recipient.tokens.loadPeerTokenByReference(reference1, false, "password");
-        const receivedToken2 = await recipient.tokens.loadPeerTokenByReference(reference2, false, "1234");
-        const fetchCachesResult = await recipient.tokens.fetchCaches([receivedToken1.id, receivedToken2.id]);
-        expect(fetchCachesResult).toHaveLength(2);
-    });
-
     test("should throw an error when tying to load an empty token", async function () {
         const anonymousTokenController = new AnonymousTokenController(transport.config);
         const sentToken = await anonymousTokenController.createEmptyToken();
@@ -414,13 +386,12 @@
             secretKey: reference.key
         });
 
-        expect(updatedSentToken.cache).toBeDefined();
-        expect((updatedSentToken.cache!.content.toJSON() as any).content).toBe("TestToken");
+        expect((updatedSentToken.content.toJSON() as any).content).toBe("TestToken");
 
         const anonymousFetchedToken = await anonymousTokenController.loadPeerTokenByReference(reference);
         expect(anonymousFetchedToken).toBeDefined();
-        expect((anonymousFetchedToken.cache!.content.toJSON() as any).content).toBe("TestToken");
-        expect(anonymousFetchedToken.cache!.createdBy.toString()).toBe(sender.identity.address.toString());
+        expect((anonymousFetchedToken.content.toJSON() as any).content).toBe("TestToken");
+        expect(anonymousFetchedToken.createdBy.toString()).toBe(sender.identity.address.toString());
     });
 
     test("should check if a token is empty", async function () {
@@ -432,7 +403,6 @@
         expect(isEmptyToken).toBe(true);
     });
 
->>>>>>> 21fcf886
     describe("Token deletion", function () {
         test("should delete own token locally and from the Backbone", async function () {
             const sentToken = await sender.tokens.sendToken({
