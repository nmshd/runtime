--- conflicted
+++ resolved
@@ -168,11 +168,8 @@
         expect(ownTemplate.passwordProtection!.password).toBe("password");
         expect(ownTemplate.passwordProtection!.salt).toBeDefined();
         expect(ownTemplate.passwordProtection!.salt).toHaveLength(16);
-<<<<<<< HEAD
-=======
         expect(ownTemplate.passwordProtection!.passwordType).toBe("pw");
 
->>>>>>> c89f9445
         const reference = ownTemplate.toRelationshipTemplateReference();
         expect(reference.passwordProtection!.passwordType).toBe("pw");
         expect(reference.passwordProtection!.salt).toStrictEqual(ownTemplate.passwordProtection!.salt);
@@ -181,10 +178,7 @@
         expect(peerTemplate).toBeDefined();
         expect(peerTemplate.passwordProtection!.password).toBe("password");
         expect(peerTemplate.passwordProtection!.salt).toStrictEqual(ownTemplate.passwordProtection!.salt);
-<<<<<<< HEAD
-=======
         expect(peerTemplate.passwordProtection!.passwordType).toBe("pw");
->>>>>>> c89f9445
     });
 
     test("should throw an error if loaded with a wrong or missing password", async function () {
@@ -200,13 +194,7 @@
 
         await expect(
             recipient.relationshipTemplates.loadPeerRelationshipTemplateByTruncated(ownTemplate.toRelationshipTemplateReference().truncate(), "wrongPassword")
-<<<<<<< HEAD
-        ).rejects.toThrow(
-            "error.platform.recordNotFound (404): 'RelationshipTemplate not found. Make sure the ID exists, the record is not expired and the entered password is correct.' "
-        );
-=======
         ).rejects.toThrow("error.platform.recordNotFound (404): 'RelationshipTemplate not found. Make sure the ID exists and the record is not expired.'");
->>>>>>> c89f9445
         await expect(recipient.relationshipTemplates.loadPeerRelationshipTemplateByTruncated(ownTemplate.toRelationshipTemplateReference().truncate())).rejects.toThrow(
             "error.transport.noPasswordProvided"
         );
