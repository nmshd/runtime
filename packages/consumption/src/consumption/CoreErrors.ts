import { ApplicationError } from "@js-soft/ts-utils";
import { CoreAddress, CoreError, CoreId } from "@nmshd/transport";

class Attributes {
    public successorIsNotAValidAttribute(error: any) {
        return new CoreError(
            "error.consumption.attributes.successorIsNotAValidAttribute",
            "Validation failed during creation of successor.",
            error,
            undefined,
            error instanceof Error ? error : undefined
        );
    }

    public successionMustNotChangeKey() {
        return new CoreError(
            "error.consumption.attributes.successionMustNotChangeKey",
            "The predecessor attribute's key does not match that of the successor. The succession of a relationship attribute must not change the key."
        );
    }

    public successionPeerIsNotOwner() {
        return new CoreError("error.consumption.attributes.successionPeerIsNotOwner", "The peer of the succeeded attribute is not its owner. This may be an attempt of spoofing.");
    }

    public predecessorSourceAttributeIsNotRepositoryAttribute() {
        return new CoreError("error.consumption.attributes.predecessorSourceAttributeIsNotRepositoryAttribute", "Predecessor source attribute is not a repository attribute.");
    }

    public successorSourceAttributeIsNotRepositoryAttribute() {
        return new CoreError("error.consumption.attributes.successorSourceAttributeIsNotRepositoryAttribute", "Successor source attribute is not a repository attribute.");
    }

    public successorSourceDoesNotSucceedPredecessorSource() {
        return new CoreError(
            "error.consumption.attributes.successorSourceDoesNotSucceedPredecessorSource",
            "Predecessor source attribute is not succeeded by successor source attribute."
        );
    }

    public predecessorSourceContentIsNotEqualToCopyContent() {
        return new CoreError(
            "error.consumption.attributes.predecessorSourceContentIsNotEqualToCopyContent",
            "Predecessor source attribute content doesn't match predecessor shared attribute copy."
        );
    }

    public successorSourceContentIsNotEqualToCopyContent() {
        return new CoreError(
            "error.consumption.attributes.successorSourceContentIsNotEqualToCopyContent",
            "Successor source attribute content doesn't match successor shared attribute copy."
        );
    }

    public cannotSucceedChildOfComplexAttribute(parentId: string | CoreId) {
        return new CoreError(
            "error.consumption.attributes.cannotSucceedChildOfComplexAttribute",
            `The attribute you want to succeed is child attribute of a complex attribute (id: ${parentId}), and cannot be succeeded on its own. Instead, succeed the parent which will implicitly succeed all its children.`
        );
    }

    public successorMustNotYetExist() {
        return new CoreError(
            "error.consumption.attributes.successorMustNotYetExist",
            "The predecessor attribute's successor must not exist. It will be created by the succession handlers and must not be created manually."
        );
    }

    public successorMustNotHaveASuccessor(comment?: string) {
        let errorMessage = "The successor must not have a successor itself.";
        if (comment) errorMessage += ` ${comment}`;
        return new CoreError("error.consumption.attributes.successorMustNotHaveASuccessor", errorMessage);
    }

    public predecessorIsNotRepositoryAttribute() {
        return new CoreError("error.consumption.attributes.predecessorIsNotRepositoryAttribute", "Predecessor is not a repository attribute.");
    }

    public predecessorIsNotOwnSharedIdentityAttribute() {
        return new CoreError("error.consumption.attributes.predecessorIsNotOwnSharedIdentityAttribute", "Predecessor is not an own shared identity attribute.");
    }

    public predecessorIsNotPeerSharedIdentityAttribute() {
        return new CoreError("error.consumption.attributes.predecessorIsNotPeerSharedIdentityAttribute", "Predecessor is not a peer shared identity attribute.");
    }

    public predecessorIsNotOwnSharedRelationshipAttribute() {
        return new CoreError("error.consumption.attributes.predecessorIsNotOwnSharedRelationshipAttribute", "Predecessor is not an own shared relationship attribute.");
    }

    public predecessorIsNotPeerSharedRelationshipAttribute() {
        return new CoreError("error.consumption.attributes.predecessorIsNotPeerSharedRelationshipAttribute", "Predecessor is not a peer shared relationship attribute.");
    }

    public predecessorIsNotThirdPartyOwnedRelationshipAttribute() {
        return new CoreError("error.consumption.attributes.predecessorIsNotThirdPartyOwnedRelationshipAttribute", "Predecessor is not a third party owned relationship attribute.");
    }

    public successorIsNotRepositoryAttribute() {
        return new CoreError("error.consumption.attributes.successorIsNotRepositoryAttribute", "Successor is not a repository attribute.");
    }

    public successorIsNotOwnSharedIdentityAttribute() {
        return new CoreError("error.consumption.attributes.successorIsNotOwnSharedIdentityAttribute", "Successor is not an own shared identity attribute.");
    }

    public successorIsNotPeerSharedIdentityAttribute() {
        return new CoreError("error.consumption.attributes.successorIsNotPeerSharedIdentityAttribute", "Successor is not a peer shared identity attribute.");
    }

    public successorIsNotOwnSharedRelationshipAttribute() {
        return new CoreError("error.consumption.attributes.successorIsNotOwnSharedRelationshipAttribute", "Successor is not an own shared relationship attribute.");
    }

    public successorIsNotPeerSharedRelationshipAttribute() {
        return new CoreError("error.consumption.attributes.successorIsNotPeerSharedRelationshipAttribute", "Successor is not a peer shared relationship attribute.");
    }

    public successorIsNotThirdPartyOwnedRelationshipAttribute() {
        return new CoreError("error.consumption.attributes.successorIsNotThirdPartyOwnedRelationshipAttribute", "Successor is not a third party owned relationship attribute.");
    }

    public setPredecessorIdDoesNotMatchActualPredecessorId() {
        return new CoreError(
            "error.consumption.attributes.setPredecessorIdDoesNotMatchActualPredecessorId",
            "The predecessor's id and the explicitly set value for the successor's succeeds field don't match."
        );
    }

    public predecessorDoesNotExist() {
        return new CoreError("error.consumption.attributes.predecessorDoesNotExist", "The predecessor does not exist.");
    }

    public successorDoesNotExist() {
        return new CoreError("error.consumption.attributes.successorDoesNotExist", "The successor does not exist.");
    }

    public successorSourceAttributeIsNotSpecified() {
        return new CoreError("error.consumption.attributes.successorSourceAttributeIsNotSpecified", "You must specify the source attribute of the successor.");
    }

    public successorSourceAttributeDoesNotExist() {
        return new CoreError("error.consumption.attributes.successorSourceAttributeDoesNotExist", "The successor source Attribute does not exist.");
    }

    public successionMustNotChangeOwner() {
        return new CoreError(
            "error.consumption.attributes.successionMustNotChangeOwner",
            "The successor attribute's owner does not match that of the predecessor. An attribute succession must not change the attribute's owner."
        );
    }

    public successionMustNotChangeValueType() {
        return new CoreError(
            "error.consumption.attributes.successionMustNotChangeValueType",
            "The successor attribute's value type does not match that of the predecessor. An attribute succession must not change the attribute's value type."
        );
    }

    public successionMustNotChangeContentType() {
        return new CoreError(
            "error.consumption.attributes.successionMustNotChangeContentType",
            "The successor attribute's content type does not match that of the predecessor. An attribute succession must not change the attribute's content type, i.e. an identity attribute must not be succeeded by a relationship attribute and v.v."
        );
    }

    public successionMustNotChangePeer(comment?: string) {
        let errorMessage = "The peer of the shared attribute must not change.";
        if (comment) errorMessage += ` ${comment}`;
        return new CoreError("error.consumption.attributes.successionMustNotChangePeer", errorMessage);
    }

    public cannotSucceedAttributesWithASuccessor(successorId: string | CoreId) {
        return new CoreError(
            "error.consumption.attributes.cannotSucceedAttributesWithASuccessor",
            `The attribute you want to succeed has a successor (id: ${successorId}). You cannot succeed attributes with a successor. Instead, succeed the successor.`
        );
    }

    public invalidParentSuccessor(parentSuccessorId: string | CoreId) {
        return new CoreError("error.consumption.attributes.invalidParentSuccessor", `The complex parent successor (id: ${parentSuccessorId}) does not exist.`);
    }

    public cannotSucceedAttributesWithDeletionInfo() {
        return new CoreError(
            "error.consumption.attributes.cannotSucceedAttributesWithDeletionInfo",
            "You cannot succeed attributes with a deletionInfo, since the peer may have already deleted it or marked it for deletion."
        );
    }

    public cannotSetDeletionInfoOfRepositoryAttributes() {
        return new CoreError(
            "error.consumption.attributes.cannotSetDeletionInfoOfRepositoryAttributes",
            "RepositoryAttributes can not have a deletionInfo, since they are not shared with a peer and you can delete them directly."
        );
    }

    public invalidDeletionInfoOfOwnSharedAttribute() {
        return new CoreError(
            "error.consumption.attributes.invalidDeletionInfoOfOwnSharedAttribute",
            "The only valid deletionStatuses for own shared Attributes are 'DeletedByPeer' or 'ToBeDeletedByPeer'."
        );
    }

    public invalidDeletionInfoOfPeerSharedAttribute() {
        return new CoreError(
            "error.consumption.attributes.invalidDeletionInfoOfPeerSharedAttribute",
            "The only valid deletionStatuses for peer shared Attributes are 'DeletedByOwner' or 'ToBeDeleted'."
        );
    }

    public invalidDeletionInfoOfThirdPartyOwnedRelationshipAttribute() {
        return new CoreError(
            "error.consumption.attributes.invalidDeletionInfoOfThirdPartyOwnedRelationshipAttribute",
            "The only valid deletionStatus for third party owned RelationshipAttributes is 'DeletedByPeer'."
        );
    }

    public invalidPropertyValue(message: string) {
        return new CoreError("error.consumption.attributes.invalidPropertyValue", message);
    }

    public isNotSharedAttribute(attributeId: string | CoreId) {
        return new CoreError("error.consumption.attributes.isNotSharedAttribute", `The attribute (id: ${attributeId}) is not a shared attribute.`);
    }

    public isNotOwnSharedAttribute(attributeId: string | CoreId) {
        return new CoreError("error.consumption.attributes.isNotOwnSharedAttribute", `The attribute (id: ${attributeId}) is not an own shared attribute.`);
    }

    public isNotPeerSharedAttribute(attributeId: string | CoreId) {
        return new CoreError("error.consumption.attributes.isNotPeerSharedAttribute", `The attribute (id: ${attributeId}) is not a peer shared attribute.`);
    }

    public isNotThirdPartyOwnedRelationshipAttribute(attributeId: string | CoreId) {
        return new CoreError(
            "error.consumption.attributes.isNotThirdPartyOwnedRelationshipAttribute",
            `The attribute (id: ${attributeId}) is not a third party owned RelationshipAttribute.`
        );
    }

    public senderIsNotPeerOfSharedAttribute(senderId: string | CoreAddress, attributeId: string | CoreId) {
        return new CoreError(
            "error.consumption.attributes.senderIsNotPeerOfSharedAttribute",
            `The sender (id: ${senderId}) is not the peer you shared the attribute (id: ${attributeId}) with.`
        );
    }
}

class Requests {
    public unexpectedErrorDuringRequestItemProcessing(error: any) {
        return new CoreError(
            "error.consumption.requests.unexpectedErrorDuringRequestItemProcessing",
            error instanceof Error ? error.message : `Unknown error: '${JSON.stringify(error)}'`,
            undefined,
            undefined,
            error
        );
    }

    public servalErrorDuringRequestItemProcessing(error: any) {
        return new CoreError(
            "error.consumption.requests.servalErrorDuringRequestItemProcessing",
            error instanceof Error ? error.message : `Serval error: '${JSON.stringify(error)}'`,
            undefined,
            undefined,
            error
        );
    }

    public invalidAcceptParameters(message: string): ApplicationError {
<<<<<<< HEAD
        return new ApplicationError("error.consumption.requests.canAccept.invalidAcceptParameters", message);
=======
        return new ApplicationError("error.consumption.requests.invalidAcceptParameters", message);
>>>>>>> 3a5a663a
    }

    public invalidRequestItem(message: string) {
        return new CoreError("error.consumption.requests.invalidRequestItem", message);
    }

    private static readonly _decideValidation = class {
        public invalidNumberOfItems(message: string) {
            return new ApplicationError("error.consumption.requests.decide.validation.invalidNumberOfItems", message);
        }

        public itemAcceptedButParentNotAccepted(message: string): ApplicationError {
            return new ApplicationError("error.consumption.requests.decide.validation.itemAcceptedButParentNotAccepted", message);
        }

        public mustBeAcceptedItemNotAccepted(message: string): ApplicationError {
            return new ApplicationError("error.consumption.requests.decide.validation.mustBeAcceptedItemNotAccepted", message);
        }

        public requestItemAnsweredAsRequestItemGroup(): ApplicationError {
            return new ApplicationError(
                "error.consumption.requests.decide.validation.requestItemAnsweredAsRequestItemGroup",
                "The RequestItem was answered as a RequestItemGroup."
            );
        }

        public requestItemGroupAnsweredAsRequestItem(): ApplicationError {
            return new ApplicationError(
                "error.consumption.requests.decide.validation.requestItemGroupAnsweredAsRequestItem",
                "The RequestItemGroup was answered as a RequestItem."
            );
        }
    };

    public readonly decideValidation = new Requests._decideValidation();
}

export class CoreErrors {
    public static attributes = new Attributes();
    public static requests = new Requests();
}<|MERGE_RESOLUTION|>--- conflicted
+++ resolved
@@ -269,11 +269,7 @@
     }
 
     public invalidAcceptParameters(message: string): ApplicationError {
-<<<<<<< HEAD
-        return new ApplicationError("error.consumption.requests.canAccept.invalidAcceptParameters", message);
-=======
         return new ApplicationError("error.consumption.requests.invalidAcceptParameters", message);
->>>>>>> 3a5a663a
     }
 
     public invalidRequestItem(message: string) {
