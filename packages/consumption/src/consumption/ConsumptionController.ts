--- conflicted
+++ resolved
@@ -3,11 +3,8 @@
     ConsentRequestItem,
     CreateAttributeRequestItem,
     FreeTextRequestItem,
-<<<<<<< HEAD
+    OwnSharedAttributeDeletedByOwnerNotificationItem,
     PeerSharedAttributeDeletedByPeerNotificationItem,
-=======
-    OwnSharedAttributeDeletedByOwnerNotificationItem,
->>>>>>> 8fa37cb9
     PeerSharedAttributeSucceededNotificationItem,
     ProposeAttributeRequestItem,
     ReadAttributeRequestItem,
@@ -28,11 +25,8 @@
     NotificationItemProcessorRegistry,
     NotificationsController,
     OutgoingRequestsController,
-<<<<<<< HEAD
+    OwnSharedAttributeDeletedByOwnerNotificationItemProcessor,
     PeerSharedAttributeDeletedByPeerNotificationItemProcessor,
-=======
-    OwnSharedAttributeDeletedByOwnerNotificationItemProcessor,
->>>>>>> 8fa37cb9
     PeerSharedAttributeSucceededNotificationItemProcessor,
     ProposeAttributeRequestItemProcessor,
     ReadAttributeRequestItemProcessor,
@@ -149,11 +143,8 @@
     private getDefaultNotificationItemProcessors() {
         return new Map<NotificationItemConstructor, NotificationItemProcessorConstructor>([
             [PeerSharedAttributeSucceededNotificationItem, PeerSharedAttributeSucceededNotificationItemProcessor],
-<<<<<<< HEAD
-            [PeerSharedAttributeDeletedByPeerNotificationItem, PeerSharedAttributeDeletedByPeerNotificationItemProcessor]
-=======
+            [PeerSharedAttributeDeletedByPeerNotificationItem, PeerSharedAttributeDeletedByPeerNotificationItemProcessor],
             [OwnSharedAttributeDeletedByOwnerNotificationItem, OwnSharedAttributeDeletedByOwnerNotificationItemProcessor]
->>>>>>> 8fa37cb9
         ]);
     }
 }