--- conflicted
+++ resolved
@@ -274,13 +274,12 @@
         return new CoreError("error.consumption.attributes.setDefaultRepositoryAttributesIsDisabled", "Setting default RepositoryAttributes is disabled for this Account.");
     }
 
-<<<<<<< HEAD
+    public invalidTags(tags: string[]): ApplicationError {
+        return new ApplicationError("error.consumption.attributes.invalidTags", `Detected invalidity of the following tags: '${tags.join("', '")}'.`);
+    }
+
     public forbiddenCharactersInAttribute(message: string) {
         return new CoreError("error.consumption.attributes.forbiddenCharactersInAttribute", message);
-=======
-    public invalidTags(tags: string[]): ApplicationError {
-        return new ApplicationError("error.consumption.attributes.invalidTags", `Detected invalidity of the following tags: '${tags.join("', '")}'.`);
->>>>>>> 864ce472
     }
 }
 
