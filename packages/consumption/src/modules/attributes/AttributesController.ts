import { IDatabaseCollection } from "@js-soft/docdb-access-abstractions";
import { EventBus } from "@js-soft/ts-utils";
import {
    AbstractAttributeValue,
    AbstractComplexValue,
    AttributeValues,
    IdentityAttribute,
    IdentityAttributeQuery,
    IIdentityAttributeQuery,
    IIQLQuery,
    IQLQuery,
    IRelationshipAttributeQuery,
    IThirdPartyRelationshipAttributeQuery,
    LanguageISO639,
    RelationshipAttribute,
    RelationshipAttributeJSON,
    RelationshipAttributeQuery,
    ThirdPartyRelationshipAttributeQuery,
    ThirdPartyRelationshipAttributeQueryOwner
} from "@nmshd/content";
import { CoreAddress, CoreDate, CoreId, ICoreDate, ICoreId } from "@nmshd/core-types";
import * as iql from "@nmshd/iql";
import { Relationship, RelationshipStatus, SynchronizedCollection, TagClient, TransportCoreErrors } from "@nmshd/transport";
import _ from "lodash";
import { nameof } from "ts-simple-nameof";
import { ConsumptionBaseController } from "../../consumption/ConsumptionBaseController";
import { ConsumptionController } from "../../consumption/ConsumptionController";
import { ConsumptionControllerName } from "../../consumption/ConsumptionControllerName";
import { ConsumptionCoreErrors } from "../../consumption/ConsumptionCoreErrors";
import { ConsumptionError } from "../../consumption/ConsumptionError";
import { ConsumptionIds } from "../../consumption/ConsumptionIds";
import { flattenObject, ValidationResult } from "../common";
import {
    AttributeCreatedEvent,
    AttributeDeletedEvent,
    OwnSharedAttributeSucceededEvent,
    RepositoryAttributeSucceededEvent,
    SharedAttributeCopyCreatedEvent,
    ThirdPartyRelationshipAttributeSucceededEvent
} from "./events";
import { AttributeSuccessorParams, AttributeSuccessorParamsJSON, IAttributeSuccessorParams } from "./local/AttributeSuccessorParams";
import { AttributeTagCollection, IAttributeTag } from "./local/AttributeTagCollection";
import { CreateRepositoryAttributeParams, ICreateRepositoryAttributeParams } from "./local/CreateRepositoryAttributeParams";
import { CreateSharedLocalAttributeCopyParams, ICreateSharedLocalAttributeCopyParams } from "./local/CreateSharedLocalAttributeCopyParams";
import { CreateSharedLocalAttributeParams, ICreateSharedLocalAttributeParams } from "./local/CreateSharedLocalAttributeParams";
import { ILocalAttribute, LocalAttribute, LocalAttributeJSON } from "./local/LocalAttribute";
import { LocalAttributeDeletionInfo, LocalAttributeDeletionStatus } from "./local/LocalAttributeDeletionInfo";
import { LocalAttributeShareInfo } from "./local/LocalAttributeShareInfo";
import { IdentityAttributeQueryTranslator, RelationshipAttributeQueryTranslator, ThirdPartyRelationshipAttributeQueryTranslator } from "./local/QueryTranslator";

export class AttributesController extends ConsumptionBaseController {
    private attributes: SynchronizedCollection;
    private tagCollection: IDatabaseCollection;
    private attributeTagClient: TagClient;
    private readTagCollectionPromise: Promise<AttributeTagCollection> | undefined;

    private readonly ETAG_DB_KEY = "etag";
    private readonly CACHE_TIMESTAMP_DB_KEY = "cacheTimestamp";
    private readonly TAG_COLLECTION_DB_KEY = "tagCollection";

    public constructor(
        parent: ConsumptionController,
        private readonly eventBus: EventBus,
        private readonly identity: { address: CoreAddress },
        private readonly setDefaultRepositoryAttributes: boolean
    ) {
        super(ConsumptionControllerName.AttributesController, parent);
    }

    public override async init(): Promise<this> {
        await super.init();

        this.attributes = await this.parent.accountController.getSynchronizedCollection("Attributes");
        this.tagCollection = await this.parent.accountController.db.getCollection("TagCollection");
        this.attributeTagClient = new TagClient(this.parent.transport.config, this.parent.accountController.authenticator, this.parent.transport.correlator);

        const tagDefinitionCacheExists = await this.tagCollection.exists({ name: this.TAG_COLLECTION_DB_KEY });
        if (!tagDefinitionCacheExists) {
            await this.tagCollection.create({
                name: this.TAG_COLLECTION_DB_KEY,
                value: AttributeTagCollection.from({ supportedLanguages: [], tagsForAttributeValueTypes: {} }).toJSON()
            });
        }
        await this.tagCollection.create({ name: this.ETAG_DB_KEY, value: "" });
        await this.tagCollection.create({ name: this.CACHE_TIMESTAMP_DB_KEY, value: undefined });

        return this;
    }

    public async getLocalAttribute(id: CoreId): Promise<LocalAttribute | undefined> {
        const result = await this.attributes.findOne({
            [nameof<LocalAttribute>((c) => c.id)]: id.toString()
        });

        if (!result) return;
        return LocalAttribute.from(result);
    }

    public async getLocalAttributes(query?: any, hideTechnical = false): Promise<LocalAttribute[]> {
        const enrichedQuery = this.enrichQuery(query, hideTechnical);
        const attributes = await this.attributes.find(enrichedQuery);
        const parsed = this.parseArray(attributes, LocalAttribute);

        const sorted = parsed.sort((a, b) => {
            return a.createdAt.compare(b.createdAt);
        });

        return sorted;
    }

    private enrichQuery(query: any, hideTechnical: boolean) {
        if (!hideTechnical) return query;

        const hideTechnicalQuery = {
            $or: [
                {
                    [`${nameof<LocalAttributeJSON>((c) => c.content)}.@type`]: "IdentityAttribute"
                },
                {
                    $and: [
                        {
                            [`${nameof<LocalAttributeJSON>((c) => c.content)}.@type`]: "RelationshipAttribute"
                        },
                        {
                            [`${nameof<LocalAttributeJSON>((c) => c.content)}.${nameof<RelationshipAttributeJSON>((c) => c.isTechnical)}`]: false
                        }
                    ]
                }
            ]
        };

        if (!query) return hideTechnicalQuery;

        return { $and: [query, hideTechnicalQuery] };
    }

    public async executeIQLQuery(query: IIQLQuery): Promise<LocalAttribute[]> {
        /* Fetch subset of attributes relevant for IQL queries. We filter for
         * identity attributes which are not shared. */
        const envelopedAttributes: any[] = await this.attributes.find({
            "content.@type": "IdentityAttribute",
            shareInfo: {
                $exists: false
            }
        });

        /* Remove envelope from attributes and execute query. IQL makes no use
         * of the envelope data. */
        const attributes: iql.AttributeView[] = envelopedAttributes.map((e) => {
            return e.content;
        }) as iql.AttributeView[];
        const indices = iql.execute(query.queryString, attributes);

        /* Map matched indices back to their respective attributes and return. */
        const matchedAttributes = indices.map((ii) => envelopedAttributes[ii]);
        const result = this.parseArray(matchedAttributes, LocalAttribute);
        return result;
    }

    public async executeRelationshipAttributeQuery(query: IRelationshipAttributeQuery): Promise<LocalAttribute | undefined> {
        const parsedQuery = RelationshipAttributeQuery.from(query);

        const dbQuery = RelationshipAttributeQueryTranslator.translate(parsedQuery);
        dbQuery["content.confidentiality"] = { $ne: "private" };

        if (parsedQuery.owner.equals("")) {
            dbQuery["content.owner"] = { $eq: this.identity.address.toString() };
        }

        const attributes = await this.attributes.find(dbQuery);
        const attribute = attributes.length > 0 ? LocalAttribute.from(attributes[0]) : undefined;

        return attribute;
    }

    public async executeThirdPartyRelationshipAttributeQuery(query: IThirdPartyRelationshipAttributeQuery): Promise<LocalAttribute[]> {
        const parsedQuery = ThirdPartyRelationshipAttributeQuery.from(query);

        let dbQuery = ThirdPartyRelationshipAttributeQueryTranslator.translate(parsedQuery);
        dbQuery["content.confidentiality"] = { $ne: "private" };

        switch (parsedQuery.owner) {
            case ThirdPartyRelationshipAttributeQueryOwner.Recipient:
                dbQuery["content.owner"] = { $eq: this.identity.address.toString() };
                break;
            case ThirdPartyRelationshipAttributeQueryOwner.ThirdParty:
                dbQuery["content.owner"] = { $in: parsedQuery.thirdParty.map((aThirdParty) => aThirdParty.toString()) };
                break;
            case ThirdPartyRelationshipAttributeQueryOwner.Empty:
                const recipientOrThirdPartyIsOwnerQuery = {
                    $or: [
                        {
                            ["content.owner"]: { $eq: this.identity.address.toString() }
                        },
                        {
                            ["content.owner"]: { $in: parsedQuery.thirdParty.map((aThirdParty) => aThirdParty.toString()) }
                        }
                    ]
                };
                dbQuery = { $and: [dbQuery, recipientOrThirdPartyIsOwnerQuery] };
                break;
        }

        const attributes = await this.attributes.find(dbQuery);

        return this.parseArray(attributes, LocalAttribute);
    }

    public async executeIdentityAttributeQuery(query: IIdentityAttributeQuery): Promise<LocalAttribute[]> {
        const parsedQuery = IdentityAttributeQuery.from(query);
        const dbQuery = IdentityAttributeQueryTranslator.translate(parsedQuery);
        dbQuery["content.owner"] = this.identity.address.toString();
        dbQuery["shareInfo"] = { $exists: false };

        const attributes = await this.attributes.find(dbQuery);

        return this.parseArray(attributes, LocalAttribute);
    }

    public async createRepositoryAttribute(params: ICreateRepositoryAttributeParams): Promise<LocalAttribute> {
        if (params.content.owner.toString() !== this.identity.address.toString()) {
            throw ConsumptionCoreErrors.attributes.wrongOwnerOfRepositoryAttribute();
        }

        const parsedParams = CreateRepositoryAttributeParams.from(params);

        const tagValidationResult = await this.validateTagsOfAttribute(parsedParams.content);
        if (tagValidationResult.isError()) throw tagValidationResult.error;

        const trimmedAttribute = {
            ...parsedParams.content.toJSON(),
            value: this.trimAttributeValue(parsedParams.content.value.toJSON() as AttributeValues.Identity.Json)
        };
        parsedParams.content = IdentityAttribute.from(trimmedAttribute);

        let localAttribute = LocalAttribute.from({
            id: parsedParams.id ?? (await ConsumptionIds.attribute.generate()),
            createdAt: CoreDate.utc(),
            content: parsedParams.content,
            parentId: parsedParams.parentId
        });

        await this.attributes.create(localAttribute);

        if (this.setDefaultRepositoryAttributes) {
            localAttribute = await this.setAsDefaultRepositoryAttribute(localAttribute, true);
        }

        if (localAttribute.content.value instanceof AbstractComplexValue) {
            await this.createLocalAttributesForChildrenOfComplexAttribute(localAttribute);
        }

        this.eventBus.publish(new AttributeCreatedEvent(this.identity.address.toString(), localAttribute));

        return localAttribute;
    }

    private async createLocalAttributesForChildrenOfComplexAttribute(localAttribute: LocalAttribute): Promise<void> {
        if (!(localAttribute.content instanceof IdentityAttribute)) {
            throw new ConsumptionError("Only IdentityAttributes may have child Attributes.");
        }

        const childAttributeValues = Object.values(localAttribute.content.value).filter((p) => p instanceof AbstractAttributeValue) as AttributeValues.Identity.Class[];

        for (const propertyValue of childAttributeValues) {
            const childAttribute = IdentityAttribute.from({
                ...localAttribute.content.toJSON(),
                value: propertyValue.toJSON() as AttributeValues.Identity.Json
            });

            await this.createRepositoryAttribute({
                content: childAttribute,
                parentId: localAttribute.id
            });
        }
    }

    public async setAsDefaultRepositoryAttribute(newDefaultAttribute: LocalAttribute, skipOverwrite?: boolean): Promise<LocalAttribute> {
        if (!this.setDefaultRepositoryAttributes) throw ConsumptionCoreErrors.attributes.setDefaultRepositoryAttributesIsDisabled();

        if (!newDefaultAttribute.isRepositoryAttribute(this.identity.address)) {
            throw ConsumptionCoreErrors.attributes.isNotRepositoryAttribute(newDefaultAttribute.id);
        }

        if (newDefaultAttribute.isDefault) return newDefaultAttribute;

        if (newDefaultAttribute.parentId) {
            const parentAttribute = await this.getLocalAttribute(newDefaultAttribute.parentId);
            if (!parentAttribute) throw TransportCoreErrors.general.recordNotFound(LocalAttribute, newDefaultAttribute.parentId.toString());
            if (parentAttribute.isDefault) skipOverwrite = false;
        }

        const valueType = newDefaultAttribute.content.value.constructor.name;
        const query = {
            $and: [
                {
                    [`${nameof<LocalAttribute>((c) => c.content)}.value.@type`]: valueType
                },
                {
                    [nameof<LocalAttribute>((c) => c.isDefault)]: true
                }
            ]
        };

        const currentDefaultAttributeResult = await this.getLocalAttributes(query);

        if (currentDefaultAttributeResult.length > 1) {
            throw new ConsumptionError(`There are multiple default Attributes for type ${valueType.toString()}, even though only one is expected.`);
        }

        const currentDefaultAttributeExists = currentDefaultAttributeResult.length === 1;
        if (skipOverwrite && currentDefaultAttributeExists) return newDefaultAttribute;

        if (!skipOverwrite && currentDefaultAttributeExists) {
            const currentDefaultAttribute = currentDefaultAttributeResult[0];
            currentDefaultAttribute.isDefault = undefined;
            await this.updateAttributeUnsafe(currentDefaultAttribute);
        }

        newDefaultAttribute.isDefault = true;
        await this.updateAttributeUnsafe(newDefaultAttribute);
        return newDefaultAttribute;
    }

    public async createSharedLocalAttributeCopy(params: ICreateSharedLocalAttributeCopyParams): Promise<LocalAttribute> {
        const parsedParams = CreateSharedLocalAttributeCopyParams.from(params);
        const sourceAttribute = await this.getLocalAttribute(parsedParams.sourceAttributeId);
        if (!sourceAttribute) {
            throw TransportCoreErrors.general.recordNotFound(LocalAttribute, parsedParams.sourceAttributeId.toString());
        }

        const shareInfo = LocalAttributeShareInfo.from({
            peer: parsedParams.peer,
            requestReference: parsedParams.requestReference,
            sourceAttribute: parsedParams.sourceAttributeId,
            thirdPartyAddress: sourceAttribute.shareInfo?.peer
        });

        const sharedLocalAttributeCopy = await LocalAttribute.fromAttribute(sourceAttribute.content, undefined, shareInfo, parsedParams.attributeId);
        await this.attributes.create(sharedLocalAttributeCopy);

        this.eventBus.publish(new SharedAttributeCopyCreatedEvent(this.identity.address.toString(), sharedLocalAttributeCopy));
        return sharedLocalAttributeCopy;
    }

    public async createSharedLocalAttribute(params: ICreateSharedLocalAttributeParams): Promise<LocalAttribute> {
        const parsedParams = CreateSharedLocalAttributeParams.from(params);
        const tagValidationResult = await this.validateTagsOfAttribute(parsedParams.content);
        if (tagValidationResult.isError()) throw tagValidationResult.error;

        const shareInfo = LocalAttributeShareInfo.from({
            peer: params.peer,
            requestReference: params.requestReference,
            thirdPartyAddress: params.thirdPartyAddress
        });
        const peerLocalAttribute = LocalAttribute.from({
            id: params.id ?? (await ConsumptionIds.attribute.generate()),
            content: params.content,
            shareInfo: shareInfo,
            createdAt: CoreDate.utc()
        });
        await this.attributes.create(peerLocalAttribute);
        this.eventBus.publish(new AttributeCreatedEvent(this.identity.address.toString(), peerLocalAttribute));
        return peerLocalAttribute;
    }

    public async deleteAttribute(attribute: LocalAttribute): Promise<void> {
        if (attribute.content instanceof IdentityAttribute && attribute.content.value instanceof AbstractComplexValue) {
            await this.deleteChildAttributesOfComplexAttribute(attribute);
        }

        await this.deleteAttributeUnsafe(attribute.id);

        this.eventBus.publish(new AttributeDeletedEvent(this.identity.address.toString(), attribute));
    }

    public async deleteAttributesExchangedWithPeer(peer: CoreAddress): Promise<void> {
        const attributes = await this.getLocalAttributes({ "shareInfo.peer": peer.toString() });
        for (const attribute of attributes) {
            await this.deleteAttributeUnsafe(attribute.id);
        }
    }

    private async deleteChildAttributesOfComplexAttribute(complexAttribute: LocalAttribute): Promise<void> {
        if (!(complexAttribute.content instanceof IdentityAttribute)) {
            throw new ConsumptionError("Only IdentityAttributes may have child Attributes.");
        }

        const childAttributes = await this.getLocalAttributes({ parentId: complexAttribute.id.toString() });
        for (const childAttribute of childAttributes) {
            await this.deleteAttribute(childAttribute);
        }
    }

    public async succeedRepositoryAttribute(
        predecessorId: CoreId,
        successorParams: IAttributeSuccessorParams | AttributeSuccessorParamsJSON,
        validate = true
    ): Promise<{ predecessor: LocalAttribute; successor: LocalAttribute }> {
        const parsedSuccessorParams = AttributeSuccessorParams.from(successorParams);
        const trimmedAttribute = {
            ...parsedSuccessorParams.content.toJSON(),
            value: this.trimAttributeValue(parsedSuccessorParams.content.value.toJSON() as AttributeValues.Identity.Json)
        };
        parsedSuccessorParams.content = IdentityAttribute.from(trimmedAttribute);

        if (validate) {
            const validationResult = await this.validateRepositoryAttributeSuccession(predecessorId, parsedSuccessorParams);
            if (validationResult.isError()) throw validationResult.error;
        }

        const { predecessor, successor } = await this._succeedAttributeUnsafe(predecessorId, {
            id: parsedSuccessorParams.id,
            content: parsedSuccessorParams.content,
            succeeds: predecessorId,
            shareInfo: parsedSuccessorParams.shareInfo,
            parentId: parsedSuccessorParams.parentId,
            createdAt: parsedSuccessorParams.createdAt,
            succeededBy: parsedSuccessorParams.succeededBy
        });

        if (predecessor.isComplexAttribute()) {
            await this.succeedChildrenOfComplexAttribute(successor.id);
        }

        this.eventBus.publish(new RepositoryAttributeSucceededEvent(this.identity.address.toString(), predecessor, successor));

        return { predecessor, successor };
    }

    public async succeedOwnSharedIdentityAttribute(
        predecessorId: CoreId,
        successorParams: IAttributeSuccessorParams | AttributeSuccessorParamsJSON,
        validate = true
    ): Promise<{ predecessor: LocalAttribute; successor: LocalAttribute }> {
        const parsedSuccessorParams = AttributeSuccessorParams.from(successorParams);

        if (validate) {
            const validationResult = await this.validateOwnSharedIdentityAttributeSuccession(predecessorId, parsedSuccessorParams);
            if (validationResult.isError()) throw validationResult.error;
        }

        const { predecessor, successor } = await this._succeedAttributeUnsafe(predecessorId, {
            id: parsedSuccessorParams.id,
            content: parsedSuccessorParams.content,
            succeeds: predecessorId,
            shareInfo: parsedSuccessorParams.shareInfo,
            parentId: parsedSuccessorParams.parentId,
            createdAt: parsedSuccessorParams.createdAt,
            succeededBy: parsedSuccessorParams.succeededBy
        });

        this.eventBus.publish(new OwnSharedAttributeSucceededEvent(this.identity.address.toString(), predecessor, successor));

        return { predecessor, successor };
    }

    public async succeedOwnSharedRelationshipAttribute(
        predecessorId: CoreId,
        successorParams: IAttributeSuccessorParams | AttributeSuccessorParamsJSON,
        validate = true
    ): Promise<{ predecessor: LocalAttribute; successor: LocalAttribute }> {
        const parsedSuccessorParams = AttributeSuccessorParams.from(successorParams);

        if (validate) {
            const validationResult = await this.validateOwnSharedRelationshipAttributeSuccession(predecessorId, parsedSuccessorParams);
            if (validationResult.isError()) throw validationResult.error;
        }

        const { predecessor, successor } = await this._succeedAttributeUnsafe(predecessorId, {
            id: parsedSuccessorParams.id,
            content: parsedSuccessorParams.content,
            succeeds: predecessorId,
            shareInfo: parsedSuccessorParams.shareInfo,
            parentId: parsedSuccessorParams.parentId,
            createdAt: parsedSuccessorParams.createdAt,
            succeededBy: parsedSuccessorParams.succeededBy
        });

        this.eventBus.publish(new OwnSharedAttributeSucceededEvent(this.identity.address.toString(), predecessor, successor));

        return { predecessor, successor };
    }

    public async succeedPeerSharedIdentityAttribute(
        predecessorId: CoreId,
        successorParams: IAttributeSuccessorParams | AttributeSuccessorParamsJSON,
        validate = true
    ): Promise<{ predecessor: LocalAttribute; successor: LocalAttribute }> {
        const parsedSuccessorParams = AttributeSuccessorParams.from(successorParams);

        if (validate) {
            const validationResult = await this.validatePeerSharedIdentityAttributeSuccession(predecessorId, parsedSuccessorParams);
            if (validationResult.isError()) throw validationResult.error;
        }

        const { predecessor, successor } = await this._succeedAttributeUnsafe(predecessorId, {
            id: parsedSuccessorParams.id,
            content: parsedSuccessorParams.content,
            succeeds: predecessorId,
            shareInfo: parsedSuccessorParams.shareInfo,
            parentId: parsedSuccessorParams.parentId,
            createdAt: parsedSuccessorParams.createdAt,
            succeededBy: parsedSuccessorParams.succeededBy
        });

        /* No succeeded attribute event fired here. This is done by the notification system. */

        return { predecessor, successor };
    }

    public async succeedPeerSharedRelationshipAttribute(
        predecessorId: CoreId,
        successorParams: IAttributeSuccessorParams | AttributeSuccessorParamsJSON,
        validate = true
    ): Promise<{ predecessor: LocalAttribute; successor: LocalAttribute }> {
        const parsedSuccessorParams = AttributeSuccessorParams.from(successorParams);

        if (validate) {
            const validationResult = await this.validatePeerSharedRelationshipAttributeSuccession(predecessorId, parsedSuccessorParams);
            if (validationResult.isError()) throw validationResult.error;
        }

        const { predecessor, successor } = await this._succeedAttributeUnsafe(predecessorId, {
            id: parsedSuccessorParams.id,
            content: parsedSuccessorParams.content,
            succeeds: predecessorId,
            shareInfo: parsedSuccessorParams.shareInfo,
            parentId: parsedSuccessorParams.parentId,
            createdAt: parsedSuccessorParams.createdAt,
            succeededBy: parsedSuccessorParams.succeededBy
        });

        /* No succeeded attribute event fired here. This is done by the notification system. */

        return { predecessor, successor };
    }

    public async succeedThirdPartyRelationshipAttribute(
        predecessorId: CoreId,
        successorParams: IAttributeSuccessorParams | AttributeSuccessorParamsJSON,
        validate = true
    ): Promise<{ predecessor: LocalAttribute; successor: LocalAttribute }> {
        const parsedSuccessorParams = AttributeSuccessorParams.from(successorParams);

        if (validate) {
            const validationResult = await this.validateThirdPartyRelationshipAttributeSuccession(predecessorId, parsedSuccessorParams);
            if (validationResult.isError()) {
                throw validationResult.error;
            }
        }

        const { predecessor, successor } = await this._succeedAttributeUnsafe(predecessorId, {
            id: parsedSuccessorParams.id,
            content: parsedSuccessorParams.content,
            succeeds: predecessorId,
            shareInfo: parsedSuccessorParams.shareInfo,
            parentId: parsedSuccessorParams.parentId,
            createdAt: parsedSuccessorParams.createdAt,
            succeededBy: parsedSuccessorParams.succeededBy
        });

        this.eventBus.publish(new ThirdPartyRelationshipAttributeSucceededEvent(this.identity.address.toString(), predecessor, successor));

        return { predecessor, successor };
    }

    private async succeedChildrenOfComplexAttribute(parentSuccessorId: CoreId) {
        const parentSuccessor = await this.getLocalAttribute(parentSuccessorId);
        if (!parentSuccessor) throw ConsumptionCoreErrors.attributes.invalidParentSuccessor(parentSuccessorId);

        const childAttributeValues: AbstractAttributeValue[] = Object.values(parentSuccessor.content.value).filter((elem) => elem instanceof AbstractAttributeValue);

        for (const childAttributeValue of childAttributeValues) {
            let currentParent = await this.getLocalAttribute(parentSuccessorId);

            let child;
            while (!child && currentParent?.succeeds) {
                const currentPredecessor = (await this.getLocalAttribute(currentParent.succeeds))!;
                currentParent = currentPredecessor;
                child = await this.getChildAttributesByValueType(currentParent.id, childAttributeValue.constructor);
            }

            const childPredecessorId = child?.id;
            if (childPredecessorId) {
                await this._succeedAttributeUnsafe(childPredecessorId, {
                    content: IdentityAttribute.from({
                        value: childAttributeValue.toJSON() as AttributeValues.Identity.Json,
                        owner: this.identity.address
                    }),
                    parentId: parentSuccessorId,
                    createdAt: parentSuccessor.createdAt
                });
            } else {
                await this.createAttributeUnsafe({
                    content: IdentityAttribute.from({
                        value: childAttributeValue.toJSON() as AttributeValues.Identity.Json,
                        owner: this.identity.address
                    }),
                    parentId: parentSuccessorId,
                    createdAt: parentSuccessor.createdAt
                });
            }
        }
    }

    private async getChildAttributesByValueType(parentId: CoreId, valueType: AbstractAttributeValue["constructor"]): Promise<LocalAttribute | undefined> {
        const children = await this.getLocalAttributes({
            parentId: parentId.toString()
        });

        /** We currently assume that all of the child attributes of a complex
         * attribute have distinct types. */
        return children.find((elem) => elem.content.value instanceof valueType);
    }

    private async _succeedAttributeUnsafe(
        predecessorId: CoreId,
        successorParams: Parameters<typeof this.createAttributeUnsafe>[0]
    ): Promise<{ predecessor: LocalAttribute; successor: LocalAttribute }> {
        const predecessor = await this.getLocalAttribute(predecessorId);
        if (!predecessor) throw ConsumptionCoreErrors.attributes.predecessorDoesNotExist();

        const successor = await this.createAttributeUnsafe({
            id: successorParams.id,
            content: successorParams.content,
            succeeds: predecessorId,
            shareInfo: successorParams.shareInfo,
            parentId: successorParams.parentId,
            createdAt: successorParams.createdAt,
            succeededBy: successorParams.succeededBy,
            isDefault: predecessor.isDefault
        });

        await this.removeDefault(predecessor);

        predecessor.succeededBy = successor.id;
        await this.updateAttributeUnsafe(predecessor);

        return { predecessor, successor };
    }

    private async removeDefault(attribute: LocalAttribute): Promise<LocalAttribute> {
        if (!attribute.isDefault) return attribute;

        attribute.isDefault = undefined;
        await this.updateAttributeUnsafe(attribute);
        return attribute;
    }

    public async validateRepositoryAttributeSuccession(
        predecessorId: CoreId,
        successorParams: IAttributeSuccessorParams | AttributeSuccessorParamsJSON
    ): Promise<ValidationResult> {
        let parsedSuccessorParams;
        try {
            parsedSuccessorParams = AttributeSuccessorParams.from(successorParams);
        } catch (e: unknown) {
            return ValidationResult.error(ConsumptionCoreErrors.attributes.successorIsNotAValidAttribute(e));
        }

        const commonValidation = await this.validateAttributeSuccessionCommon(predecessorId, parsedSuccessorParams);
        if (commonValidation.isError()) return commonValidation;

        const predecessor = (await this.getLocalAttribute(predecessorId))!;

        const successor = LocalAttribute.from({
            id: CoreId.from(parsedSuccessorParams.id ?? "dummy"),
            content: parsedSuccessorParams.content,
            createdAt: parsedSuccessorParams.createdAt ?? CoreDate.utc(),
            succeeds: parsedSuccessorParams.succeeds,
            succeededBy: parsedSuccessorParams.succeededBy,
            shareInfo: parsedSuccessorParams.shareInfo,
            parentId: parsedSuccessorParams.parentId
        });

        if (!predecessor.isRepositoryAttribute(this.identity.address)) {
            return ValidationResult.error(ConsumptionCoreErrors.attributes.predecessorIsNotRepositoryAttribute());
        }

        if (!successor.isRepositoryAttribute(this.identity.address)) {
            return ValidationResult.error(ConsumptionCoreErrors.attributes.successorIsNotRepositoryAttribute());
        }

        return ValidationResult.success();
    }

    public async validateOwnSharedIdentityAttributeSuccession(
        predecessorId: CoreId,
        successorParams: IAttributeSuccessorParams | AttributeSuccessorParamsJSON
    ): Promise<ValidationResult> {
        let parsedSuccessorParams;
        try {
            parsedSuccessorParams = AttributeSuccessorParams.from(successorParams);
        } catch (e: unknown) {
            return ValidationResult.error(ConsumptionCoreErrors.attributes.successorIsNotAValidAttribute(e));
        }

        const commonValidation = await this.validateAttributeSuccessionCommon(predecessorId, parsedSuccessorParams);
        if (commonValidation.isError()) return commonValidation;

        const predecessor = (await this.getLocalAttribute(predecessorId))!;
        const successor = LocalAttribute.from({
            id: CoreId.from(parsedSuccessorParams.id ?? "dummy"),
            content: parsedSuccessorParams.content,
            createdAt: parsedSuccessorParams.createdAt ?? CoreDate.utc(),
            succeeds: parsedSuccessorParams.succeeds,
            succeededBy: parsedSuccessorParams.succeededBy,
            shareInfo: parsedSuccessorParams.shareInfo,
            parentId: parsedSuccessorParams.parentId
        });

        if (!predecessor.isOwnSharedIdentityAttribute(this.identity.address)) {
            return ValidationResult.error(ConsumptionCoreErrors.attributes.predecessorIsNotOwnSharedIdentityAttribute());
        }

        if (!successor.isOwnSharedIdentityAttribute(this.identity.address)) {
            return ValidationResult.error(ConsumptionCoreErrors.attributes.successorIsNotOwnSharedIdentityAttribute());
        }

        if (!predecessor.shareInfo.peer.equals(successor.shareInfo.peer)) {
            return ValidationResult.error(ConsumptionCoreErrors.attributes.successionMustNotChangePeer());
        }

        if (!successor.shareInfo.sourceAttribute) {
            return ValidationResult.error(ConsumptionCoreErrors.attributes.successorSourceAttributeIsNotSpecified());
        }

        const successorSource = await this.getLocalAttribute(successor.shareInfo.sourceAttribute);
        if (!successorSource) {
            return ValidationResult.error(ConsumptionCoreErrors.attributes.successorSourceAttributeDoesNotExist());
        }

        if (!successorSource.isRepositoryAttribute(this.identity.address)) {
            return ValidationResult.error(ConsumptionCoreErrors.attributes.successorSourceAttributeIsNotRepositoryAttribute());
        }

        if (!_.isEqual(successorSource.content.toJSON(), successor.content.toJSON())) {
            return ValidationResult.error(ConsumptionCoreErrors.attributes.successorSourceContentIsNotEqualToCopyContent());
        }

        const predecessorSource = predecessor.shareInfo.sourceAttribute ? await this.getLocalAttribute(predecessor.shareInfo.sourceAttribute) : undefined;
        if (predecessorSource) {
            if (!predecessorSource.isRepositoryAttribute(this.identity.address)) {
                return ValidationResult.error(ConsumptionCoreErrors.attributes.predecessorSourceAttributeIsNotRepositoryAttribute());
            }

            const successorSourceVersionIds = (await this.getVersionsOfAttribute(successorSource.id)).map((x) => x.id.toString());
            if (!predecessorSource.succeededBy || !successorSourceVersionIds.some((id) => id === predecessorSource.succeededBy?.toString())) {
                return ValidationResult.error(ConsumptionCoreErrors.attributes.successorSourceDoesNotSucceedPredecessorSource());
            }

            if (!_.isEqual(predecessorSource.content.toJSON(), predecessor.content.toJSON())) {
                return ValidationResult.error(ConsumptionCoreErrors.attributes.predecessorSourceContentIsNotEqualToCopyContent());
            }
        }

        return ValidationResult.success();
    }

    public async validateOwnSharedRelationshipAttributeSuccession(
        predecessorId: CoreId,
        successorParams: IAttributeSuccessorParams | AttributeSuccessorParamsJSON
    ): Promise<ValidationResult> {
        let parsedSuccessorParams;
        try {
            parsedSuccessorParams = AttributeSuccessorParams.from(successorParams);
        } catch (e: unknown) {
            return ValidationResult.error(ConsumptionCoreErrors.attributes.successorIsNotAValidAttribute(e));
        }

        const commonValidation = await this.validateAttributeSuccessionCommon(predecessorId, parsedSuccessorParams);
        if (commonValidation.isError()) return commonValidation;

        const predecessor = (await this.getLocalAttribute(predecessorId))!;
        const successor = LocalAttribute.from({
            id: CoreId.from(parsedSuccessorParams.id ?? "dummy"),
            content: parsedSuccessorParams.content,
            createdAt: parsedSuccessorParams.createdAt ?? CoreDate.utc(),
            succeeds: parsedSuccessorParams.succeeds,
            succeededBy: parsedSuccessorParams.succeededBy,
            shareInfo: parsedSuccessorParams.shareInfo,
            parentId: parsedSuccessorParams.parentId
        });

        if (!predecessor.isOwnSharedRelationshipAttribute(this.identity.address)) {
            return ValidationResult.error(ConsumptionCoreErrors.attributes.predecessorIsNotOwnSharedRelationshipAttribute());
        }

        if (!successor.isOwnSharedRelationshipAttribute(this.identity.address)) {
            return ValidationResult.error(ConsumptionCoreErrors.attributes.successorIsNotOwnSharedRelationshipAttribute());
        }

        if (successor.content.key !== predecessor.content.key) {
            return ValidationResult.error(ConsumptionCoreErrors.attributes.successionMustNotChangeKey());
        }

        if (!predecessor.shareInfo.peer.equals(successor.shareInfo.peer)) {
            return ValidationResult.error(ConsumptionCoreErrors.attributes.successionMustNotChangePeer());
        }

        return ValidationResult.success();
    }

    public async validatePeerSharedIdentityAttributeSuccession(
        predecessorId: CoreId,
        successorParams: IAttributeSuccessorParams | AttributeSuccessorParamsJSON
    ): Promise<ValidationResult> {
        let parsedSuccessorParams;
        try {
            parsedSuccessorParams = AttributeSuccessorParams.from(successorParams);
        } catch (e: unknown) {
            return ValidationResult.error(ConsumptionCoreErrors.attributes.successorIsNotAValidAttribute(e));
        }

        const commonValidation = await this.validateAttributeSuccessionCommon(predecessorId, parsedSuccessorParams);
        if (commonValidation.isError()) return commonValidation;

        const predecessor = (await this.getLocalAttribute(predecessorId))!;
        const successor = LocalAttribute.from({
            id: CoreId.from(parsedSuccessorParams.id ?? "dummy"),
            content: parsedSuccessorParams.content,
            createdAt: parsedSuccessorParams.createdAt ?? CoreDate.utc(),
            succeeds: parsedSuccessorParams.succeeds,
            succeededBy: parsedSuccessorParams.succeededBy,
            shareInfo: parsedSuccessorParams.shareInfo,
            parentId: parsedSuccessorParams.parentId
        });

        if (!predecessor.isPeerSharedIdentityAttribute()) {
            return ValidationResult.error(ConsumptionCoreErrors.attributes.predecessorIsNotPeerSharedIdentityAttribute());
        }

        if (!successor.isPeerSharedIdentityAttribute()) {
            return ValidationResult.error(ConsumptionCoreErrors.attributes.successorIsNotPeerSharedIdentityAttribute());
        }

        if (!predecessor.shareInfo.peer.equals(successor.shareInfo.peer)) {
            return ValidationResult.error(ConsumptionCoreErrors.attributes.successionMustNotChangePeer());
        }

        return ValidationResult.success();
    }

    public async validatePeerSharedRelationshipAttributeSuccession(
        predecessorId: CoreId,
        successorParams: IAttributeSuccessorParams | AttributeSuccessorParamsJSON
    ): Promise<ValidationResult> {
        let parsedSuccessorParams;
        try {
            parsedSuccessorParams = AttributeSuccessorParams.from(successorParams);
        } catch (e: unknown) {
            return ValidationResult.error(ConsumptionCoreErrors.attributes.successorIsNotAValidAttribute(e));
        }

        const commonValidation = await this.validateAttributeSuccessionCommon(predecessorId, parsedSuccessorParams);
        if (commonValidation.isError()) return commonValidation;

        const predecessor = (await this.getLocalAttribute(predecessorId))!;
        const successor = LocalAttribute.from({
            id: CoreId.from(parsedSuccessorParams.id ?? "dummy"),
            content: parsedSuccessorParams.content,
            createdAt: parsedSuccessorParams.createdAt ?? CoreDate.utc(),
            succeeds: parsedSuccessorParams.succeeds,
            succeededBy: parsedSuccessorParams.succeededBy,
            shareInfo: parsedSuccessorParams.shareInfo,
            parentId: parsedSuccessorParams.parentId
        });

        if (!predecessor.isPeerSharedRelationshipAttribute()) {
            return ValidationResult.error(ConsumptionCoreErrors.attributes.predecessorIsNotPeerSharedRelationshipAttribute());
        }

        if (!successor.isPeerSharedRelationshipAttribute()) {
            return ValidationResult.error(ConsumptionCoreErrors.attributes.successorIsNotPeerSharedRelationshipAttribute());
        }

        if (successor.content.key !== predecessor.content.key) {
            return ValidationResult.error(ConsumptionCoreErrors.attributes.successionMustNotChangeKey());
        }

        if (!predecessor.shareInfo.peer.equals(successor.shareInfo.peer)) {
            return ValidationResult.error(ConsumptionCoreErrors.attributes.successionMustNotChangePeer());
        }

        return ValidationResult.success();
    }

    public async validateThirdPartyRelationshipAttributeSuccession(
        predecessorId: CoreId,
        successorParams: IAttributeSuccessorParams | AttributeSuccessorParamsJSON
    ): Promise<ValidationResult> {
        let parsedSuccessorParams;
        try {
            parsedSuccessorParams = AttributeSuccessorParams.from(successorParams);
        } catch (e: unknown) {
            return ValidationResult.error(ConsumptionCoreErrors.attributes.successorIsNotAValidAttribute(e));
        }

        const commonValidation = await this.validateAttributeSuccessionCommon(predecessorId, parsedSuccessorParams);
        if (commonValidation.isError()) return commonValidation;

        const predecessor = (await this.getLocalAttribute(predecessorId))!;
        const successor = LocalAttribute.from({
            id: CoreId.from(parsedSuccessorParams.id ?? "dummy"),
            content: parsedSuccessorParams.content,
            createdAt: parsedSuccessorParams.createdAt ?? CoreDate.utc(),
            succeeds: parsedSuccessorParams.succeeds,
            succeededBy: parsedSuccessorParams.succeededBy,
            shareInfo: parsedSuccessorParams.shareInfo,
            parentId: parsedSuccessorParams.parentId
        });

        if (!predecessor.isThirdPartyRelationshipAttribute()) {
            return ValidationResult.error(ConsumptionCoreErrors.attributes.predecessorIsNotThirdPartyRelationshipAttribute());
        }

        if (!successor.isThirdPartyRelationshipAttribute()) {
            return ValidationResult.error(ConsumptionCoreErrors.attributes.successorIsNotThirdPartyRelationshipAttribute());
        }

        if (successor.content.key !== predecessor.content.key) {
            return ValidationResult.error(ConsumptionCoreErrors.attributes.successionMustNotChangeKey());
        }

        if (!predecessor.shareInfo.peer.equals(successor.shareInfo.peer)) {
            return ValidationResult.error(ConsumptionCoreErrors.attributes.successionMustNotChangePeer());
        }

        if (!predecessor.shareInfo.thirdPartyAddress.equals(successor.shareInfo.thirdPartyAddress)) {
            return ValidationResult.error(ConsumptionCoreErrors.attributes.successionMustNotChangeThirdParty());
        }

        return ValidationResult.success();
    }

    public async validateAttributeSuccessionCommon(predecessorId: CoreId, successorParams: IAttributeSuccessorParams | AttributeSuccessorParamsJSON): Promise<ValidationResult> {
        let parsedSuccessorParams;
        try {
            parsedSuccessorParams = AttributeSuccessorParams.from(successorParams);
        } catch (e: unknown) {
            return ValidationResult.error(ConsumptionCoreErrors.attributes.successorIsNotAValidAttribute(e));
        }

        const tagValidationResult = await this.validateTagsOfAttribute(parsedSuccessorParams.content);
        if (tagValidationResult.isError()) throw tagValidationResult.error;

        const successor = LocalAttribute.from({
            id: CoreId.from(parsedSuccessorParams.id ?? "dummy"),
            content: parsedSuccessorParams.content,
            createdAt: parsedSuccessorParams.createdAt ?? CoreDate.utc(),
            succeeds: parsedSuccessorParams.succeeds,
            succeededBy: parsedSuccessorParams.succeededBy,
            shareInfo: parsedSuccessorParams.shareInfo,
            parentId: parsedSuccessorParams.parentId
        });

        if (parsedSuccessorParams.id) {
            const successor = await this.getLocalAttribute(CoreId.from(parsedSuccessorParams.id));
            if (successor) return ValidationResult.error(ConsumptionCoreErrors.attributes.successorMustNotYetExist());
        }

        if (successor.succeededBy) {
            return ValidationResult.error(ConsumptionCoreErrors.attributes.successorMustNotHaveASuccessor());
        }

        if (successor.parentId) {
            return ValidationResult.error(ConsumptionCoreErrors.attributes.cannotSucceedChildOfComplexAttribute(predecessorId.toString()));
        }

        const predecessor = await this.getLocalAttribute(predecessorId);
        if (!predecessor) {
            return ValidationResult.error(ConsumptionCoreErrors.attributes.predecessorDoesNotExist());
        }

        if (predecessor.succeededBy) {
            return ValidationResult.error(ConsumptionCoreErrors.attributes.cannotSucceedAttributesWithASuccessor(predecessor.succeededBy.toString()));
        }

        if (predecessor.parentId) {
            return ValidationResult.error(ConsumptionCoreErrors.attributes.cannotSucceedChildOfComplexAttribute(predecessorId.toString()));
        }

        if (
            predecessor.hasDeletionInfo() &&
            !(
                predecessor.deletionInfo.deletionStatus === LocalAttributeDeletionStatus.DeletionRequestRejected ||
                predecessor.deletionInfo.deletionStatus === LocalAttributeDeletionStatus.DeletionRequestSent
            )
        ) {
            return ValidationResult.error(ConsumptionCoreErrors.attributes.cannotSucceedAttributesWithDeletionInfo());
        }

        if (_.isEqual(successor.content.toJSON(), predecessor.content.toJSON())) {
            return ValidationResult.error(ConsumptionCoreErrors.attributes.successionMustChangeContent());
        }

        if (!predecessor.content.owner.equals(CoreAddress.from(successor.content.owner))) {
            return ValidationResult.error(ConsumptionCoreErrors.attributes.successionMustNotChangeOwner());
        }

        if (successor.content.constructor !== predecessor.content.constructor) {
            return ValidationResult.error(ConsumptionCoreErrors.attributes.successionMustNotChangeContentType());
        }

        if (predecessor.content.value.constructor !== successor.content.value.constructor) {
            return ValidationResult.error(ConsumptionCoreErrors.attributes.successionMustNotChangeValueType());
        }

        if (successor.succeeds && !predecessorId.equals(successor.succeeds.toString())) {
            return ValidationResult.error(ConsumptionCoreErrors.attributes.setPredecessorIdDoesNotMatchActualPredecessorId());
        }

        return ValidationResult.success();
    }

    public async createAttributeUnsafe(attributeData: Omit<ILocalAttribute, "id" | "createdAt"> & { id?: ICoreId; createdAt?: ICoreDate }): Promise<LocalAttribute> {
        const localAttribute = LocalAttribute.from({
            id: attributeData.id ?? (await ConsumptionIds.attribute.generate()),
            content: attributeData.content,
            createdAt: attributeData.createdAt ?? CoreDate.utc(),
            shareInfo: attributeData.shareInfo,
            parentId: attributeData.parentId,
            succeededBy: attributeData.succeededBy,
            succeeds: attributeData.succeeds,
            deletionInfo: attributeData.deletionInfo,
            isDefault: attributeData.isDefault
        });
        await this.attributes.create(localAttribute);
        return localAttribute;
    }

    public async updateAttributeUnsafe(attributeParams: ILocalAttribute): Promise<LocalAttribute> {
        const doc = await this.attributes.findOne({
            [nameof<LocalAttribute>((c) => c.id)]: attributeParams.id.toString()
        });
        if (!doc) {
            throw TransportCoreErrors.general.recordNotFound(LocalAttribute, attributeParams.id.toString());
        }

        const params: ILocalAttribute = {
            id: attributeParams.id,
            content: attributeParams.content,
            createdAt: attributeParams.createdAt,
            parentId: attributeParams.parentId,
            shareInfo: attributeParams.shareInfo,
            succeededBy: attributeParams.succeededBy,
            succeeds: attributeParams.succeeds,
            deletionInfo: attributeParams.deletionInfo,
            isDefault: attributeParams.isDefault
        };
        const newAttribute = LocalAttribute.from(params);
        await this.attributes.update(doc, newAttribute);
        return newAttribute;
    }

    public async deleteAttributeUnsafe(id: CoreId): Promise<void> {
        await this.attributes.delete({ id: id });
    }

    public async executeFullAttributeDeletionProcess(attribute: LocalAttribute): Promise<void> {
        const validationResult = await this.validateFullAttributeDeletionProcess(attribute);
        if (validationResult.isError()) throw validationResult.error;

        const childAttributes = await this.getLocalAttributes({ parentId: attribute.id.toString() });
        const parentAndChildAttributes = [attribute, ...childAttributes];
        for (const attr of parentAndChildAttributes) {
            if (attr.succeededBy) {
                const successor = await this.getLocalAttribute(attr.succeededBy);
                if (!successor) {
                    throw ConsumptionCoreErrors.attributes.successorDoesNotExist();
                }
                await this.detachSuccessor(successor);
            }
        }

        const copiesOfParentAndChildAttributes = await this.getLocalAttributes({
            ["shareInfo.sourceAttribute"]: { $in: parentAndChildAttributes.map((attribute) => attribute.id.toString()) }
        });
        const predecessorCopiesOfParentAndChildAttributes = [];
        for (const attr of parentAndChildAttributes) {
            const predecessorCopies = await this.getSharedPredecessorsOfAttribute(attr);
            predecessorCopiesOfParentAndChildAttributes.push(...predecessorCopies);
        }
        const attributeCopiesToDetach = [...copiesOfParentAndChildAttributes, ...predecessorCopiesOfParentAndChildAttributes];
        await this.detachAttributeCopies(attributeCopiesToDetach);

        await this.deletePredecessorsOfAttribute(attribute.id);

        if (this.setDefaultRepositoryAttributes) {
            await this.transferDefault(attribute);
        }

        await this.deleteAttribute(attribute);
    }

    public async validateFullAttributeDeletionProcess(attribute: LocalAttribute): Promise<ValidationResult> {
        const childAttributes = await this.getLocalAttributes({ parentId: attribute.id.toString() });
        const parentAndChildAttributes = [attribute, ...childAttributes];
        for (const attr of parentAndChildAttributes) {
            const validateSuccessorResult = await this.validateSuccessor(attr);
            if (validateSuccessorResult.isError()) {
                return validateSuccessorResult;
            }
        }

        const copiesOfParentAndChildAttributes = await this.getLocalAttributes({
            ["shareInfo.sourceAttribute"]: { $in: parentAndChildAttributes.map((attribute) => attribute.id.toString()) }
        });
        const predecessorCopiesOfParentAndChildAttributes = [];
        for (const attr of parentAndChildAttributes) {
            const predecessorCopies = await this.getSharedPredecessorsOfAttribute(attr);
            predecessorCopiesOfParentAndChildAttributes.push(...predecessorCopies);
        }
        const attributeCopiesToDetach = [...copiesOfParentAndChildAttributes, ...predecessorCopiesOfParentAndChildAttributes];

        const validateSharedAttributesResult = this.validateSharedAttributes(attributeCopiesToDetach);
        return validateSharedAttributesResult;
    }

    private async validateSuccessor(predecessor: LocalAttribute): Promise<ValidationResult> {
        if (predecessor.succeededBy) {
            const successor = await this.getLocalAttribute(predecessor.succeededBy);
            if (!successor) {
                return ValidationResult.error(ConsumptionCoreErrors.attributes.successorDoesNotExist());
            }
        }
        return ValidationResult.success();
    }

    private validateSharedAttributes(sharedAttributes: LocalAttribute[]): ValidationResult {
        for (const sharedAttribute of sharedAttributes) {
            if (!sharedAttribute.isShared()) {
                return ValidationResult.error(ConsumptionCoreErrors.attributes.isNotSharedAttribute(sharedAttribute.id));
            }
        }
        return ValidationResult.success();
    }

    private async detachSuccessor(successor: LocalAttribute): Promise<void> {
        successor.succeeds = undefined;
        await this.updateAttributeUnsafe(successor);
    }

    private async detachAttributeCopies(sharedAttributes: LocalAttribute[]): Promise<void> {
        for (const sharedAttribute of sharedAttributes) {
            if (!sharedAttribute.isShared()) {
                throw ConsumptionCoreErrors.attributes.isNotSharedAttribute(sharedAttribute.id);
            }
            sharedAttribute.shareInfo.sourceAttribute = undefined;
            await this.updateAttributeUnsafe(sharedAttribute);
        }
    }

    private async deletePredecessorsOfAttribute(attributeId: CoreId): Promise<void> {
        const predecessors = await this.getPredecessorsOfAttribute(attributeId);
        for (const predecessor of predecessors) {
            await this.deleteAttribute(predecessor);
        }
    }

    private async transferDefault(attribute: LocalAttribute): Promise<void> {
        if (!this.setDefaultRepositoryAttributes) throw ConsumptionCoreErrors.attributes.setDefaultRepositoryAttributesIsDisabled();
        if (!attribute.isDefault) return;

        const valueType = attribute.content.value.constructor.name;
        const query = {
            $and: [
                {
                    [`${nameof<LocalAttribute>((c) => c.content)}.value.@type`]: valueType
                },
                {
                    [nameof<LocalAttribute>((c) => c.succeededBy)]: undefined
                },
                {
                    [nameof<LocalAttribute>((c) => c.id)]: { $ne: attribute.id.toString() }
                }
            ]
        };

        const defaultCandidates = await this.getLocalAttributes(query);
        if (defaultCandidates.length === 0) return;

        defaultCandidates[defaultCandidates.length - 1].isDefault = true;
        await this.updateAttributeUnsafe(defaultCandidates[defaultCandidates.length - 1]);
    }

    public async getVersionsOfAttribute(id: CoreId): Promise<LocalAttribute[]> {
        const attribute = await this.getLocalAttribute(id);
        if (!attribute) {
            throw TransportCoreErrors.general.recordNotFound(LocalAttribute, id.toString());
        }

        const predecessors = await this.getPredecessorsOfAttribute(id);
        const successors = await this.getSuccessorsOfAttribute(id);

        const allAttributeVersions = [...successors.reverse(), attribute, ...predecessors];

        return allAttributeVersions;
    }

    public async getPredecessorsOfAttribute(id: CoreId): Promise<LocalAttribute[]> {
        let attribute = await this.getLocalAttribute(id);
        if (!attribute) {
            throw TransportCoreErrors.general.recordNotFound(LocalAttribute, id.toString());
        }

        const predecessors: LocalAttribute[] = [];
        while (attribute.succeeds) {
            const predecessor = await this.getLocalAttribute(attribute.succeeds);
            if (!predecessor) {
                throw TransportCoreErrors.general.recordNotFound(LocalAttribute, attribute.succeeds.toString());
            }

            attribute = predecessor;
            predecessors.push(attribute);
        }

        return predecessors;
    }

    public async getSuccessorsOfAttribute(id: CoreId): Promise<LocalAttribute[]> {
        let attribute = await this.getLocalAttribute(id);
        if (!attribute) {
            throw TransportCoreErrors.general.recordNotFound(LocalAttribute, id.toString());
        }

        const successors: LocalAttribute[] = [];
        while (attribute.succeededBy) {
            const successor = await this.getLocalAttribute(attribute.succeededBy);
            if (!successor) {
                throw TransportCoreErrors.general.recordNotFound(LocalAttribute, attribute.succeededBy.toString());
            }

            attribute = successor;
            successors.push(successor);
        }

        return successors;
    }

    public async isSubsequentInSuccession(predecessor: LocalAttribute, successor: LocalAttribute): Promise<boolean> {
        while (predecessor.succeededBy) {
            const directSuccessor = await this.getLocalAttribute(predecessor.succeededBy);
            if (!directSuccessor) throw TransportCoreErrors.general.recordNotFound(LocalAttribute, predecessor.succeededBy.toString());

            if (predecessor.succeededBy.toString() === successor.id.toString()) return true;

            predecessor = directSuccessor;
        }
        return false;
    }

    public async getSharedVersionsOfAttribute(id: CoreId, peers?: CoreAddress[], onlyLatestVersions = true, query: any = {}): Promise<LocalAttribute[]> {
        const sourceAttribute = await this.getLocalAttribute(id);
        if (!sourceAttribute) throw TransportCoreErrors.general.recordNotFound(LocalAttribute, id.toString());

        query["shareInfo.sourceAttribute"] = sourceAttribute.id.toString();
        if (peers) query["shareInfo.peer"] = { $in: peers.map((address) => address.toString()) };
        if (onlyLatestVersions) query["succeededBy"] = { $exists: false };

        const ownSharedAttributes = await this.getLocalAttributes(query);
        const ownSharedAttributePredecessors = await this.getSharedPredecessorsOfAttribute(sourceAttribute, query);
        const ownSharedAttributeSuccessors = await this.getSharedSuccessorsOfAttribute(sourceAttribute, query);

        const ownSharedAttributeVersions = [...ownSharedAttributeSuccessors.reverse(), ...ownSharedAttributes, ...ownSharedAttributePredecessors];
        return ownSharedAttributeVersions;
    }

    public async getSharedPredecessorsOfAttribute(sourceAttribute: LocalAttribute, query: any = {}): Promise<LocalAttribute[]> {
        const ownSharedAttributePredecessors: LocalAttribute[] = [];
        while (sourceAttribute.succeeds) {
            const predecessor = await this.getLocalAttribute(sourceAttribute.succeeds);
            if (!predecessor) throw TransportCoreErrors.general.recordNotFound(LocalAttribute, sourceAttribute.succeeds.toString());

            sourceAttribute = predecessor;

            query["shareInfo.sourceAttribute"] = sourceAttribute.id.toString();
            const sharedCopies = await this.getLocalAttributes(query);

            ownSharedAttributePredecessors.push(...sharedCopies);
        }

        return ownSharedAttributePredecessors;
    }

    public async getSharedSuccessorsOfAttribute(sourceAttribute: LocalAttribute, query: any = {}): Promise<LocalAttribute[]> {
        const ownSharedAttributeSuccessors: LocalAttribute[] = [];
        while (sourceAttribute.succeededBy) {
            const successor = await this.getLocalAttribute(sourceAttribute.succeededBy);
            if (!successor) throw TransportCoreErrors.general.recordNotFound(LocalAttribute, sourceAttribute.succeededBy.toString());

            sourceAttribute = successor;

            query["shareInfo.sourceAttribute"] = sourceAttribute.id.toString();
            const sharedCopies = await this.getLocalAttributes(query);

            ownSharedAttributeSuccessors.push(...sharedCopies);
        }

        return ownSharedAttributeSuccessors;
    }

    public async getRepositoryAttributeWithSameValue(value: AttributeValues.Identity.Json): Promise<LocalAttribute | undefined> {
        const trimmedValue = this.trimAttributeValue(value);
        const queryForRepositoryAttributeDuplicates = flattenObject({
            content: {
                "@type": "IdentityAttribute",
                owner: this.identity.address.toString(),
                value: trimmedValue
            }
        });
        queryForRepositoryAttributeDuplicates["succeededBy"] = { $exists: false };
        queryForRepositoryAttributeDuplicates["shareInfo"] = { $exists: false };

        return await this.getAttributeWithSameValue(trimmedValue, queryForRepositoryAttributeDuplicates);
    }

    public async getPeerSharedIdentityAttributeWithSameValue(value: AttributeValues.Identity.Json, peer: string): Promise<LocalAttribute | undefined> {
        const trimmedValue = this.trimAttributeValue(value);
        const queryForPeerSharedAttributeDuplicates = flattenObject({
            content: {
                "@type": "IdentityAttribute",
                owner: peer,
                value: trimmedValue
            },
            shareInfo: {
                peer
            }
        });
        queryForPeerSharedAttributeDuplicates["succeededBy"] = { $exists: false };
        queryForPeerSharedAttributeDuplicates["shareInfo.sourceAttribute"] = { $exists: false };

        return await this.getAttributeWithSameValue(trimmedValue, queryForPeerSharedAttributeDuplicates);
    }

    private async getAttributeWithSameValue(value: AttributeValues.Identity.Json, query: any): Promise<LocalAttribute | undefined> {
        const matchingAttributes = await this.getLocalAttributes(query);

        const attributeDuplicate = matchingAttributes.find((duplicate) => _.isEqual(duplicate.content.value.toJSON(), value));
        return attributeDuplicate;
    }

    private trimAttributeValue(value: AttributeValues.Identity.Json): AttributeValues.Identity.Json {
        const trimmedEntries = Object.entries(value).map((entry) => (typeof entry[1] === "string" ? [entry[0], entry[1].trim()] : entry));
        return Object.fromEntries(trimmedEntries) as AttributeValues.Identity.Json;
    }

    public async getRelationshipAttributesOfValueTypeToPeerWithGivenKeyAndOwner(key: string, owner: CoreAddress, valueType: string, peer: CoreAddress): Promise<LocalAttribute[]> {
        return await this.getLocalAttributes({
            "content.@type": "RelationshipAttribute",
            "content.owner": owner.toString(),
            "content.key": key,
            "content.value.@type": valueType,
            "shareInfo.peer": peer.toString(),
            "shareInfo.thirdPartyAddress": { $exists: false },
            "deletionInfo.deletionStatus": {
                $nin: [
                    LocalAttributeDeletionStatus.ToBeDeleted,
                    LocalAttributeDeletionStatus.ToBeDeletedByPeer,
                    LocalAttributeDeletionStatus.DeletedByPeer,
                    LocalAttributeDeletionStatus.DeletedByOwner
                ]
            }
        });
    }

    public async getAttributeTagCollection(): Promise<AttributeTagCollection> {
        if (this.readTagCollectionPromise) {
            return await this.readTagCollectionPromise;
        }

        this.readTagCollectionPromise = this._getAttributeTagCollection();

        try {
            return await this.readTagCollectionPromise;
        } finally {
            this.readTagCollectionPromise = undefined;
        }
    }

    private async _getAttributeTagCollection(): Promise<AttributeTagCollection> {
        const isCacheValid = await this.isTagCollectionCacheValid();
        if (isCacheValid) {
            return await this.getTagCollection();
        }

        const backboneTagCollection = await this.attributeTagClient.getTagCollection(await this.getETag());
        if (!backboneTagCollection) {
            return await this.getTagCollection();
        }

        await this.setETag(backboneTagCollection.etag ?? "");
        await this.updateCacheTimestamp();
        const attributeTagCollection = AttributeTagCollection.from(backboneTagCollection.value);
        await this.setTagCollection(attributeTagCollection);

        return attributeTagCollection;
    }

    private async getTagCollection(): Promise<AttributeTagCollection> {
        const newLocal = await this.tagCollection.findOne({ name: this.TAG_COLLECTION_DB_KEY });
        return AttributeTagCollection.from(newLocal.value);
    }

    private async setTagCollection(tagCollection: AttributeTagCollection): Promise<void> {
        await this.tagCollection.update(await this.tagCollection.findOne({ name: this.TAG_COLLECTION_DB_KEY }), {
            name: this.TAG_COLLECTION_DB_KEY,
            value: tagCollection.toJSON()
        });
    }

    private async getETag(): Promise<string | undefined> {
        return (await this.tagCollection.findOne({ name: this.ETAG_DB_KEY }))?.value;
    }

    private async setETag(etag: string): Promise<void> {
        await this.tagCollection.update(await this.tagCollection.findOne({ name: this.ETAG_DB_KEY }), { name: this.ETAG_DB_KEY, value: etag });
    }

    private async isTagCollectionCacheValid(): Promise<boolean> {
        return (await this.getCacheTimestamp())?.isSameOrAfter(CoreDate.utc().subtract({ minutes: this.parent.accountController.config.tagCacheLifetimeInMinutes })) ?? false;
    }

    private async getCacheTimestamp(): Promise<CoreDate | undefined> {
        try {
            return CoreDate.from((await this.tagCollection.findOne({ name: this.CACHE_TIMESTAMP_DB_KEY })).value);
        } catch {
            return undefined;
        }
    }

    private async updateCacheTimestamp(): Promise<void> {
        await this.tagCollection.update(await this.tagCollection.findOne({ name: this.CACHE_TIMESTAMP_DB_KEY }), {
            name: this.CACHE_TIMESTAMP_DB_KEY,
            value: CoreDate.utc().toJSON()
        });
    }

<<<<<<< HEAD
    public async validateTagsOfAttribute(attribute: IdentityAttribute | RelationshipAttribute): Promise<ValidationResult> {
        if (attribute instanceof RelationshipAttribute) return ValidationResult.success();
        if (!attribute.tags || attribute.tags.length === 0) return ValidationResult.success();

        return await this.validateTagsForType(attribute.tags, attribute.toJSON().value["@type"]);
    }

    public async validateTagsForType(tags: string[], attributeValueType: string): Promise<ValidationResult> {
        const tagCollection = await this.getAttributeTagCollection();
        const tagsForAttributeValueType = tagCollection.tagsForAttributeValueTypes[attributeValueType];
        const invalidTags = [];
        for (const tag of tags) {
            if (!this.isValidTag(tag, tagsForAttributeValueType)) {
                invalidTags.push(tag);
            }
        }

        if (invalidTags.length > 0) {
            return ValidationResult.error(ConsumptionCoreErrors.attributes.invalidTags(invalidTags));
        }

        return ValidationResult.success();
    }

    public async validateAttributeQueryTags(
        attributeQuery: IdentityAttributeQuery | IQLQuery | RelationshipAttributeQuery | ThirdPartyRelationshipAttributeQuery
    ): Promise<ValidationResult> {
        if (
            (attributeQuery instanceof IQLQuery && !attributeQuery.attributeCreationHints) ||
            attributeQuery instanceof RelationshipAttributeQuery ||
            attributeQuery instanceof ThirdPartyRelationshipAttributeQuery
        ) {
            return ValidationResult.success();
        }

        const attributeTags = attributeQuery instanceof IdentityAttributeQuery ? attributeQuery.tags : attributeQuery.attributeCreationHints!.tags;
        if (!attributeTags || attributeTags.length === 0) return ValidationResult.success();

        const attributeValueType = attributeQuery instanceof IdentityAttributeQuery ? attributeQuery.valueType : attributeQuery.attributeCreationHints!.valueType;
        const tagCollection = await this.getAttributeTagCollection();
        const invalidTags = [];
        for (const tag of attributeTags) {
            if (!this.isValidTag(tag, tagCollection.tagsForAttributeValueTypes[attributeValueType])) {
                invalidTags.push(tag);
            }
        }

        if (invalidTags.length > 0) {
            return ValidationResult.error(ConsumptionCoreErrors.attributes.invalidTags(invalidTags));
        }

        return ValidationResult.success();
    }

    private isValidTag(tag: string, validTags: Record<string, IAttributeTag> | undefined): boolean {
        const customPrefix = "x:";
        const urnPrefix = "urn:";
        if (tag.toLowerCase().startsWith(customPrefix) || tag.startsWith(urnPrefix)) return true;

        const languagePrefix = "language:";
        if (tag.startsWith(languagePrefix)) return Object.values(LanguageISO639).includes(tag.substring(languagePrefix.length) as LanguageISO639);

        const mimetypePrefix = "mimetype:";
        if (tag.startsWith(mimetypePrefix)) return /^[a-z-*]+\/[a-z-*]+$/.test(tag.substring(mimetypePrefix.length));

        const backbonePrefix = "bkb:";
        const isBackboneTag = tag.toLowerCase().startsWith(backbonePrefix);
        if (!isBackboneTag) return false;

        const tagPartsWithoutPrefix = tag.split(":").slice(1);
        for (const part of tagPartsWithoutPrefix) {
            if (!validTags?.[part]) return false;
            validTags = validTags[part].children;
        }

        return !validTags;
=======
    public async setAttributeDeletionInfoOfDeletionProposedRelationship(relationshipId: CoreId): Promise<void> {
        const relationship = await this.parent.accountController.relationships.getRelationship(relationshipId);
        if (!relationship) throw TransportCoreErrors.general.recordNotFound(Relationship, relationshipId.toString());

        if (relationship.status !== RelationshipStatus.DeletionProposed) {
            throw ConsumptionCoreErrors.attributes.wrongRelationshipStatusToSetDeletionInfo();
        }

        const deletionDate = relationship.cache!.auditLog[relationship.cache!.auditLog.length - 1].createdAt;

        await this.setDeletionInfoOfOwnSharedAttributes(relationship.peer.address.toString(), deletionDate);
        await this.setDeletionInfoOfPeerSharedAttributes(relationship.peer.address.toString(), deletionDate);
    }

    private async setDeletionInfoOfOwnSharedAttributes(peer: String, deletionDate: CoreDate): Promise<void> {
        const ownSharedAttributeDeletionInfo = LocalAttributeDeletionInfo.from({
            deletionStatus: LocalAttributeDeletionStatus.DeletedByPeer,
            deletionDate
        });

        const ownSharedAttributes = await this.getLocalAttributes({
            "shareInfo.peer": peer,
            "content.owner": this.identity.address.toString(),
            "deletionInfo.deletionStatus": { $ne: LocalAttributeDeletionStatus.DeletedByPeer }
        });

        await this.setDeletionInfoOfAttributes(ownSharedAttributes, ownSharedAttributeDeletionInfo);
    }

    private async setDeletionInfoOfPeerSharedAttributes(peer: String, deletionDate: CoreDate): Promise<void> {
        const peerSharedAttributeDeletionInfo = LocalAttributeDeletionInfo.from({
            deletionStatus: LocalAttributeDeletionStatus.DeletedByOwner,
            deletionDate
        });

        const peerSharedAttributes = await this.getLocalAttributes({
            "shareInfo.peer": peer,
            "content.owner": peer,
            "deletionInfo.deletionStatus": { $ne: LocalAttributeDeletionStatus.DeletedByOwner }
        });

        await this.setDeletionInfoOfAttributes(peerSharedAttributes, peerSharedAttributeDeletionInfo);
    }

    private async setDeletionInfoOfAttributes(attributes: LocalAttribute[], deletionInfo: LocalAttributeDeletionInfo): Promise<void> {
        for (const attribute of attributes) {
            attribute.setDeletionInfo(deletionInfo, this.identity.address);
            await this.updateAttributeUnsafe(attribute);
        }
>>>>>>> 5d33fc6c
    }
}<|MERGE_RESOLUTION|>--- conflicted
+++ resolved
@@ -11,14 +11,13 @@
     IQLQuery,
     IRelationshipAttributeQuery,
     IThirdPartyRelationshipAttributeQuery,
-    LanguageISO639,
     RelationshipAttribute,
     RelationshipAttributeJSON,
     RelationshipAttributeQuery,
     ThirdPartyRelationshipAttributeQuery,
     ThirdPartyRelationshipAttributeQueryOwner
 } from "@nmshd/content";
-import { CoreAddress, CoreDate, CoreId, ICoreDate, ICoreId } from "@nmshd/core-types";
+import { CoreAddress, CoreDate, CoreId, ICoreDate, ICoreId, LanguageISO639 } from "@nmshd/core-types";
 import * as iql from "@nmshd/iql";
 import { Relationship, RelationshipStatus, SynchronizedCollection, TagClient, TransportCoreErrors } from "@nmshd/transport";
 import _ from "lodash";
@@ -1437,7 +1436,6 @@
         });
     }
 
-<<<<<<< HEAD
     public async validateTagsOfAttribute(attribute: IdentityAttribute | RelationshipAttribute): Promise<ValidationResult> {
         if (attribute instanceof RelationshipAttribute) return ValidationResult.success();
         if (!attribute.tags || attribute.tags.length === 0) return ValidationResult.success();
@@ -1514,7 +1512,8 @@
         }
 
         return !validTags;
-=======
+    }
+
     public async setAttributeDeletionInfoOfDeletionProposedRelationship(relationshipId: CoreId): Promise<void> {
         const relationship = await this.parent.accountController.relationships.getRelationship(relationshipId);
         if (!relationship) throw TransportCoreErrors.general.recordNotFound(Relationship, relationshipId.toString());
@@ -1564,6 +1563,5 @@
             attribute.setDeletionInfo(deletionInfo, this.identity.address);
             await this.updateAttributeUnsafe(attribute);
         }
->>>>>>> 5d33fc6c
     }
 }