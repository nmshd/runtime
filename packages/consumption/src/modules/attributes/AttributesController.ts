--- conflicted
+++ resolved
@@ -211,17 +211,15 @@
         }
 
         const parsedParams = CreateRepositoryAttributeParams.from(params);
-<<<<<<< HEAD
 
         const tagValidationResult = await this.validateTags(parsedParams.content);
         if (tagValidationResult.isError()) throw tagValidationResult.error;
-=======
+
         const trimmedAttribute = {
             ...parsedParams.content.toJSON(),
             value: this.trimAttributeValue(parsedParams.content.value.toJSON() as AttributeValues.Identity.Json)
         };
         parsedParams.content = IdentityAttribute.from(trimmedAttribute);
->>>>>>> bba03c60
 
         let localAttribute = LocalAttribute.from({
             id: parsedParams.id ?? (await ConsumptionIds.attribute.generate()),
