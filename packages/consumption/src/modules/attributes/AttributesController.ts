import { IDatabaseCollection } from "@js-soft/docdb-access-abstractions";
import { EventBus } from "@js-soft/ts-utils";
import {
    AbstractAttributeValue,
    AbstractComplexValue,
    AttributeValues,
    IdentityAttribute,
    IdentityAttributeQuery,
    IIdentityAttributeQuery,
    IIQLQuery,
    IRelationshipAttributeQuery,
    IThirdPartyRelationshipAttributeQuery,
    RelationshipAttribute,
    RelationshipAttributeJSON,
    RelationshipAttributeQuery,
    ThirdPartyRelationshipAttributeQuery,
    ThirdPartyRelationshipAttributeQueryOwner
} from "@nmshd/content";
import { CoreAddress, CoreDate, CoreId, ICoreDate, ICoreId } from "@nmshd/core-types";
import * as iql from "@nmshd/iql";
import { Relationship, RelationshipStatus, SynchronizedCollection, TagClient, TransportCoreErrors } from "@nmshd/transport";
import _ from "lodash";
import { nameof } from "ts-simple-nameof";
import { ConsumptionBaseController } from "../../consumption/ConsumptionBaseController";
import { ConsumptionController } from "../../consumption/ConsumptionController";
import { ConsumptionControllerName } from "../../consumption/ConsumptionControllerName";
import { ConsumptionCoreErrors } from "../../consumption/ConsumptionCoreErrors";
import { ConsumptionError } from "../../consumption/ConsumptionError";
import { ConsumptionIds } from "../../consumption/ConsumptionIds";
import { flattenObject, ValidationResult } from "../common";
import {
    AttributeCreatedEvent,
    AttributeDeletedEvent,
    AttributeWasViewedAtChangedEvent,
    OwnSharedAttributeSucceededEvent,
    RepositoryAttributeSucceededEvent,
    SharedAttributeCopyCreatedEvent,
    ThirdPartyRelationshipAttributeSucceededEvent
} from "./events";
import { AttributeSuccessorParams, AttributeSuccessorParamsJSON, IAttributeSuccessorParams } from "./local/AttributeSuccessorParams";
import { AttributeTagCollection } from "./local/AttributeTagCollection";
import { CreateRepositoryAttributeParams, ICreateRepositoryAttributeParams } from "./local/CreateRepositoryAttributeParams";
import { CreateSharedLocalAttributeCopyParams, ICreateSharedLocalAttributeCopyParams } from "./local/CreateSharedLocalAttributeCopyParams";
import { ICreateSharedLocalAttributeParams } from "./local/CreateSharedLocalAttributeParams";
import { ILocalAttribute, LocalAttribute, LocalAttributeJSON } from "./local/LocalAttribute";
import { LocalAttributeDeletionInfo, LocalAttributeDeletionStatus } from "./local/LocalAttributeDeletionInfo";
import { LocalAttributeShareInfo } from "./local/LocalAttributeShareInfo";
import { IdentityAttributeQueryTranslator, RelationshipAttributeQueryTranslator, ThirdPartyRelationshipAttributeQueryTranslator } from "./local/QueryTranslator";

export class AttributesController extends ConsumptionBaseController {
    private attributes: SynchronizedCollection;
    private tagCollection: IDatabaseCollection;
    private attributeTagClient: TagClient;
    private readTagCollectionPromise: Promise<AttributeTagCollection> | undefined;

    private readonly ETAG_DB_KEY = "etag";
    private readonly CACHE_TIMESTAMP_DB_KEY = "cacheTimestamp";
    private readonly TAG_COLLECTION_DB_KEY = "tagCollection";

    public constructor(
        parent: ConsumptionController,
        private readonly eventBus: EventBus,
        private readonly identity: { address: CoreAddress },
        private readonly setDefaultRepositoryAttributes: boolean
    ) {
        super(ConsumptionControllerName.AttributesController, parent);
    }

    public override async init(): Promise<this> {
        await super.init();

        this.attributes = await this.parent.accountController.getSynchronizedCollection("Attributes");
        this.tagCollection = await this.parent.accountController.db.getCollection("TagCollection");
        this.attributeTagClient = new TagClient(this.parent.transport.config, this.parent.accountController.authenticator, this.parent.transport.correlator);

        const tagDefinitionCacheExists = await this.tagCollection.exists({ name: this.TAG_COLLECTION_DB_KEY });
        if (!tagDefinitionCacheExists) {
            await this.tagCollection.create({
                name: this.TAG_COLLECTION_DB_KEY,
                value: AttributeTagCollection.from({ supportedLanguages: [], tagsForAttributeValueTypes: {} }).toJSON()
            });
        }
        await this.tagCollection.create({ name: this.ETAG_DB_KEY, value: "" });
        await this.tagCollection.create({ name: this.CACHE_TIMESTAMP_DB_KEY, value: undefined });

        return this;
    }

    public checkValid(attribute: LocalAttribute): boolean {
        const now = CoreDate.utc();
        if (!attribute.content.validFrom && !attribute.content.validTo) {
            return true;
        } else if (attribute.content.validFrom && !attribute.content.validTo && attribute.content.validFrom.isSameOrBefore(now)) {
            return true;
        } else if (!attribute.content.validFrom && attribute.content.validTo?.isSameOrAfter(now)) {
            return true;
        } else if (attribute.content.validFrom && attribute.content.validTo && attribute.content.validFrom.isSameOrBefore(now) && attribute.content.validTo.isSameOrAfter(now)) {
            return true;
        }
        return false;
    }

    public findCurrent(attributes: LocalAttribute[]): LocalAttribute | undefined {
        const sorted = attributes.sort((a, b) => {
            return a.createdAt.compare(b.createdAt);
        });
        let current: LocalAttribute | undefined;
        for (const attribute of sorted) {
            if (this.checkValid(attribute)) {
                current = attribute;
            }
        }
        return current;
    }

    public filterCurrent(attributes: LocalAttribute[]): LocalAttribute[] {
        const sorted = attributes.sort((a, b) => {
            return a.createdAt.compare(b.createdAt);
        });

        const items = [];
        for (const attribute of sorted) {
            if (this.checkValid(attribute)) {
                items.push(attribute);
            }
        }
        return items;
    }

    public async getLocalAttribute(id: CoreId): Promise<LocalAttribute | undefined> {
        const result = await this.attributes.findOne({
            [nameof<LocalAttribute>((c) => c.id)]: id.toString()
        });

        if (!result) return;
        return LocalAttribute.from(result);
    }

    public async getLocalAttributes(query?: any, hideTechnical = false, onlyValid = false): Promise<LocalAttribute[]> {
        const enrichedQuery = this.enrichQuery(query, hideTechnical);
        const attributes = await this.attributes.find(enrichedQuery);
        const parsed = this.parseArray(attributes, LocalAttribute);
        if (!onlyValid) return parsed;

        return this.filterCurrent(parsed);
    }

    private enrichQuery(query: any, hideTechnical: boolean) {
        if (!hideTechnical) return query;

        const hideTechnicalQuery = {
            $or: [
                {
                    [`${nameof<LocalAttributeJSON>((c) => c.content)}.@type`]: "IdentityAttribute"
                },
                {
                    $and: [
                        {
                            [`${nameof<LocalAttributeJSON>((c) => c.content)}.@type`]: "RelationshipAttribute"
                        },
                        {
                            [`${nameof<LocalAttributeJSON>((c) => c.content)}.${nameof<RelationshipAttributeJSON>((c) => c.isTechnical)}`]: false
                        }
                    ]
                }
            ]
        };

        if (!query) return hideTechnicalQuery;

        return { $and: [query, hideTechnicalQuery] };
    }

    public async getValidLocalAttributes(query?: any, hideTechnical = false): Promise<LocalAttribute[]> {
        return await this.getLocalAttributes(query, hideTechnical, true);
    }

    public async executeIQLQuery(query: IIQLQuery): Promise<LocalAttribute[]> {
        /* Fetch subset of attributes relevant for IQL queries. We filter for
         * identity attributes which are not shared. */
        const envelopedAttributes: any[] = await this.attributes.find({
            "content.@type": "IdentityAttribute",
            shareInfo: {
                $exists: false
            }
        });

        /* Remove envelope from attributes and execute query. IQL makes no use
         * of the envelope data. */
        const attributes: iql.AttributeView[] = envelopedAttributes.map((e) => {
            return e.content;
        }) as iql.AttributeView[];
        const indices = iql.execute(query.queryString, attributes);

        /* Map matched indices back to their respective attributes and return. */
        const matchedAttributes = indices.map((ii) => envelopedAttributes[ii]);
        const result = this.parseArray(matchedAttributes, LocalAttribute);
        return result;
    }

    public async executeRelationshipAttributeQuery(query: IRelationshipAttributeQuery): Promise<LocalAttribute | undefined> {
        const parsedQuery = RelationshipAttributeQuery.from(query);

        const dbQuery = RelationshipAttributeQueryTranslator.translate(parsedQuery);
        dbQuery["content.confidentiality"] = { $ne: "private" };

        if (parsedQuery.owner.equals("")) {
            dbQuery["content.owner"] = { $eq: this.identity.address.toString() };
        }

        const attributes = await this.attributes.find(dbQuery);
        const attribute = attributes.length > 0 ? LocalAttribute.from(attributes[0]) : undefined;

        return attribute;
    }

    public async executeThirdPartyRelationshipAttributeQuery(query: IThirdPartyRelationshipAttributeQuery): Promise<LocalAttribute[]> {
        const parsedQuery = ThirdPartyRelationshipAttributeQuery.from(query);

        let dbQuery = ThirdPartyRelationshipAttributeQueryTranslator.translate(parsedQuery);
        dbQuery["content.confidentiality"] = { $ne: "private" };

        switch (parsedQuery.owner) {
            case ThirdPartyRelationshipAttributeQueryOwner.Recipient:
                dbQuery["content.owner"] = { $eq: this.identity.address.toString() };
                break;
            case ThirdPartyRelationshipAttributeQueryOwner.ThirdParty:
                dbQuery["content.owner"] = { $in: parsedQuery.thirdParty.map((aThirdParty) => aThirdParty.toString()) };
                break;
            case ThirdPartyRelationshipAttributeQueryOwner.Empty:
                const recipientOrThirdPartyIsOwnerQuery = {
                    $or: [
                        {
                            ["content.owner"]: { $eq: this.identity.address.toString() }
                        },
                        {
                            ["content.owner"]: { $in: parsedQuery.thirdParty.map((aThirdParty) => aThirdParty.toString()) }
                        }
                    ]
                };
                dbQuery = { $and: [dbQuery, recipientOrThirdPartyIsOwnerQuery] };
                break;
        }

        const attributes = await this.attributes.find(dbQuery);

        return this.parseArray(attributes, LocalAttribute);
    }

    public async executeIdentityAttributeQuery(query: IIdentityAttributeQuery): Promise<LocalAttribute[]> {
        const parsedQuery = IdentityAttributeQuery.from(query);
        const dbQuery = IdentityAttributeQueryTranslator.translate(parsedQuery);
        dbQuery["content.owner"] = this.identity.address.toString();
        dbQuery["shareInfo"] = { $exists: false };

        const attributes = await this.attributes.find(dbQuery);

        return this.parseArray(attributes, LocalAttribute);
    }

    public async createRepositoryAttribute(params: ICreateRepositoryAttributeParams): Promise<LocalAttribute> {
        if (params.content.owner.toString() !== this.identity.address.toString()) {
            throw ConsumptionCoreErrors.attributes.wrongOwnerOfRepositoryAttribute();
        }

        const parsedParams = CreateRepositoryAttributeParams.from(params);
        const trimmedAttribute = {
            ...parsedParams.content.toJSON(),
            value: this.trimAttributeValue(parsedParams.content.value.toJSON() as AttributeValues.Identity.Json)
        };
        parsedParams.content = IdentityAttribute.from(trimmedAttribute);

        if (!this.validateAttributeCharacters(parsedParams.content)) {
            throw ConsumptionCoreErrors.attributes.forbiddenCharactersInAttribute("The Attribute contains forbidden characters.");
        }

        let localAttribute = LocalAttribute.from({
            id: parsedParams.id ?? (await ConsumptionIds.attribute.generate()),
            createdAt: CoreDate.utc(),
            content: parsedParams.content,
            parentId: parsedParams.parentId
        });

        await this.attributes.create(localAttribute);

        if (this.setDefaultRepositoryAttributes) {
            localAttribute = await this.setAsDefaultRepositoryAttribute(localAttribute, true);
        }

        if (localAttribute.content.value instanceof AbstractComplexValue) {
            await this.createLocalAttributesForChildrenOfComplexAttribute(localAttribute);
        }

        this.eventBus.publish(new AttributeCreatedEvent(this.identity.address.toString(), localAttribute));

        return localAttribute;
    }

    private async createLocalAttributesForChildrenOfComplexAttribute(localAttribute: LocalAttribute): Promise<void> {
        if (!(localAttribute.content instanceof IdentityAttribute)) {
            throw new ConsumptionError("Only IdentityAttributes may have child Attributes.");
        }

        const childAttributeValues = Object.values(localAttribute.content.value).filter((p) => p instanceof AbstractAttributeValue) as AttributeValues.Identity.Class[];

        for (const propertyValue of childAttributeValues) {
            const childAttribute = IdentityAttribute.from({
                ...localAttribute.content.toJSON(),
                value: propertyValue.toJSON() as AttributeValues.Identity.Json
            });

            await this.createRepositoryAttribute({
                content: childAttribute,
                parentId: localAttribute.id
            });
        }
    }

    public async setAsDefaultRepositoryAttribute(newDefaultAttribute: LocalAttribute, skipOverwrite?: boolean): Promise<LocalAttribute> {
        if (!this.setDefaultRepositoryAttributes) throw ConsumptionCoreErrors.attributes.setDefaultRepositoryAttributesIsDisabled();

        if (!newDefaultAttribute.isRepositoryAttribute(this.identity.address)) {
            throw ConsumptionCoreErrors.attributes.isNotRepositoryAttribute(newDefaultAttribute.id);
        }

        if (newDefaultAttribute.isDefault) return newDefaultAttribute;

        if (newDefaultAttribute.parentId) {
            const parentAttribute = await this.getLocalAttribute(newDefaultAttribute.parentId);
            if (!parentAttribute) throw TransportCoreErrors.general.recordNotFound(LocalAttribute, newDefaultAttribute.parentId.toString());
            if (parentAttribute.isDefault) skipOverwrite = false;
        }

        const valueType = newDefaultAttribute.content.value.constructor.name;
        const query = {
            $and: [
                {
                    [`${nameof<LocalAttribute>((c) => c.content)}.value.@type`]: valueType
                },
                {
                    [nameof<LocalAttribute>((c) => c.isDefault)]: true
                }
            ]
        };

        const currentDefaultAttributeResult = await this.getLocalAttributes(query);

        if (currentDefaultAttributeResult.length > 1) {
            throw new ConsumptionError(`There are multiple default Attributes for type ${valueType.toString()}, even though only one is expected.`);
        }

        const currentDefaultAttributeExists = currentDefaultAttributeResult.length === 1;
        if (skipOverwrite && currentDefaultAttributeExists) return newDefaultAttribute;

        if (!skipOverwrite && currentDefaultAttributeExists) {
            const currentDefaultAttribute = currentDefaultAttributeResult[0];
            currentDefaultAttribute.isDefault = undefined;
            await this.updateAttributeUnsafe(currentDefaultAttribute);
        }

        newDefaultAttribute.isDefault = true;
        await this.updateAttributeUnsafe(newDefaultAttribute);
        return newDefaultAttribute;
    }

    public async createSharedLocalAttributeCopy(params: ICreateSharedLocalAttributeCopyParams): Promise<LocalAttribute> {
        const parsedParams = CreateSharedLocalAttributeCopyParams.from(params);
        const sourceAttribute = await this.getLocalAttribute(parsedParams.sourceAttributeId);
        if (!sourceAttribute) {
            throw TransportCoreErrors.general.recordNotFound(LocalAttribute, parsedParams.sourceAttributeId.toString());
        }

        const shareInfo = LocalAttributeShareInfo.from({
            peer: parsedParams.peer,
            requestReference: parsedParams.requestReference,
            sourceAttribute: parsedParams.sourceAttributeId,
            thirdPartyAddress: sourceAttribute.shareInfo?.peer
        });

        const sharedLocalAttributeCopy = await LocalAttribute.fromAttribute(sourceAttribute.content, undefined, shareInfo, parsedParams.attributeId);
        await this.attributes.create(sharedLocalAttributeCopy);

        this.eventBus.publish(new SharedAttributeCopyCreatedEvent(this.identity.address.toString(), sharedLocalAttributeCopy));
        return sharedLocalAttributeCopy;
    }

    public async createSharedLocalAttribute(params: ICreateSharedLocalAttributeParams): Promise<LocalAttribute> {
        const shareInfo = LocalAttributeShareInfo.from({
            peer: params.peer,
            requestReference: params.requestReference,
            thirdPartyAddress: params.thirdPartyAddress
        });
        const peerLocalAttribute = LocalAttribute.from({
            id: params.id ?? (await ConsumptionIds.attribute.generate()),
            content: params.content,
            shareInfo: shareInfo,
            createdAt: CoreDate.utc()
        });
        await this.attributes.create(peerLocalAttribute);
        this.eventBus.publish(new AttributeCreatedEvent(this.identity.address.toString(), peerLocalAttribute));
        return peerLocalAttribute;
    }

    public async deleteAttribute(attribute: LocalAttribute): Promise<void> {
        if (attribute.content instanceof IdentityAttribute && attribute.content.value instanceof AbstractComplexValue) {
            await this.deleteChildAttributesOfComplexAttribute(attribute);
        }

        await this.deleteAttributeUnsafe(attribute.id);

        this.eventBus.publish(new AttributeDeletedEvent(this.identity.address.toString(), attribute));
    }

    public async deleteAttributesExchangedWithPeer(peer: CoreAddress): Promise<void> {
        const attributes = await this.getLocalAttributes({ "shareInfo.peer": peer.toString() });
        for (const attribute of attributes) {
            await this.deleteAttributeUnsafe(attribute.id);
        }
    }

    private async deleteChildAttributesOfComplexAttribute(complexAttribute: LocalAttribute): Promise<void> {
        if (!(complexAttribute.content instanceof IdentityAttribute)) {
            throw new ConsumptionError("Only IdentityAttributes may have child Attributes.");
        }

        const childAttributes = await this.getLocalAttributes({ parentId: complexAttribute.id.toString() });
        for (const childAttribute of childAttributes) {
            await this.deleteAttribute(childAttribute);
        }
    }

    public async succeedRepositoryAttribute(
        predecessorId: CoreId,
        successorParams: IAttributeSuccessorParams | AttributeSuccessorParamsJSON,
        validate = true
    ): Promise<{ predecessor: LocalAttribute; successor: LocalAttribute }> {
        const parsedSuccessorParams = AttributeSuccessorParams.from(successorParams);
        const trimmedAttribute = {
            ...parsedSuccessorParams.content.toJSON(),
            value: this.trimAttributeValue(parsedSuccessorParams.content.value.toJSON() as AttributeValues.Identity.Json)
        };
        parsedSuccessorParams.content = IdentityAttribute.from(trimmedAttribute);

        if (validate) {
            const validationResult = await this.validateRepositoryAttributeSuccession(predecessorId, parsedSuccessorParams);
            if (validationResult.isError()) throw validationResult.error;
        }

        const { predecessor, successor } = await this._succeedAttributeUnsafe(predecessorId, {
            id: parsedSuccessorParams.id,
            content: parsedSuccessorParams.content,
            succeeds: predecessorId,
            shareInfo: parsedSuccessorParams.shareInfo,
            parentId: parsedSuccessorParams.parentId,
            createdAt: parsedSuccessorParams.createdAt,
            succeededBy: parsedSuccessorParams.succeededBy
        });

        if (predecessor.isComplexAttribute()) {
            await this.succeedChildrenOfComplexAttribute(successor.id);
        }

        this.eventBus.publish(new RepositoryAttributeSucceededEvent(this.identity.address.toString(), predecessor, successor));

        return { predecessor, successor };
    }

    public async succeedOwnSharedIdentityAttribute(
        predecessorId: CoreId,
        successorParams: IAttributeSuccessorParams | AttributeSuccessorParamsJSON,
        validate = true
    ): Promise<{ predecessor: LocalAttribute; successor: LocalAttribute }> {
        const parsedSuccessorParams = AttributeSuccessorParams.from(successorParams);

        if (validate) {
            const validationResult = await this.validateOwnSharedIdentityAttributeSuccession(predecessorId, parsedSuccessorParams);
            if (validationResult.isError()) throw validationResult.error;
        }

        const { predecessor, successor } = await this._succeedAttributeUnsafe(predecessorId, {
            id: parsedSuccessorParams.id,
            content: parsedSuccessorParams.content,
            succeeds: predecessorId,
            shareInfo: parsedSuccessorParams.shareInfo,
            parentId: parsedSuccessorParams.parentId,
            createdAt: parsedSuccessorParams.createdAt,
            succeededBy: parsedSuccessorParams.succeededBy
        });

        this.eventBus.publish(new OwnSharedAttributeSucceededEvent(this.identity.address.toString(), predecessor, successor));

        return { predecessor, successor };
    }

    public async succeedOwnSharedRelationshipAttribute(
        predecessorId: CoreId,
        successorParams: IAttributeSuccessorParams | AttributeSuccessorParamsJSON,
        validate = true
    ): Promise<{ predecessor: LocalAttribute; successor: LocalAttribute }> {
        const parsedSuccessorParams = AttributeSuccessorParams.from(successorParams);

        if (validate) {
            const validationResult = await this.validateOwnSharedRelationshipAttributeSuccession(predecessorId, parsedSuccessorParams);
            if (validationResult.isError()) throw validationResult.error;
        }

        const { predecessor, successor } = await this._succeedAttributeUnsafe(predecessorId, {
            id: parsedSuccessorParams.id,
            content: parsedSuccessorParams.content,
            succeeds: predecessorId,
            shareInfo: parsedSuccessorParams.shareInfo,
            parentId: parsedSuccessorParams.parentId,
            createdAt: parsedSuccessorParams.createdAt,
            succeededBy: parsedSuccessorParams.succeededBy
        });

        this.eventBus.publish(new OwnSharedAttributeSucceededEvent(this.identity.address.toString(), predecessor, successor));

        return { predecessor, successor };
    }

    public async succeedPeerSharedIdentityAttribute(
        predecessorId: CoreId,
        successorParams: IAttributeSuccessorParams | AttributeSuccessorParamsJSON,
        validate = true
    ): Promise<{ predecessor: LocalAttribute; successor: LocalAttribute }> {
        const parsedSuccessorParams = AttributeSuccessorParams.from(successorParams);

        if (validate) {
            const validationResult = await this.validatePeerSharedIdentityAttributeSuccession(predecessorId, parsedSuccessorParams);
            if (validationResult.isError()) throw validationResult.error;
        }

        const { predecessor, successor } = await this._succeedAttributeUnsafe(predecessorId, {
            id: parsedSuccessorParams.id,
            content: parsedSuccessorParams.content,
            succeeds: predecessorId,
            shareInfo: parsedSuccessorParams.shareInfo,
            parentId: parsedSuccessorParams.parentId,
            createdAt: parsedSuccessorParams.createdAt,
            succeededBy: parsedSuccessorParams.succeededBy
        });

        /* No succeeded attribute event fired here. This is done by the notification system. */

        return { predecessor, successor };
    }

    public async succeedPeerSharedRelationshipAttribute(
        predecessorId: CoreId,
        successorParams: IAttributeSuccessorParams | AttributeSuccessorParamsJSON,
        validate = true
    ): Promise<{ predecessor: LocalAttribute; successor: LocalAttribute }> {
        const parsedSuccessorParams = AttributeSuccessorParams.from(successorParams);

        if (validate) {
            const validationResult = await this.validatePeerSharedRelationshipAttributeSuccession(predecessorId, parsedSuccessorParams);
            if (validationResult.isError()) throw validationResult.error;
        }

        const { predecessor, successor } = await this._succeedAttributeUnsafe(predecessorId, {
            id: parsedSuccessorParams.id,
            content: parsedSuccessorParams.content,
            succeeds: predecessorId,
            shareInfo: parsedSuccessorParams.shareInfo,
            parentId: parsedSuccessorParams.parentId,
            createdAt: parsedSuccessorParams.createdAt,
            succeededBy: parsedSuccessorParams.succeededBy
        });

        /* No succeeded attribute event fired here. This is done by the notification system. */

        return { predecessor, successor };
    }

    public async succeedThirdPartyRelationshipAttribute(
        predecessorId: CoreId,
        successorParams: IAttributeSuccessorParams | AttributeSuccessorParamsJSON,
        validate = true
    ): Promise<{ predecessor: LocalAttribute; successor: LocalAttribute }> {
        const parsedSuccessorParams = AttributeSuccessorParams.from(successorParams);

        if (validate) {
            const validationResult = await this.validateThirdPartyRelationshipAttributeSuccession(predecessorId, parsedSuccessorParams);
            if (validationResult.isError()) {
                throw validationResult.error;
            }
        }

        const { predecessor, successor } = await this._succeedAttributeUnsafe(predecessorId, {
            id: parsedSuccessorParams.id,
            content: parsedSuccessorParams.content,
            succeeds: predecessorId,
            shareInfo: parsedSuccessorParams.shareInfo,
            parentId: parsedSuccessorParams.parentId,
            createdAt: parsedSuccessorParams.createdAt,
            succeededBy: parsedSuccessorParams.succeededBy
        });

        this.eventBus.publish(new ThirdPartyRelationshipAttributeSucceededEvent(this.identity.address.toString(), predecessor, successor));

        return { predecessor, successor };
    }

    private async succeedChildrenOfComplexAttribute(parentSuccessorId: CoreId) {
        const parentSuccessor = await this.getLocalAttribute(parentSuccessorId);
        if (!parentSuccessor) throw ConsumptionCoreErrors.attributes.invalidParentSuccessor(parentSuccessorId);

        const childAttributeValues: AbstractAttributeValue[] = Object.values(parentSuccessor.content.value).filter((elem) => elem instanceof AbstractAttributeValue);

        for (const childAttributeValue of childAttributeValues) {
            let currentParent = await this.getLocalAttribute(parentSuccessorId);

            let child;
            while (!child && currentParent?.succeeds) {
                const currentPredecessor = (await this.getLocalAttribute(currentParent.succeeds))!;
                currentParent = currentPredecessor;
                child = await this.getChildAttributesByValueType(currentParent.id, childAttributeValue.constructor);
            }

            const childPredecessorId = child?.id;
            if (childPredecessorId) {
                await this._succeedAttributeUnsafe(childPredecessorId, {
                    content: IdentityAttribute.from({
                        value: childAttributeValue.toJSON() as AttributeValues.Identity.Json,
                        owner: this.identity.address
                    }),
                    parentId: parentSuccessorId,
                    createdAt: parentSuccessor.createdAt
                });
            } else {
                await this.createAttributeUnsafe({
                    content: IdentityAttribute.from({
                        value: childAttributeValue.toJSON() as AttributeValues.Identity.Json,
                        owner: this.identity.address
                    }),
                    parentId: parentSuccessorId,
                    createdAt: parentSuccessor.createdAt
                });
            }
        }
    }

    private async getChildAttributesByValueType(parentId: CoreId, valueType: AbstractAttributeValue["constructor"]): Promise<LocalAttribute | undefined> {
        const children = await this.getLocalAttributes({
            parentId: parentId.toString()
        });

        /** We currently assume that all of the child attributes of a complex
         * attribute have distinct types. */
        return children.find((elem) => elem.content.value instanceof valueType);
    }

    private async _succeedAttributeUnsafe(
        predecessorId: CoreId,
        successorParams: Parameters<typeof this.createAttributeUnsafe>[0]
    ): Promise<{ predecessor: LocalAttribute; successor: LocalAttribute }> {
        const predecessor = await this.getLocalAttribute(predecessorId);
        if (!predecessor) throw ConsumptionCoreErrors.attributes.predecessorDoesNotExist();

        const successor = await this.createAttributeUnsafe({
            id: successorParams.id,
            content: successorParams.content,
            succeeds: predecessorId,
            shareInfo: successorParams.shareInfo,
            parentId: successorParams.parentId,
            createdAt: successorParams.createdAt,
            succeededBy: successorParams.succeededBy,
            isDefault: predecessor.isDefault
        });

        await this.removeDefault(predecessor);

        predecessor.succeededBy = successor.id;
        await this.updateAttributeUnsafe(predecessor);

        return { predecessor, successor };
    }

    private async removeDefault(attribute: LocalAttribute): Promise<LocalAttribute> {
        if (!attribute.isDefault) return attribute;

        attribute.isDefault = undefined;
        await this.updateAttributeUnsafe(attribute);
        return attribute;
    }

    public async validateRepositoryAttributeSuccession(
        predecessorId: CoreId,
        successorParams: IAttributeSuccessorParams | AttributeSuccessorParamsJSON
    ): Promise<ValidationResult> {
        let parsedSuccessorParams;
        try {
            parsedSuccessorParams = AttributeSuccessorParams.from(successorParams);
        } catch (e: unknown) {
            return ValidationResult.error(ConsumptionCoreErrors.attributes.successorIsNotAValidAttribute(e));
        }

        const commonValidation = await this.validateAttributeSuccessionCommon(predecessorId, parsedSuccessorParams);
        if (commonValidation.isError()) return commonValidation;

        const predecessor = (await this.getLocalAttribute(predecessorId))!;

        const successor = LocalAttribute.from({
            id: CoreId.from(parsedSuccessorParams.id ?? "dummy"),
            content: parsedSuccessorParams.content,
            createdAt: parsedSuccessorParams.createdAt ?? CoreDate.utc(),
            succeeds: parsedSuccessorParams.succeeds,
            succeededBy: parsedSuccessorParams.succeededBy,
            shareInfo: parsedSuccessorParams.shareInfo,
            parentId: parsedSuccessorParams.parentId
        });

        if (!predecessor.isRepositoryAttribute(this.identity.address)) {
            return ValidationResult.error(ConsumptionCoreErrors.attributes.predecessorIsNotRepositoryAttribute());
        }

        if (!successor.isRepositoryAttribute(this.identity.address)) {
            return ValidationResult.error(ConsumptionCoreErrors.attributes.successorIsNotRepositoryAttribute());
        }

        return ValidationResult.success();
    }

    public async validateOwnSharedIdentityAttributeSuccession(
        predecessorId: CoreId,
        successorParams: IAttributeSuccessorParams | AttributeSuccessorParamsJSON
    ): Promise<ValidationResult> {
        let parsedSuccessorParams;
        try {
            parsedSuccessorParams = AttributeSuccessorParams.from(successorParams);
        } catch (e: unknown) {
            return ValidationResult.error(ConsumptionCoreErrors.attributes.successorIsNotAValidAttribute(e));
        }

        const commonValidation = await this.validateAttributeSuccessionCommon(predecessorId, parsedSuccessorParams);
        if (commonValidation.isError()) return commonValidation;

        const predecessor = (await this.getLocalAttribute(predecessorId))!;
        const successor = LocalAttribute.from({
            id: CoreId.from(parsedSuccessorParams.id ?? "dummy"),
            content: parsedSuccessorParams.content,
            createdAt: parsedSuccessorParams.createdAt ?? CoreDate.utc(),
            succeeds: parsedSuccessorParams.succeeds,
            succeededBy: parsedSuccessorParams.succeededBy,
            shareInfo: parsedSuccessorParams.shareInfo,
            parentId: parsedSuccessorParams.parentId
        });

        if (!predecessor.isOwnSharedIdentityAttribute(this.identity.address)) {
            return ValidationResult.error(ConsumptionCoreErrors.attributes.predecessorIsNotOwnSharedIdentityAttribute());
        }

        if (!successor.isOwnSharedIdentityAttribute(this.identity.address)) {
            return ValidationResult.error(ConsumptionCoreErrors.attributes.successorIsNotOwnSharedIdentityAttribute());
        }

        if (!predecessor.shareInfo.peer.equals(successor.shareInfo.peer)) {
            return ValidationResult.error(ConsumptionCoreErrors.attributes.successionMustNotChangePeer());
        }

        if (!successor.shareInfo.sourceAttribute) {
            return ValidationResult.error(ConsumptionCoreErrors.attributes.successorSourceAttributeIsNotSpecified());
        }

        const successorSource = await this.getLocalAttribute(successor.shareInfo.sourceAttribute);
        if (!successorSource) {
            return ValidationResult.error(ConsumptionCoreErrors.attributes.successorSourceAttributeDoesNotExist());
        }

        if (!successorSource.isRepositoryAttribute(this.identity.address)) {
            return ValidationResult.error(ConsumptionCoreErrors.attributes.successorSourceAttributeIsNotRepositoryAttribute());
        }

        if (!_.isEqual(successorSource.content.toJSON(), successor.content.toJSON())) {
            return ValidationResult.error(ConsumptionCoreErrors.attributes.successorSourceContentIsNotEqualToCopyContent());
        }

        const predecessorSource = predecessor.shareInfo.sourceAttribute ? await this.getLocalAttribute(predecessor.shareInfo.sourceAttribute) : undefined;
        if (predecessorSource) {
            if (!predecessorSource.isRepositoryAttribute(this.identity.address)) {
                return ValidationResult.error(ConsumptionCoreErrors.attributes.predecessorSourceAttributeIsNotRepositoryAttribute());
            }

            const successorSourceVersionIds = (await this.getVersionsOfAttribute(successorSource.id)).map((x) => x.id.toString());
            if (!predecessorSource.succeededBy || !successorSourceVersionIds.some((id) => id === predecessorSource.succeededBy?.toString())) {
                return ValidationResult.error(ConsumptionCoreErrors.attributes.successorSourceDoesNotSucceedPredecessorSource());
            }

            if (!_.isEqual(predecessorSource.content.toJSON(), predecessor.content.toJSON())) {
                return ValidationResult.error(ConsumptionCoreErrors.attributes.predecessorSourceContentIsNotEqualToCopyContent());
            }
        }

        return ValidationResult.success();
    }

    public async validateOwnSharedRelationshipAttributeSuccession(
        predecessorId: CoreId,
        successorParams: IAttributeSuccessorParams | AttributeSuccessorParamsJSON
    ): Promise<ValidationResult> {
        let parsedSuccessorParams;
        try {
            parsedSuccessorParams = AttributeSuccessorParams.from(successorParams);
        } catch (e: unknown) {
            return ValidationResult.error(ConsumptionCoreErrors.attributes.successorIsNotAValidAttribute(e));
        }

        const commonValidation = await this.validateAttributeSuccessionCommon(predecessorId, parsedSuccessorParams);
        if (commonValidation.isError()) return commonValidation;

        const predecessor = (await this.getLocalAttribute(predecessorId))!;
        const successor = LocalAttribute.from({
            id: CoreId.from(parsedSuccessorParams.id ?? "dummy"),
            content: parsedSuccessorParams.content,
            createdAt: parsedSuccessorParams.createdAt ?? CoreDate.utc(),
            succeeds: parsedSuccessorParams.succeeds,
            succeededBy: parsedSuccessorParams.succeededBy,
            shareInfo: parsedSuccessorParams.shareInfo,
            parentId: parsedSuccessorParams.parentId
        });

        if (!predecessor.isOwnSharedRelationshipAttribute(this.identity.address)) {
            return ValidationResult.error(ConsumptionCoreErrors.attributes.predecessorIsNotOwnSharedRelationshipAttribute());
        }

        if (!successor.isOwnSharedRelationshipAttribute(this.identity.address)) {
            return ValidationResult.error(ConsumptionCoreErrors.attributes.successorIsNotOwnSharedRelationshipAttribute());
        }

        if (successor.content.key !== predecessor.content.key) {
            return ValidationResult.error(ConsumptionCoreErrors.attributes.successionMustNotChangeKey());
        }

        if (!predecessor.shareInfo.peer.equals(successor.shareInfo.peer)) {
            return ValidationResult.error(ConsumptionCoreErrors.attributes.successionMustNotChangePeer());
        }

        return ValidationResult.success();
    }

    public async validatePeerSharedIdentityAttributeSuccession(
        predecessorId: CoreId,
        successorParams: IAttributeSuccessorParams | AttributeSuccessorParamsJSON
    ): Promise<ValidationResult> {
        let parsedSuccessorParams;
        try {
            parsedSuccessorParams = AttributeSuccessorParams.from(successorParams);
        } catch (e: unknown) {
            return ValidationResult.error(ConsumptionCoreErrors.attributes.successorIsNotAValidAttribute(e));
        }

        const commonValidation = await this.validateAttributeSuccessionCommon(predecessorId, parsedSuccessorParams);
        if (commonValidation.isError()) return commonValidation;

        const predecessor = (await this.getLocalAttribute(predecessorId))!;
        const successor = LocalAttribute.from({
            id: CoreId.from(parsedSuccessorParams.id ?? "dummy"),
            content: parsedSuccessorParams.content,
            createdAt: parsedSuccessorParams.createdAt ?? CoreDate.utc(),
            succeeds: parsedSuccessorParams.succeeds,
            succeededBy: parsedSuccessorParams.succeededBy,
            shareInfo: parsedSuccessorParams.shareInfo,
            parentId: parsedSuccessorParams.parentId
        });

        if (!predecessor.isPeerSharedIdentityAttribute()) {
            return ValidationResult.error(ConsumptionCoreErrors.attributes.predecessorIsNotPeerSharedIdentityAttribute());
        }

        if (!successor.isPeerSharedIdentityAttribute()) {
            return ValidationResult.error(ConsumptionCoreErrors.attributes.successorIsNotPeerSharedIdentityAttribute());
        }

        if (!predecessor.shareInfo.peer.equals(successor.shareInfo.peer)) {
            return ValidationResult.error(ConsumptionCoreErrors.attributes.successionMustNotChangePeer());
        }

        return ValidationResult.success();
    }

    public async validatePeerSharedRelationshipAttributeSuccession(
        predecessorId: CoreId,
        successorParams: IAttributeSuccessorParams | AttributeSuccessorParamsJSON
    ): Promise<ValidationResult> {
        let parsedSuccessorParams;
        try {
            parsedSuccessorParams = AttributeSuccessorParams.from(successorParams);
        } catch (e: unknown) {
            return ValidationResult.error(ConsumptionCoreErrors.attributes.successorIsNotAValidAttribute(e));
        }

        const commonValidation = await this.validateAttributeSuccessionCommon(predecessorId, parsedSuccessorParams);
        if (commonValidation.isError()) return commonValidation;

        const predecessor = (await this.getLocalAttribute(predecessorId))!;
        const successor = LocalAttribute.from({
            id: CoreId.from(parsedSuccessorParams.id ?? "dummy"),
            content: parsedSuccessorParams.content,
            createdAt: parsedSuccessorParams.createdAt ?? CoreDate.utc(),
            succeeds: parsedSuccessorParams.succeeds,
            succeededBy: parsedSuccessorParams.succeededBy,
            shareInfo: parsedSuccessorParams.shareInfo,
            parentId: parsedSuccessorParams.parentId
        });

        if (!predecessor.isPeerSharedRelationshipAttribute()) {
            return ValidationResult.error(ConsumptionCoreErrors.attributes.predecessorIsNotPeerSharedRelationshipAttribute());
        }

        if (!successor.isPeerSharedRelationshipAttribute()) {
            return ValidationResult.error(ConsumptionCoreErrors.attributes.successorIsNotPeerSharedRelationshipAttribute());
        }

        if (successor.content.key !== predecessor.content.key) {
            return ValidationResult.error(ConsumptionCoreErrors.attributes.successionMustNotChangeKey());
        }

        if (!predecessor.shareInfo.peer.equals(successor.shareInfo.peer)) {
            return ValidationResult.error(ConsumptionCoreErrors.attributes.successionMustNotChangePeer());
        }

        return ValidationResult.success();
    }

    public async validateThirdPartyRelationshipAttributeSuccession(
        predecessorId: CoreId,
        successorParams: IAttributeSuccessorParams | AttributeSuccessorParamsJSON
    ): Promise<ValidationResult> {
        let parsedSuccessorParams;
        try {
            parsedSuccessorParams = AttributeSuccessorParams.from(successorParams);
        } catch (e: unknown) {
            return ValidationResult.error(ConsumptionCoreErrors.attributes.successorIsNotAValidAttribute(e));
        }

        const commonValidation = await this.validateAttributeSuccessionCommon(predecessorId, parsedSuccessorParams);
        if (commonValidation.isError()) return commonValidation;

        const predecessor = (await this.getLocalAttribute(predecessorId))!;
        const successor = LocalAttribute.from({
            id: CoreId.from(parsedSuccessorParams.id ?? "dummy"),
            content: parsedSuccessorParams.content,
            createdAt: parsedSuccessorParams.createdAt ?? CoreDate.utc(),
            succeeds: parsedSuccessorParams.succeeds,
            succeededBy: parsedSuccessorParams.succeededBy,
            shareInfo: parsedSuccessorParams.shareInfo,
            parentId: parsedSuccessorParams.parentId
        });

        if (!predecessor.isThirdPartyRelationshipAttribute()) {
            return ValidationResult.error(ConsumptionCoreErrors.attributes.predecessorIsNotThirdPartyRelationshipAttribute());
        }

        if (!successor.isThirdPartyRelationshipAttribute()) {
            return ValidationResult.error(ConsumptionCoreErrors.attributes.successorIsNotThirdPartyRelationshipAttribute());
        }

        if (successor.content.key !== predecessor.content.key) {
            return ValidationResult.error(ConsumptionCoreErrors.attributes.successionMustNotChangeKey());
        }

        if (!predecessor.shareInfo.peer.equals(successor.shareInfo.peer)) {
            return ValidationResult.error(ConsumptionCoreErrors.attributes.successionMustNotChangePeer());
        }

        if (!predecessor.shareInfo.thirdPartyAddress.equals(successor.shareInfo.thirdPartyAddress)) {
            return ValidationResult.error(ConsumptionCoreErrors.attributes.successionMustNotChangeThirdParty());
        }

        return ValidationResult.success();
    }

    public async validateAttributeSuccessionCommon(predecessorId: CoreId, successorParams: IAttributeSuccessorParams | AttributeSuccessorParamsJSON): Promise<ValidationResult> {
        let parsedSuccessorParams;
        try {
            parsedSuccessorParams = AttributeSuccessorParams.from(successorParams);
        } catch (e: unknown) {
            return ValidationResult.error(ConsumptionCoreErrors.attributes.successorIsNotAValidAttribute(e));
        }

        const successor = LocalAttribute.from({
            id: CoreId.from(parsedSuccessorParams.id ?? "dummy"),
            content: parsedSuccessorParams.content,
            createdAt: parsedSuccessorParams.createdAt ?? CoreDate.utc(),
            succeeds: parsedSuccessorParams.succeeds,
            succeededBy: parsedSuccessorParams.succeededBy,
            shareInfo: parsedSuccessorParams.shareInfo,
            parentId: parsedSuccessorParams.parentId
        });

        if (parsedSuccessorParams.id) {
            const successor = await this.getLocalAttribute(CoreId.from(parsedSuccessorParams.id));
            if (successor) return ValidationResult.error(ConsumptionCoreErrors.attributes.successorMustNotYetExist());
        }

        if (successor.succeededBy) {
            return ValidationResult.error(ConsumptionCoreErrors.attributes.successorMustNotHaveASuccessor());
        }

        if (successor.parentId) {
            return ValidationResult.error(ConsumptionCoreErrors.attributes.cannotSucceedChildOfComplexAttribute(predecessorId.toString()));
        }

        const predecessor = await this.getLocalAttribute(predecessorId);
        if (!predecessor) {
            return ValidationResult.error(ConsumptionCoreErrors.attributes.predecessorDoesNotExist());
        }

        if (predecessor.succeededBy) {
            return ValidationResult.error(ConsumptionCoreErrors.attributes.cannotSucceedAttributesWithASuccessor(predecessor.succeededBy.toString()));
        }

        if (predecessor.parentId) {
            return ValidationResult.error(ConsumptionCoreErrors.attributes.cannotSucceedChildOfComplexAttribute(predecessorId.toString()));
        }

        if (
            predecessor.hasDeletionInfo() &&
            !(
                predecessor.deletionInfo.deletionStatus === LocalAttributeDeletionStatus.DeletionRequestRejected ||
                predecessor.deletionInfo.deletionStatus === LocalAttributeDeletionStatus.DeletionRequestSent
            )
        ) {
            return ValidationResult.error(ConsumptionCoreErrors.attributes.cannotSucceedAttributesWithDeletionInfo());
        }

        if (_.isEqual(successor.content.toJSON(), predecessor.content.toJSON())) {
            return ValidationResult.error(ConsumptionCoreErrors.attributes.successionMustChangeContent());
        }

        if (!predecessor.content.owner.equals(CoreAddress.from(successor.content.owner))) {
            return ValidationResult.error(ConsumptionCoreErrors.attributes.successionMustNotChangeOwner());
        }

        if (successor.content.constructor !== predecessor.content.constructor) {
            return ValidationResult.error(ConsumptionCoreErrors.attributes.successionMustNotChangeContentType());
        }

        if (predecessor.content.value.constructor !== successor.content.value.constructor) {
            return ValidationResult.error(ConsumptionCoreErrors.attributes.successionMustNotChangeValueType());
        }

        if (successor.succeeds && !predecessorId.equals(successor.succeeds.toString())) {
            return ValidationResult.error(ConsumptionCoreErrors.attributes.setPredecessorIdDoesNotMatchActualPredecessorId());
        }

        if (!this.validateAttributeCharacters(successor.content)) {
            return ValidationResult.error(ConsumptionCoreErrors.attributes.forbiddenCharactersInAttribute("The successor contains forbidden characters."));
        }

        return ValidationResult.success();
    }

    public async createAttributeUnsafe(attributeData: Omit<ILocalAttribute, "id" | "createdAt"> & { id?: ICoreId; createdAt?: ICoreDate }): Promise<LocalAttribute> {
        const localAttribute = LocalAttribute.from({
            id: attributeData.id ?? (await ConsumptionIds.attribute.generate()),
            content: attributeData.content,
            createdAt: attributeData.createdAt ?? CoreDate.utc(),
            shareInfo: attributeData.shareInfo,
            parentId: attributeData.parentId,
            succeededBy: attributeData.succeededBy,
            succeeds: attributeData.succeeds,
            deletionInfo: attributeData.deletionInfo,
            isDefault: attributeData.isDefault
        });
        await this.attributes.create(localAttribute);
        return localAttribute;
    }

    public async updateAttributeUnsafe(attributeParams: ILocalAttribute): Promise<LocalAttribute> {
        const doc = await this.attributes.findOne({
            [nameof<LocalAttribute>((c) => c.id)]: attributeParams.id.toString()
        });
        if (!doc) {
            throw TransportCoreErrors.general.recordNotFound(LocalAttribute, attributeParams.id.toString());
        }

        const params: ILocalAttribute = {
            id: attributeParams.id,
            content: attributeParams.content,
            createdAt: attributeParams.createdAt,
            parentId: attributeParams.parentId,
            shareInfo: attributeParams.shareInfo,
            succeededBy: attributeParams.succeededBy,
            succeeds: attributeParams.succeeds,
            deletionInfo: attributeParams.deletionInfo,
            isDefault: attributeParams.isDefault
        };
        const newAttribute = LocalAttribute.from(params);
        await this.attributes.update(doc, newAttribute);
        return newAttribute;
    }

    public async deleteAttributeUnsafe(id: CoreId): Promise<void> {
        await this.attributes.delete({ id: id });
    }

    public async executeFullAttributeDeletionProcess(attribute: LocalAttribute): Promise<void> {
        const validationResult = await this.validateFullAttributeDeletionProcess(attribute);
        if (validationResult.isError()) throw validationResult.error;

        const childAttributes = await this.getLocalAttributes({ parentId: attribute.id.toString() });
        const parentAndChildAttributes = [attribute, ...childAttributes];
        for (const attr of parentAndChildAttributes) {
            if (attr.succeededBy) {
                const successor = await this.getLocalAttribute(attr.succeededBy);
                if (!successor) {
                    throw ConsumptionCoreErrors.attributes.successorDoesNotExist();
                }
                await this.detachSuccessor(successor);
            }
        }

        const copiesOfParentAndChildAttributes = await this.getLocalAttributes({
            ["shareInfo.sourceAttribute"]: { $in: parentAndChildAttributes.map((attribute) => attribute.id.toString()) }
        });
        const predecessorCopiesOfParentAndChildAttributes = [];
        for (const attr of parentAndChildAttributes) {
            const predecessorCopies = await this.getSharedPredecessorsOfAttribute(attr);
            predecessorCopiesOfParentAndChildAttributes.push(...predecessorCopies);
        }
        const attributeCopiesToDetach = [...copiesOfParentAndChildAttributes, ...predecessorCopiesOfParentAndChildAttributes];
        await this.detachAttributeCopies(attributeCopiesToDetach);

        await this.deletePredecessorsOfAttribute(attribute.id);

        if (this.setDefaultRepositoryAttributes) {
            await this.transferDefault(attribute);
        }

        await this.deleteAttribute(attribute);
    }

    public async validateFullAttributeDeletionProcess(attribute: LocalAttribute): Promise<ValidationResult> {
        const childAttributes = await this.getLocalAttributes({ parentId: attribute.id.toString() });
        const parentAndChildAttributes = [attribute, ...childAttributes];
        for (const attr of parentAndChildAttributes) {
            const validateSuccessorResult = await this.validateSuccessor(attr);
            if (validateSuccessorResult.isError()) {
                return validateSuccessorResult;
            }
        }

        const copiesOfParentAndChildAttributes = await this.getLocalAttributes({
            ["shareInfo.sourceAttribute"]: { $in: parentAndChildAttributes.map((attribute) => attribute.id.toString()) }
        });
        const predecessorCopiesOfParentAndChildAttributes = [];
        for (const attr of parentAndChildAttributes) {
            const predecessorCopies = await this.getSharedPredecessorsOfAttribute(attr);
            predecessorCopiesOfParentAndChildAttributes.push(...predecessorCopies);
        }
        const attributeCopiesToDetach = [...copiesOfParentAndChildAttributes, ...predecessorCopiesOfParentAndChildAttributes];

        const validateSharedAttributesResult = this.validateSharedAttributes(attributeCopiesToDetach);
        return validateSharedAttributesResult;
    }

    private async validateSuccessor(predecessor: LocalAttribute): Promise<ValidationResult> {
        if (predecessor.succeededBy) {
            const successor = await this.getLocalAttribute(predecessor.succeededBy);
            if (!successor) {
                return ValidationResult.error(ConsumptionCoreErrors.attributes.successorDoesNotExist());
            }
        }
        return ValidationResult.success();
    }

    private validateSharedAttributes(sharedAttributes: LocalAttribute[]): ValidationResult {
        for (const sharedAttribute of sharedAttributes) {
            if (!sharedAttribute.isShared()) {
                return ValidationResult.error(ConsumptionCoreErrors.attributes.isNotSharedAttribute(sharedAttribute.id));
            }
        }
        return ValidationResult.success();
    }

    private async detachSuccessor(successor: LocalAttribute): Promise<void> {
        successor.succeeds = undefined;
        await this.updateAttributeUnsafe(successor);
    }

    private async detachAttributeCopies(sharedAttributes: LocalAttribute[]): Promise<void> {
        for (const sharedAttribute of sharedAttributes) {
            if (!sharedAttribute.isShared()) {
                throw ConsumptionCoreErrors.attributes.isNotSharedAttribute(sharedAttribute.id);
            }
            sharedAttribute.shareInfo.sourceAttribute = undefined;
            await this.updateAttributeUnsafe(sharedAttribute);
        }
    }

    private async deletePredecessorsOfAttribute(attributeId: CoreId): Promise<void> {
        const predecessors = await this.getPredecessorsOfAttribute(attributeId);
        for (const predecessor of predecessors) {
            await this.deleteAttribute(predecessor);
        }
    }

    private async transferDefault(attribute: LocalAttribute): Promise<void> {
        if (!this.setDefaultRepositoryAttributes) throw ConsumptionCoreErrors.attributes.setDefaultRepositoryAttributesIsDisabled();
        if (!attribute.isDefault) return;

        const valueType = attribute.content.value.constructor.name;
        const query = {
            $and: [
                {
                    [`${nameof<LocalAttribute>((c) => c.content)}.value.@type`]: valueType
                },
                {
                    [nameof<LocalAttribute>((c) => c.succeededBy)]: undefined
                },
                {
                    [nameof<LocalAttribute>((c) => c.id)]: { $ne: attribute.id.toString() }
                }
            ]
        };

        const defaultCandidates = await this.getLocalAttributes(query);
        if (defaultCandidates.length === 0) return;

        defaultCandidates[defaultCandidates.length - 1].isDefault = true;
        await this.updateAttributeUnsafe(defaultCandidates[defaultCandidates.length - 1]);
    }

    public async getVersionsOfAttribute(id: CoreId): Promise<LocalAttribute[]> {
        const attribute = await this.getLocalAttribute(id);
        if (!attribute) {
            throw TransportCoreErrors.general.recordNotFound(LocalAttribute, id.toString());
        }

        const predecessors = await this.getPredecessorsOfAttribute(id);
        const successors = await this.getSuccessorsOfAttribute(id);

        const allAttributeVersions = [...successors.reverse(), attribute, ...predecessors];

        return allAttributeVersions;
    }

    public async getPredecessorsOfAttribute(id: CoreId): Promise<LocalAttribute[]> {
        let attribute = await this.getLocalAttribute(id);
        if (!attribute) {
            throw TransportCoreErrors.general.recordNotFound(LocalAttribute, id.toString());
        }

        const predecessors: LocalAttribute[] = [];
        while (attribute.succeeds) {
            const predecessor = await this.getLocalAttribute(attribute.succeeds);
            if (!predecessor) {
                throw TransportCoreErrors.general.recordNotFound(LocalAttribute, attribute.succeeds.toString());
            }

            attribute = predecessor;
            predecessors.push(attribute);
        }

        return predecessors;
    }

    public async getSuccessorsOfAttribute(id: CoreId): Promise<LocalAttribute[]> {
        let attribute = await this.getLocalAttribute(id);
        if (!attribute) {
            throw TransportCoreErrors.general.recordNotFound(LocalAttribute, id.toString());
        }

        const successors: LocalAttribute[] = [];
        while (attribute.succeededBy) {
            const successor = await this.getLocalAttribute(attribute.succeededBy);
            if (!successor) {
                throw TransportCoreErrors.general.recordNotFound(LocalAttribute, attribute.succeededBy.toString());
            }

            attribute = successor;
            successors.push(successor);
        }

        return successors;
    }

    public async isSubsequentInSuccession(predecessor: LocalAttribute, successor: LocalAttribute): Promise<boolean> {
        while (predecessor.succeededBy) {
            const directSuccessor = await this.getLocalAttribute(predecessor.succeededBy);
            if (!directSuccessor) throw TransportCoreErrors.general.recordNotFound(LocalAttribute, predecessor.succeededBy.toString());

            if (predecessor.succeededBy.toString() === successor.id.toString()) return true;

            predecessor = directSuccessor;
        }
        return false;
    }

    public async getSharedVersionsOfAttribute(id: CoreId, peers?: CoreAddress[], onlyLatestVersions = true, query: any = {}): Promise<LocalAttribute[]> {
        const sourceAttribute = await this.getLocalAttribute(id);
        if (!sourceAttribute) throw TransportCoreErrors.general.recordNotFound(LocalAttribute, id.toString());

        query["shareInfo.sourceAttribute"] = sourceAttribute.id.toString();
        if (peers) query["shareInfo.peer"] = { $in: peers.map((address) => address.toString()) };
        if (onlyLatestVersions) query["succeededBy"] = { $exists: false };

        const ownSharedAttributes = await this.getLocalAttributes(query);
        const ownSharedAttributePredecessors = await this.getSharedPredecessorsOfAttribute(sourceAttribute, query);
        const ownSharedAttributeSuccessors = await this.getSharedSuccessorsOfAttribute(sourceAttribute, query);

        const ownSharedAttributeVersions = [...ownSharedAttributeSuccessors.reverse(), ...ownSharedAttributes, ...ownSharedAttributePredecessors];
        return ownSharedAttributeVersions;
    }

    public async getSharedPredecessorsOfAttribute(sourceAttribute: LocalAttribute, query: any = {}): Promise<LocalAttribute[]> {
        const ownSharedAttributePredecessors: LocalAttribute[] = [];
        while (sourceAttribute.succeeds) {
            const predecessor = await this.getLocalAttribute(sourceAttribute.succeeds);
            if (!predecessor) throw TransportCoreErrors.general.recordNotFound(LocalAttribute, sourceAttribute.succeeds.toString());

            sourceAttribute = predecessor;

            query["shareInfo.sourceAttribute"] = sourceAttribute.id.toString();
            const sharedCopies = await this.getLocalAttributes(query);

            ownSharedAttributePredecessors.push(...sharedCopies);
        }

        return ownSharedAttributePredecessors;
    }

    public async getSharedSuccessorsOfAttribute(sourceAttribute: LocalAttribute, query: any = {}): Promise<LocalAttribute[]> {
        const ownSharedAttributeSuccessors: LocalAttribute[] = [];
        while (sourceAttribute.succeededBy) {
            const successor = await this.getLocalAttribute(sourceAttribute.succeededBy);
            if (!successor) throw TransportCoreErrors.general.recordNotFound(LocalAttribute, sourceAttribute.succeededBy.toString());

            sourceAttribute = successor;

            query["shareInfo.sourceAttribute"] = sourceAttribute.id.toString();
            const sharedCopies = await this.getLocalAttributes(query);

            ownSharedAttributeSuccessors.push(...sharedCopies);
        }

        return ownSharedAttributeSuccessors;
    }

    public async getRepositoryAttributeWithSameValue(value: AttributeValues.Identity.Json): Promise<LocalAttribute | undefined> {
        const trimmedValue = this.trimAttributeValue(value);
        const queryForRepositoryAttributeDuplicates = flattenObject({
            content: {
                "@type": "IdentityAttribute",
                owner: this.identity.address.toString(),
                value: trimmedValue
            }
        });
        queryForRepositoryAttributeDuplicates["succeededBy"] = { $exists: false };
        queryForRepositoryAttributeDuplicates["shareInfo"] = { $exists: false };

        return await this.getAttributeWithSameValue(trimmedValue, queryForRepositoryAttributeDuplicates);
    }

    public async getPeerSharedIdentityAttributeWithSameValue(value: AttributeValues.Identity.Json, peer: string): Promise<LocalAttribute | undefined> {
        const trimmedValue = this.trimAttributeValue(value);
        const queryForPeerSharedAttributeDuplicates = flattenObject({
            content: {
                "@type": "IdentityAttribute",
                owner: peer,
                value: trimmedValue
            },
            shareInfo: {
                peer
            }
        });
        queryForPeerSharedAttributeDuplicates["succeededBy"] = { $exists: false };
        queryForPeerSharedAttributeDuplicates["shareInfo.sourceAttribute"] = { $exists: false };

        return await this.getAttributeWithSameValue(trimmedValue, queryForPeerSharedAttributeDuplicates);
    }

    private async getAttributeWithSameValue(value: AttributeValues.Identity.Json, query: any): Promise<LocalAttribute | undefined> {
        const matchingAttributes = await this.getLocalAttributes(query);

        const attributeDuplicate = matchingAttributes.find((duplicate) => _.isEqual(duplicate.content.value.toJSON(), value));
        return attributeDuplicate;
    }

    private trimAttributeValue(value: AttributeValues.Identity.Json): AttributeValues.Identity.Json {
        const trimmedEntries = Object.entries(value).map((entry) => (typeof entry[1] === "string" ? [entry[0], entry[1].trim()] : entry));
        return Object.fromEntries(trimmedEntries) as AttributeValues.Identity.Json;
    }

    public async getRelationshipAttributesOfValueTypeToPeerWithGivenKeyAndOwner(key: string, owner: CoreAddress, valueType: string, peer: CoreAddress): Promise<LocalAttribute[]> {
        return await this.getLocalAttributes({
            "content.@type": "RelationshipAttribute",
            "content.owner": owner.toString(),
            "content.key": key,
            "content.value.@type": valueType,
            "shareInfo.peer": peer.toString(),
            "shareInfo.thirdPartyAddress": { $exists: false },
            "deletionInfo.deletionStatus": {
                $nin: [
                    LocalAttributeDeletionStatus.ToBeDeleted,
                    LocalAttributeDeletionStatus.ToBeDeletedByPeer,
                    LocalAttributeDeletionStatus.DeletedByPeer,
                    LocalAttributeDeletionStatus.DeletedByOwner
                ]
            }
        });
    }

    public async getAttributeTagCollection(): Promise<AttributeTagCollection> {
        if (this.readTagCollectionPromise) {
            return await this.readTagCollectionPromise;
        }

        this.readTagCollectionPromise = this._getAttributeTagCollection();

        try {
            return await this.readTagCollectionPromise;
        } finally {
            this.readTagCollectionPromise = undefined;
        }
    }

    private async _getAttributeTagCollection(): Promise<AttributeTagCollection> {
        const isCacheValid = await this.isTagCollectionCacheValid();
        if (isCacheValid) {
            return await this.getTagCollection();
        }

        const backboneTagCollection = await this.attributeTagClient.getTagCollection(await this.getETag());
        if (!backboneTagCollection) {
            return await this.getTagCollection();
        }

        await this.setETag(backboneTagCollection.etag ?? "");
        await this.updateCacheTimestamp();
        const attributeTagCollection = AttributeTagCollection.from(backboneTagCollection.value);
        await this.setTagCollection(attributeTagCollection);

        return attributeTagCollection;
    }

    private async getTagCollection(): Promise<AttributeTagCollection> {
        const newLocal = await this.tagCollection.findOne({ name: this.TAG_COLLECTION_DB_KEY });
        return AttributeTagCollection.from(newLocal.value);
    }

    private async setTagCollection(tagCollection: AttributeTagCollection): Promise<void> {
        await this.tagCollection.update(await this.tagCollection.findOne({ name: this.TAG_COLLECTION_DB_KEY }), {
            name: this.TAG_COLLECTION_DB_KEY,
            value: tagCollection.toJSON()
        });
    }

    private async getETag(): Promise<string | undefined> {
        return (await this.tagCollection.findOne({ name: this.ETAG_DB_KEY }))?.value;
    }

    private async setETag(etag: string): Promise<void> {
        await this.tagCollection.update(await this.tagCollection.findOne({ name: this.ETAG_DB_KEY }), { name: this.ETAG_DB_KEY, value: etag });
    }

    private async isTagCollectionCacheValid(): Promise<boolean> {
        return (await this.getCacheTimestamp())?.isSameOrAfter(CoreDate.utc().subtract({ minutes: this.parent.accountController.config.tagCacheLifetimeInMinutes })) ?? false;
    }

    private async getCacheTimestamp(): Promise<CoreDate | undefined> {
        try {
            return CoreDate.from((await this.tagCollection.findOne({ name: this.CACHE_TIMESTAMP_DB_KEY })).value);
        } catch {
            return undefined;
        }
    }

    private async updateCacheTimestamp(): Promise<void> {
        await this.tagCollection.update(await this.tagCollection.findOne({ name: this.CACHE_TIMESTAMP_DB_KEY }), {
            name: this.CACHE_TIMESTAMP_DB_KEY,
            value: CoreDate.utc().toJSON()
        });
    }

<<<<<<< HEAD
    public validateAttributeCharacters(attribute: IdentityAttribute | RelationshipAttribute): boolean {
        // TODO: return invalid characters instead of true/false
        const regex =
            /^([\u0009-\u000A]|\u000D|[ -~]|[ -¬]|[®-ž]|[Ƈ-ƈ]|Ə|Ɨ|[Ơ-ơ]|[Ư-ư]|Ʒ|[Ǎ-ǜ]|[Ǟ-ǟ]|[Ǣ-ǰ]|[Ǵ-ǵ]|[Ǹ-ǿ]|[Ȓ-ȓ]|[Ș-ț]|[Ȟ-ȟ]|[ȧ-ȳ]|ə|ɨ|ʒ|[ʹ-ʺ]|[ʾ-ʿ]|ˈ|ˌ|[Ḃ-ḃ]|[Ḇ-ḇ]|[Ḋ-ḑ]|ḗ|[Ḝ-ḫ]|[ḯ-ḷ]|[Ḻ-ḻ]|[Ṁ-ṉ]|[Ṓ-ṛ]|[Ṟ-ṣ]|[Ṫ-ṯ]|[Ẁ-ẇ]|[Ẍ-ẗ]|ẞ|[Ạ-ỹ]|’|‡|€|A̋|C(̀|̄|̆|̈|̕|̣|̦|̨̆)|D̂|F(̀|̄)|G̀|H(̄|̦|̱)|J(́|̌)|K(̀|̂|̄|̇|̕|̛|̦|͟H|͟h)|L(̂|̥|̥̄|̦)|M(̀|̂|̆|̐)|N(̂|̄|̆|̦)|P(̀|̄|̕|̣)|R(̆|̥|̥̄)|S(̀|̄|̛̄|̱)|T(̀|̄|̈|̕|̛)|U̇|Z(̀|̄|̆|̈|̧)|a̋|c(̀|̄|̆|̈|̕|̣|̦|̨̆)|d̂|f(̀|̄)|g̀|h(̄|̦)|j́|k(̀|̂|̄|̇|̕|̛|̦|͟h)|l(̂|̥|̥̄|̦)|m(̀|̂|̆|̐)|n(̂|̄|̆|̦)|p(̀|̄|̕|̣)|r(̆|̥|̥̄)|s(̀|̄|̛̄|̱)|t(̀|̄|̕|̛)|u̇|z(̀|̄|̆|̈|̧)|Ç̆|Û̄|ç̆|û̄|ÿ́|Č(̕|̣)|č(̕|̣)|ē̍|Ī́|ī́|ō̍|Ž(̦|̧)|ž(̦|̧)|Ḳ̄|ḳ̄|Ṣ̄|ṣ̄|Ṭ̄|ṭ̄|Ạ̈|ạ̈|Ọ̈|ọ̈|Ụ(̄|̈)|ụ(̄|̈))*$/;
        if (attribute instanceof IdentityAttribute) {
            return Object.values(attribute.value.toJSON()).every((entry) => typeof entry !== "string" || regex.test(entry));
        }

        const nonDescriptiveEntries = Object.entries(attribute.value.toJSON()).filter((entry) => !["title", "description"].includes(entry[0]));
        return nonDescriptiveEntries.every((entry) => typeof entry[1] !== "string" || regex.test(entry[1]));
=======
    public async setAttributeDeletionInfoOfDeletionProposedRelationship(relationshipId: CoreId): Promise<void> {
        const relationship = await this.parent.accountController.relationships.getRelationship(relationshipId);
        if (!relationship) throw TransportCoreErrors.general.recordNotFound(Relationship, relationshipId.toString());

        if (relationship.status !== RelationshipStatus.DeletionProposed) {
            throw ConsumptionCoreErrors.attributes.wrongRelationshipStatusToSetDeletionInfo();
        }

        const deletionDate = relationship.cache!.auditLog[relationship.cache!.auditLog.length - 1].createdAt;

        await this.setDeletionInfoOfOwnSharedAttributes(relationship.peer.address.toString(), deletionDate);
        await this.setDeletionInfoOfPeerSharedAttributes(relationship.peer.address.toString(), deletionDate);
    }

    private async setDeletionInfoOfOwnSharedAttributes(peer: String, deletionDate: CoreDate): Promise<void> {
        const ownSharedAttributeDeletionInfo = LocalAttributeDeletionInfo.from({
            deletionStatus: LocalAttributeDeletionStatus.DeletedByPeer,
            deletionDate
        });

        const ownSharedAttributes = await this.getLocalAttributes({
            "shareInfo.peer": peer,
            "content.owner": this.identity.address.toString(),
            "deletionInfo.deletionStatus": { $ne: LocalAttributeDeletionStatus.DeletedByPeer }
        });

        await this.setDeletionInfoOfAttributes(ownSharedAttributes, ownSharedAttributeDeletionInfo);
    }

    private async setDeletionInfoOfPeerSharedAttributes(peer: String, deletionDate: CoreDate): Promise<void> {
        const peerSharedAttributeDeletionInfo = LocalAttributeDeletionInfo.from({
            deletionStatus: LocalAttributeDeletionStatus.DeletedByOwner,
            deletionDate
        });

        const peerSharedAttributes = await this.getLocalAttributes({
            "shareInfo.peer": peer,
            "content.owner": peer,
            "deletionInfo.deletionStatus": { $ne: LocalAttributeDeletionStatus.DeletedByOwner }
        });

        await this.setDeletionInfoOfAttributes(peerSharedAttributes, peerSharedAttributeDeletionInfo);
    }

    private async setDeletionInfoOfAttributes(attributes: LocalAttribute[], deletionInfo: LocalAttributeDeletionInfo): Promise<void> {
        for (const attribute of attributes) {
            attribute.setDeletionInfo(deletionInfo, this.identity.address);
            await this.updateAttributeUnsafe(attribute);
        }
    }

    public async markAttributeAsViewed(id: CoreId): Promise<LocalAttribute> {
        const localAttributeDoc = await this.attributes.read(id.toString());
        if (!localAttributeDoc) {
            throw TransportCoreErrors.general.recordNotFound(LocalAttribute, id.toString());
        }

        const localAttribute = LocalAttribute.from(localAttributeDoc);
        if (localAttribute.wasViewedAt) return localAttribute;

        localAttribute.wasViewedAt = CoreDate.utc();
        await this.attributes.update(localAttributeDoc, localAttribute);

        this.eventBus.publish(new AttributeWasViewedAtChangedEvent(this.identity.address.toString(), localAttribute));

        return localAttribute;
>>>>>>> 35fcf663
    }
}<|MERGE_RESOLUTION|>--- conflicted
+++ resolved
@@ -1475,7 +1475,6 @@
         });
     }
 
-<<<<<<< HEAD
     public validateAttributeCharacters(attribute: IdentityAttribute | RelationshipAttribute): boolean {
         // TODO: return invalid characters instead of true/false
         const regex =
@@ -1486,7 +1485,8 @@
 
         const nonDescriptiveEntries = Object.entries(attribute.value.toJSON()).filter((entry) => !["title", "description"].includes(entry[0]));
         return nonDescriptiveEntries.every((entry) => typeof entry[1] !== "string" || regex.test(entry[1]));
-=======
+    }
+
     public async setAttributeDeletionInfoOfDeletionProposedRelationship(relationshipId: CoreId): Promise<void> {
         const relationship = await this.parent.accountController.relationships.getRelationship(relationshipId);
         if (!relationship) throw TransportCoreErrors.general.recordNotFound(Relationship, relationshipId.toString());
@@ -1553,6 +1553,5 @@
         this.eventBus.publish(new AttributeWasViewedAtChangedEvent(this.identity.address.toString(), localAttribute));
 
         return localAttribute;
->>>>>>> 35fcf663
     }
 }