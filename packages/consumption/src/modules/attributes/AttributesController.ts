--- conflicted
+++ resolved
@@ -433,7 +433,6 @@
         return { predecessor, successor };
     }
 
-<<<<<<< HEAD
     private async validateComplexRepositoryAttributeSuccession(
         predecessorId: CoreId,
         successorParams: Parameters<typeof this.createAttributeUnsafe>[0]
@@ -456,10 +455,6 @@
     }
 
     private async getChildAttributesByValueType(parentId: CoreId, valueType: AbstractAttributeValue["constructor"]): Promise<LocalAttribute | undefined> {
-=======
-    private async _getChildOfAttributeValue(newChildAttributeValue: any, parentId: CoreId) {
-        // TODO: type
->>>>>>> 4dbb6687
         const children = await this.getLocalAttributes({
             parentId: parentId.toString()
         });
