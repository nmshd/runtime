import { serialize, type, validate } from "@js-soft/ts-serval";
import {
    AbstractComplexValue,
    IdentityAttribute,
    IdentityAttributeJSON,
    IIdentityAttribute,
    IRelationshipAttribute,
    RelationshipAttribute,
    RelationshipAttributeJSON
} from "@nmshd/content";
import { CoreAddress, CoreDate, CoreId, CoreSynchronizable, ICoreDate, ICoreId, ICoreSynchronizable } from "@nmshd/transport";
import { nameof } from "ts-simple-nameof";
import { ConsumptionIds } from "../../../consumption/ConsumptionIds";
<<<<<<< HEAD
import { ILocalAttributeDeletionInfo, LocalAttributeDeletionInfo, LocalAttributeDeletionInfoJSON } from "./LocalAttributeDeletionInfo";
=======
import { CoreErrors } from "../../../consumption/CoreErrors";
import { DeletionStatus, ILocalAttributeDeletionInfo, LocalAttributeDeletionInfo, LocalAttributeDeletionInfoJSON } from "./LocalAttributeDeletionInfo";
>>>>>>> 363c9cfb
import { ILocalAttributeShareInfo, LocalAttributeShareInfo, LocalAttributeShareInfoJSON } from "./LocalAttributeShareInfo";

export interface LocalAttributeJSON {
    content: IdentityAttributeJSON | RelationshipAttributeJSON;
    createdAt: string;
    succeeds?: string;
    succeededBy?: string;
    shareInfo?: LocalAttributeShareInfoJSON;
    deletionInfo?: LocalAttributeDeletionInfoJSON;
    parentId?: string;
    deletionInfo?: LocalAttributeDeletionInfoJSON;
}

export interface ILocalAttribute extends ICoreSynchronizable {
    content: IIdentityAttribute | IRelationshipAttribute;
    createdAt: ICoreDate;
    succeeds?: ICoreId;
    succeededBy?: ICoreId;
    shareInfo?: ILocalAttributeShareInfo;
    deletionInfo?: ILocalAttributeDeletionInfo;
    parentId?: ICoreId;
    deletionInfo?: ILocalAttributeDeletionInfo;
}

export type OwnSharedIdentityAttribute = LocalAttribute & { content: IdentityAttribute } & {
    shareInfo: LocalAttributeShareInfo & { sourceAttribute: CoreId };
};

export type OwnSharedRelationshipAttribute = LocalAttribute & { content: RelationshipAttribute } & {
    shareInfo: LocalAttributeShareInfo & { sourceAttribute: undefined };
};

export type PeerSharedIdentityAttribute = LocalAttribute & {
    content: IdentityAttribute;
} & {
    shareInfo: LocalAttributeShareInfo & { sourceAttribute: undefined };
};

export type PeerSharedRelationshipAttribute = LocalAttribute & {
    content: RelationshipAttribute;
} & {
    shareInfo: LocalAttributeShareInfo & { sourceAttribute: undefined };
};

export type RepositoryAttribute = IdentityAttribute & { shareInfo: undefined };

@type("LocalAttribute")
export class LocalAttribute extends CoreSynchronizable implements ILocalAttribute {
    public override readonly technicalProperties = [
        "@type",
        "@context",
        nameof<LocalAttribute>((r) => r.createdAt),
        nameof<LocalAttribute>((r) => r.succeeds),
        nameof<LocalAttribute>((r) => r.succeededBy),
        nameof<LocalAttribute>((r) => r.shareInfo),
        nameof<LocalAttribute>((r) => r.parentId)
    ];

    public override readonly userdataProperties = [nameof<LocalAttribute>((r) => r.content)];

    @validate()
    @serialize({ unionTypes: [IdentityAttribute, RelationshipAttribute] })
    public content: IdentityAttribute | RelationshipAttribute;

    @validate()
    @serialize()
    public createdAt: CoreDate;

    @validate({ nullable: true })
    @serialize()
    public succeeds?: CoreId;

    @validate({ nullable: true })
    @serialize()
    public succeededBy?: CoreId;

    @validate({ nullable: true })
    @serialize()
    public shareInfo?: LocalAttributeShareInfo;

    @validate({ nullable: true })
    @serialize()
    public deletionInfo?: LocalAttributeDeletionInfo;

    @validate({ nullable: true })
    @serialize()
    public parentId?: CoreId;

    @validate({ nullable: true })
    @serialize()
    public deletionInfo?: LocalAttributeDeletionInfo;

    public isOwnSharedIdentityAttribute(ownAddress: CoreAddress, peerAddress?: CoreAddress): this is OwnSharedIdentityAttribute {
        return this.isIdentityAttribute() && this.isOwnSharedAttribute(ownAddress, peerAddress);
    }

    public isOwnSharedRelationshipAttribute(ownAddress: CoreAddress, peerAddress?: CoreAddress): this is OwnSharedRelationshipAttribute {
        return this.isRelationshipAttribute() && this.isOwnSharedAttribute(ownAddress, peerAddress);
    }

    public isPeerSharedIdentityAttribute(peerAddress?: CoreAddress): this is PeerSharedIdentityAttribute {
        return this.isIdentityAttribute() && this.isPeerSharedAttribute(peerAddress);
    }

    public isPeerSharedRelationshipAttribute(peerAddress?: CoreAddress): this is PeerSharedRelationshipAttribute {
        return this.isRelationshipAttribute() && this.isPeerSharedAttribute(peerAddress);
    }

    public isRepositoryAttribute(ownAddress: CoreAddress): this is RepositoryAttribute {
        return this.isIdentityAttribute() && !this.isShared() && this.isOwnedBy(ownAddress);
    }

    public isOwnSharedAttribute(ownAddress: CoreAddress, peerAddress?: CoreAddress): this is OwnSharedIdentityAttribute | OwnSharedRelationshipAttribute {
        let isOwnSharedAttribute = this.isShared() && this.isOwnedBy(ownAddress);
        if (!isOwnSharedAttribute) {
            return isOwnSharedAttribute;
        }

        if (this.isIdentityAttribute()) {
            isOwnSharedAttribute &&= typeof this.shareInfo!.sourceAttribute !== "undefined";
        }

        if (typeof peerAddress !== "undefined") {
            isOwnSharedAttribute &&= this.shareInfo!.peer.equals(peerAddress);
        }

        return isOwnSharedAttribute;
    }

    public isPeerSharedAttribute(peerAddress?: CoreAddress): this is PeerSharedIdentityAttribute | PeerSharedRelationshipAttribute {
        let isPeerSharedAttribute = this.isShared() && this.isOwnedBy(this.shareInfo.peer);
        if (!isPeerSharedAttribute) {
            return isPeerSharedAttribute;
        }

        if (this.isIdentityAttribute()) {
            isPeerSharedAttribute &&= typeof this.shareInfo!.sourceAttribute === "undefined";
        }

        if (typeof peerAddress !== "undefined") {
            isPeerSharedAttribute &&= this.isOwnedBy(peerAddress);
        }

        return isPeerSharedAttribute;
    }

    public isIdentityAttribute(): this is LocalAttribute & { content: IdentityAttribute } {
        return this.content instanceof IdentityAttribute;
    }

    public isRelationshipAttribute(): this is LocalAttribute & { content: RelationshipAttribute } & {
        shareInfo: LocalAttributeShareInfo & { sourceAttribute: undefined };
    } {
        return this.content instanceof RelationshipAttribute && this.isShared() && typeof this.shareInfo.sourceAttribute === "undefined";
    }

    public isComplexAttribute(): boolean {
        return this.content.value instanceof AbstractComplexValue;
    }

    public isOwnedBy(identity: CoreAddress): boolean {
        return this.content.owner.equals(identity);
    }

    public isShared(): this is LocalAttribute & { shareInfo: LocalAttributeShareInfo } {
        return typeof this.shareInfo !== "undefined";
    }

    public setDeletionInfo(deletionInfo: LocalAttributeDeletionInfo, ownAddress: CoreAddress): this {
        if (this.isRepositoryAttribute(ownAddress)) {
            throw CoreErrors.attributes.cannotSetDeletionInfoOfRepositoryAttributes();
        }

        if (this.isOwnSharedAttribute(ownAddress) && this.hasPeerSharedAttributeDeletionInfo()) {
            throw CoreErrors.attributes.invalidDeletionInfoOfOwnSharedAttribute();
        }

        if (this.isPeerSharedAttribute() && this.hasOwnSharedAttributeDeletionInfo()) {
            throw CoreErrors.attributes.invalidDeletionInfoOfPeerSharedAttribute();
        }

        this.deletionInfo = deletionInfo;
        return this;
    }

    public hasPeerSharedAttributeDeletionInfo(): this is LocalAttribute & {
        deletionInfo: LocalAttributeDeletionInfo & { deletionStatus: DeletionStatus.DeletedByOwner | DeletionStatus.ToBeDeleted };
    } {
        if (!this.hasDeletionInfo()) return false;

        return this.deletionInfo.deletionStatus === DeletionStatus.DeletedByOwner || this.deletionInfo.deletionStatus === DeletionStatus.ToBeDeleted;
    }

    public hasOwnSharedAttributeDeletionInfo(): this is LocalAttribute & {
        deletionInfo: LocalAttributeDeletionInfo & { deletionStatus: DeletionStatus.DeletedByPeer | DeletionStatus.ToBeDeletedByPeer };
    } {
        if (!this.hasDeletionInfo()) return false;

        return this.deletionInfo.deletionStatus === DeletionStatus.DeletedByPeer || this.deletionInfo.deletionStatus === DeletionStatus.ToBeDeletedByPeer;
    }

    public hasDeletionInfo(): this is LocalAttribute & { deletionInfo: LocalAttributeDeletionInfo } {
        return typeof this.deletionInfo !== "undefined";
    }

    public static from(value: ILocalAttribute | LocalAttributeJSON): LocalAttribute {
        return this.fromAny(value);
    }

    public static async fromAttribute(
        content: IIdentityAttribute | IRelationshipAttribute,
        succeeds?: ICoreId,
        shareInfo?: ILocalAttributeShareInfo,
        id?: CoreId,
        parentId?: CoreId
    ): Promise<LocalAttribute> {
        return this.from({
            id: id ?? (await ConsumptionIds.attribute.generate()),
            createdAt: CoreDate.utc(),
            content,
            succeeds,
            shareInfo,
            parentId
        });
    }
}<|MERGE_RESOLUTION|>--- conflicted
+++ resolved
@@ -11,12 +11,8 @@
 import { CoreAddress, CoreDate, CoreId, CoreSynchronizable, ICoreDate, ICoreId, ICoreSynchronizable } from "@nmshd/transport";
 import { nameof } from "ts-simple-nameof";
 import { ConsumptionIds } from "../../../consumption/ConsumptionIds";
-<<<<<<< HEAD
-import { ILocalAttributeDeletionInfo, LocalAttributeDeletionInfo, LocalAttributeDeletionInfoJSON } from "./LocalAttributeDeletionInfo";
-=======
 import { CoreErrors } from "../../../consumption/CoreErrors";
 import { DeletionStatus, ILocalAttributeDeletionInfo, LocalAttributeDeletionInfo, LocalAttributeDeletionInfoJSON } from "./LocalAttributeDeletionInfo";
->>>>>>> 363c9cfb
 import { ILocalAttributeShareInfo, LocalAttributeShareInfo, LocalAttributeShareInfoJSON } from "./LocalAttributeShareInfo";
 
 export interface LocalAttributeJSON {
@@ -27,7 +23,6 @@
     shareInfo?: LocalAttributeShareInfoJSON;
     deletionInfo?: LocalAttributeDeletionInfoJSON;
     parentId?: string;
-    deletionInfo?: LocalAttributeDeletionInfoJSON;
 }
 
 export interface ILocalAttribute extends ICoreSynchronizable {
@@ -38,7 +33,6 @@
     shareInfo?: ILocalAttributeShareInfo;
     deletionInfo?: ILocalAttributeDeletionInfo;
     parentId?: ICoreId;
-    deletionInfo?: ILocalAttributeDeletionInfo;
 }
 
 export type OwnSharedIdentityAttribute = LocalAttribute & { content: IdentityAttribute } & {
@@ -104,10 +98,6 @@
     @validate({ nullable: true })
     @serialize()
     public parentId?: CoreId;
-
-    @validate({ nullable: true })
-    @serialize()
-    public deletionInfo?: LocalAttributeDeletionInfo;
 
     public isOwnSharedIdentityAttribute(ownAddress: CoreAddress, peerAddress?: CoreAddress): this is OwnSharedIdentityAttribute {
         return this.isIdentityAttribute() && this.isOwnSharedAttribute(ownAddress, peerAddress);
