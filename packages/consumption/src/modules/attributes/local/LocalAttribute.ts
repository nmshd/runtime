--- conflicted
+++ resolved
@@ -154,12 +154,6 @@
 
     public isThirdPartyOwnedAttribute(ownAddress: CoreAddress, thirdPartyAddress?: CoreAddress): this is ThirdPartyOwnedRelationshipAttribute {
         let isThirdPartyOwnedAttribute = this.isShared() && !this.isOwnedBy(ownAddress) && !this.isOwnedBy(this.shareInfo.peer);
-<<<<<<< HEAD
-        if (!isThirdPartyOwnedAttribute) {
-            return isThirdPartyOwnedAttribute;
-        }
-=======
->>>>>>> 3a5a663a
 
         if (typeof thirdPartyAddress !== "undefined") {
             isThirdPartyOwnedAttribute &&= this.isOwnedBy(thirdPartyAddress);
