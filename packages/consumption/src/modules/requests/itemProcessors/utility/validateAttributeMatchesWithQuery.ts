--- conflicted
+++ resolved
@@ -37,25 +37,6 @@
         );
     }
 
-<<<<<<< HEAD
-=======
-    if (query instanceof IdentityAttributeQuery || query instanceof RelationshipAttributeQuery || query instanceof ThirdPartyRelationshipAttributeQuery) {
-        if (
-            (query.validFrom === undefined && attribute.validFrom !== undefined) ||
-            (query.validFrom !== undefined && attribute.validFrom !== undefined && query.validFrom.isBefore(attribute.validFrom))
-        ) {
-            return ValidationResult.error(ConsumptionCoreErrors.requests.attributeQueryMismatch("The provided Attribute is not valid in the queried time frame."));
-        }
-
-        if (
-            (query.validTo === undefined && attribute.validTo !== undefined) ||
-            (query.validTo !== undefined && attribute.validTo !== undefined && query.validTo.isAfter(attribute.validTo))
-        ) {
-            return ValidationResult.error(ConsumptionCoreErrors.requests.attributeQueryMismatch("The provided Attribute is not valid in the queried time frame."));
-        }
-    }
-
->>>>>>> ead91566
     return ValidationResult.success();
 }
 
