--- conflicted
+++ resolved
@@ -31,13 +31,8 @@
         return !!this.existingAttributeId;
     }
 
-<<<<<<< HEAD
-    public isWithNewAttribute(): this is { newAttributeValue: IdentityAttribute | RelationshipAttribute } {
+    public isWithNewAttribute(): this is { newAttribute: IdentityAttribute | RelationshipAttribute } {
         return !!this.newAttribute;
-=======
-    public isWithNewAttribute(): this is { newAttribute: IdentityAttribute | RelationshipAttribute } {
-        return typeof this.newAttribute !== "undefined";
->>>>>>> 73d8168f
     }
 
     public static from(value: AcceptReadAttributeRequestItemParametersJSON): AcceptReadAttributeRequestItemParameters {
