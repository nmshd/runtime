import {
    AttributeAlreadySharedAcceptResponseItem,
    AttributeSuccessionAcceptResponseItem,
    IdentityAttribute,
    IdentityAttributeQuery,
    ReadAttributeAcceptResponseItem,
    ReadAttributeRequestItem,
    RejectResponseItem,
    RelationshipAttribute,
    RelationshipAttributeConfidentiality,
    RelationshipAttributeQuery,
    Request,
    ResponseItemResult,
    ThirdPartyRelationshipAttributeQuery
} from "@nmshd/content";
import { CoreAddress, CoreId, CoreErrors as TransportCoreErrors } from "@nmshd/transport";
import { nameof } from "ts-simple-nameof";
import { CoreErrors } from "../../../../consumption/CoreErrors";
import { AttributeSuccessorParams, LocalAttributeShareInfo, PeerSharedAttributeSucceededEvent } from "../../../attributes";
import { LocalAttribute } from "../../../attributes/local/LocalAttribute";
import { ValidationResult } from "../../../common/ValidationResult";
import { GenericRequestItemProcessor } from "../GenericRequestItemProcessor";
import { LocalRequestInfo } from "../IRequestItemProcessor";
import validateAttributeMatchesWithQuery from "../utility/validateAttributeMatchesWithQuery";
import validateQuery from "../utility/validateQuery";
import { AcceptReadAttributeRequestItemParameters, AcceptReadAttributeRequestItemParametersJSON } from "./AcceptReadAttributeRequestItemParameters";

export class ReadAttributeRequestItemProcessor extends GenericRequestItemProcessor<ReadAttributeRequestItem, AcceptReadAttributeRequestItemParametersJSON> {
    public override canCreateOutgoingRequestItem(requestItem: ReadAttributeRequestItem, _request: Request, recipient?: CoreAddress): ValidationResult {
        const queryValidationResult = this.validateQuery(requestItem, recipient);
        if (queryValidationResult.isError()) {
            return queryValidationResult;
        }

        return ValidationResult.success();
    }

    private validateQuery(requestItem: ReadAttributeRequestItem, recipient?: CoreAddress) {
        const commonQueryValidationResult = validateQuery(requestItem.query, this.currentIdentityAddress, recipient);
        if (commonQueryValidationResult.isError()) {
            return commonQueryValidationResult;
        }

        if (requestItem.query instanceof RelationshipAttributeQuery && !["", this.currentIdentityAddress.toString()].includes(requestItem.query.owner.toString())) {
            return ValidationResult.error(
                CoreErrors.requests.invalidRequestItem(
                    "The owner of the given `query` can only be an empty string or yourself. This is because you can only request RelationshipAttributes using a ReadAttributeRequestitem with a RelationshipAttributeQuery where the Recipient of the Request or yourself is the owner. And in order to avoid mistakes, the Recipient automatically will become the owner of the RelationshipAttribute later on if the owner of the `query` is an empty string."
                )
            );
        }

        return ValidationResult.success();
    }

    public override async canAccept(
        requestItem: ReadAttributeRequestItem,
        params: AcceptReadAttributeRequestItemParametersJSON,
        requestInfo: LocalRequestInfo
    ): Promise<ValidationResult> {
        const parsedParams = AcceptReadAttributeRequestItemParameters.from(params);
        let attribute;

        if (parsedParams.isWithExistingAttribute()) {
<<<<<<< HEAD
            if (requestItem.query instanceof RelationshipAttributeQuery) {
                return ValidationResult.error(
                    CoreErrors.requests.invalidAcceptParameters("When responding to a RelationshipAttributeQuery, only new RelationshipAttributes may be provided.")
                );
            }

            const foundLocalAttribute = await this.consumptionController.attributes.getLocalAttribute(parsedParams.existingAttributeId);

            if (typeof foundLocalAttribute === "undefined") {
                return ValidationResult.error(TransportCoreErrors.general.recordNotFound(LocalAttribute, requestInfo.id.toString()));
            }
=======
            const foundAttribute = await this.consumptionController.attributes.getLocalAttribute(parsedParams.existingAttributeId);
            if (!foundAttribute) return ValidationResult.error(TransportCoreErrors.general.recordNotFound(LocalAttribute, requestInfo.id.toString()));
>>>>>>> bfeb1a88

            attribute = foundLocalAttribute.content;

            if (requestItem.query instanceof IdentityAttributeQuery && attribute instanceof IdentityAttribute && this.accountController.identity.isMe(attribute.owner)) {
                if (foundLocalAttribute.isShared()) {
                    return ValidationResult.error(
                        CoreErrors.requests.attributeQueryMismatch(
                            "The provided IdentityAttribute is a shared copy of a RepositoryAttribute. You can only share RepositoryAttributes."
                        )
                    );
                }

                const ownSharedIdentityAttributeSuccessors = await this.consumptionController.attributes.getSharedSuccessorsOfRepositoryAttribute(foundLocalAttribute, {
                    "shareInfo.peer": requestInfo.peer.toString()
                });

                if (ownSharedIdentityAttributeSuccessors.length > 0) {
                    return ValidationResult.error(
                        CoreErrors.requests.attributeQueryMismatch(
                            `The provided IdentityAttribute is outdated. You have already shared the successor '${ownSharedIdentityAttributeSuccessors[0].shareInfo?.sourceAttribute}' of it.`
                        )
                    );
                }
            }

            if (requestItem.query instanceof ThirdPartyRelationshipAttributeQuery && attribute instanceof RelationshipAttribute) {
                if (!foundLocalAttribute.isShared()) {
                    throw new Error(
                        "The LocalAttribute found is faulty because its shareInfo is undefined, although its content is given by a RelationshipAttribute. Since RelationshipAttributes only make sense in the context of Relationships, they must always be shared."
                    );
                }

                if (typeof foundLocalAttribute.shareInfo.sourceAttribute !== "undefined") {
                    return ValidationResult.error(
                        CoreErrors.requests.attributeQueryMismatch(
                            "When responding to a ThirdPartyRelationshipAttributeQuery, only RelationshipAttributes that are not a copy of a sourceAttribute may be provided."
                        )
                    );
                }

                const queriedThirdParties = requestItem.query.thirdParty.map((aThirdParty) => aThirdParty.toString());

                if (
                    (this.accountController.identity.isMe(attribute.owner) || queriedThirdParties.includes(attribute.owner.toString())) &&
                    !queriedThirdParties.includes("") &&
                    !queriedThirdParties.includes(foundLocalAttribute.shareInfo.peer.toString())
                ) {
                    return ValidationResult.error(
                        CoreErrors.requests.attributeQueryMismatch(
                            "The provided RelationshipAttribute exists in the context of a Relationship with a third party that should not be involved."
                        )
                    );
                }
            }
<<<<<<< HEAD
        } else if (parsedParams.isWithNewAttribute()) {
            if (requestItem.query instanceof ThirdPartyRelationshipAttributeQuery) {
                return ValidationResult.error(
                    CoreErrors.requests.invalidAcceptParameters(
                        "When responding to a ThirdPartyRelationshipAttributeQuery, only RelationshipAttributes that already exist may be provided."
                    )
                );
            }

            attribute = parsedParams.newAttribute;

            const ownerIsEmpty = attribute.owner.equals("");
            if (ownerIsEmpty) {
                attribute.owner = this.currentIdentityAddress;
            }
        }

        if (typeof attribute === "undefined") {
            return ValidationResult.error(
                CoreErrors.requests.invalidAcceptParameters(
                    `You have to specify either ${nameof<AcceptReadAttributeRequestItemParameters>(
                        (x) => x.newAttribute
                    )} or ${nameof<AcceptReadAttributeRequestItemParameters>((x) => x.existingAttributeId)}.`
                )
            );
        }

        const answerToQueryValidationResult = validateAttributeMatchesWithQuery(requestItem.query, attribute, this.currentIdentityAddress, requestInfo.peer);
        if (answerToQueryValidationResult.isError()) return answerToQueryValidationResult;

        if (
            requestItem.query instanceof ThirdPartyRelationshipAttributeQuery &&
            attribute instanceof RelationshipAttribute &&
            attribute.confidentiality === RelationshipAttributeConfidentiality.Private
        ) {
            return ValidationResult.error(
                CoreErrors.requests.attributeQueryMismatch("The confidentiality of the provided RelationshipAttribute is private. Therefore you are not allowed to share it.")
            );
=======

            const latestSharedVersion = await this.consumptionController.attributes.getSharedVersionsOfAttribute(parsedParams.existingAttributeId, [requestInfo.peer], true);
            if (latestSharedVersion.length > 0) {
                if (!latestSharedVersion[0].shareInfo?.sourceAttribute) {
                    throw new Error(
                        `The Attribute ${latestSharedVersion[0].id} doesn't have a 'shareInfo.sourceAttribute', even though it was found as shared version of an Attribute.`
                    );
                }

                const latestSharedVersionSourceAttribute = await this.consumptionController.attributes.getLocalAttribute(latestSharedVersion[0].shareInfo.sourceAttribute);
                if (!latestSharedVersionSourceAttribute) throw new Error(`The Attribute ${latestSharedVersion[0].shareInfo.sourceAttribute} was not found.`);

                if (await this.consumptionController.attributes.isSubsequentInSuccession(foundAttribute, latestSharedVersionSourceAttribute)) {
                    return ValidationResult.error(CoreErrors.requests.invalidAcceptParameters("You cannot share the predecessor of an already shared Attribute version."));
                }
            }
>>>>>>> bfeb1a88
        }

        return ValidationResult.success();
    }

    public override async accept(
        _requestItem: ReadAttributeRequestItem,
        params: AcceptReadAttributeRequestItemParametersJSON,
        requestInfo: LocalRequestInfo
    ): Promise<ReadAttributeAcceptResponseItem | AttributeSuccessionAcceptResponseItem | AttributeAlreadySharedAcceptResponseItem> {
        const parsedParams = AcceptReadAttributeRequestItemParameters.from(params);
        let sharedLocalAttribute;

        if (parsedParams.isWithExistingAttribute()) {
<<<<<<< HEAD
            sharedLocalAttribute = await this.copyExistingAttribute(parsedParams.existingAttributeId, requestInfo);
        } else if (parsedParams.isWithNewAttribute()) {
            if (parsedParams.newAttribute.owner.equals("")) {
                parsedParams.newAttribute.owner = this.currentIdentityAddress;
            }
            sharedLocalAttribute = await this.createNewAttribute(parsedParams.newAttribute, requestInfo);
        }

        if (typeof sharedLocalAttribute === "undefined") {
            throw new Error(
                `You have to specify either ${nameof<AcceptReadAttributeRequestItemParameters>(
                    (x) => x.newAttribute
                )} or ${nameof<AcceptReadAttributeRequestItemParameters>((x) => x.existingAttributeId)}.`
            );
        }
=======
            const existingSourceAttribute = await this.consumptionController.attributes.getLocalAttribute(parsedParams.existingAttributeId);
            if (!existingSourceAttribute) {
                throw TransportCoreErrors.general.recordNotFound(LocalAttribute, parsedParams.existingAttributeId.toString());
            }
>>>>>>> bfeb1a88

            const latestSharedVersion = await this.consumptionController.attributes.getSharedVersionsOfAttribute(parsedParams.existingAttributeId, [requestInfo.peer], true);

            if (latestSharedVersion.length === 0) {
                sharedLocalAttribute = await this.consumptionController.attributes.createSharedLocalAttributeCopy({
                    sourceAttributeId: CoreId.from(existingSourceAttribute.id),
                    peer: CoreAddress.from(requestInfo.peer),
                    requestReference: CoreId.from(requestInfo.id)
                });
                return ReadAttributeAcceptResponseItem.from({
                    result: ResponseItemResult.Accepted,
                    attributeId: sharedLocalAttribute.id,
                    attribute: sharedLocalAttribute.content
                });
            }

            const latestSharedAttribute = latestSharedVersion[0];
            if (!latestSharedAttribute.shareInfo?.sourceAttribute) {
                throw new Error(
                    `The Attribute ${latestSharedAttribute.id} doesn't have a 'shareInfo.sourceAttribute', even though it was found as shared version of an Attribute.`
                );
            }

            if (latestSharedAttribute.shareInfo.sourceAttribute.toString() === existingSourceAttribute.id.toString()) {
                return AttributeAlreadySharedAcceptResponseItem.from({
                    result: ResponseItemResult.Accepted,
                    attributeId: latestSharedAttribute.id
                });
            }

            const predecessorSourceAttribute = await this.consumptionController.attributes.getLocalAttribute(latestSharedAttribute.shareInfo.sourceAttribute);
            if (!predecessorSourceAttribute) throw TransportCoreErrors.general.recordNotFound(LocalAttribute, latestSharedAttribute.shareInfo.sourceAttribute.toString());

            if (await this.consumptionController.attributes.isSubsequentInSuccession(predecessorSourceAttribute, existingSourceAttribute)) {
                let successorSharedAttribute: LocalAttribute;
                if (existingSourceAttribute.isRepositoryAttribute(this.currentIdentityAddress)) {
                    successorSharedAttribute = await this.performOwnSharedIdentityAttributeSuccession(latestSharedAttribute.id, existingSourceAttribute, requestInfo);
                } else if (existingSourceAttribute.isOwnedBy(this.accountController.identity.address)) {
                    successorSharedAttribute = await this.performOwnSharedThirdPartyRelationshipAttributeSuccession(latestSharedAttribute.id, existingSourceAttribute, requestInfo);
                } else {
                    successorSharedAttribute = await this.performThirdPartyOwnedRelationshipAttributeSuccession(latestSharedAttribute.id, existingSourceAttribute, requestInfo);
                }

                return AttributeSuccessionAcceptResponseItem.from({
                    result: ResponseItemResult.Accepted,
                    successorId: successorSharedAttribute.id,
                    successorContent: successorSharedAttribute.content,
                    predecessorId: latestSharedAttribute.id
                });
            }
        }
        sharedLocalAttribute = await this.createNewAttribute(parsedParams.newAttribute!, requestInfo);
        return ReadAttributeAcceptResponseItem.from({
            result: ResponseItemResult.Accepted,
            attributeId: sharedLocalAttribute.id,
            attribute: sharedLocalAttribute.content
        });
    }

    private async performOwnSharedIdentityAttributeSuccession(sharedPredecessorId: CoreId, sourceSuccessor: LocalAttribute, requestInfo: LocalRequestInfo) {
        const successorParams = {
            content: sourceSuccessor.content,
            shareInfo: LocalAttributeShareInfo.from({
                peer: requestInfo.peer,
                requestReference: requestInfo.id,
                sourceAttribute: sourceSuccessor.id
            })
        };
        const { successor } = await this.consumptionController.attributes.succeedOwnSharedIdentityAttribute(sharedPredecessorId, successorParams);
        return successor;
    }

    private async performOwnSharedThirdPartyRelationshipAttributeSuccession(sharedPredecessorId: CoreId, sourceSuccessor: LocalAttribute, requestInfo: LocalRequestInfo) {
        const successorParams = {
            content: sourceSuccessor.content,
            shareInfo: LocalAttributeShareInfo.from({
                peer: requestInfo.peer,
                requestReference: requestInfo.id,
                sourceAttribute: sourceSuccessor.id
            })
        };
        const { successor } = await this.consumptionController.attributes.succeedOwnSharedRelationshipAttribute(sharedPredecessorId, successorParams);
        return successor;
    }

    private async performThirdPartyOwnedRelationshipAttributeSuccession(sharedPredecessorId: CoreId, sourceSuccessor: LocalAttribute, requestInfo: LocalRequestInfo) {
        const successorParams = {
            content: sourceSuccessor.content,
            shareInfo: LocalAttributeShareInfo.from({
                peer: requestInfo.peer,
                requestReference: requestInfo.id,
                sourceAttribute: sourceSuccessor.id
            })
        };
        const { successor } = await this.consumptionController.attributes.succeedThirdPartyOwnedRelationshipAttribute(sharedPredecessorId, successorParams);
        return successor;
    }

    private async createNewAttribute(attribute: IdentityAttribute | RelationshipAttribute, requestInfo: LocalRequestInfo) {
        if (attribute instanceof IdentityAttribute) {
            const repositoryLocalAttribute = await this.consumptionController.attributes.createLocalAttribute({
                content: attribute
            });

            return await this.consumptionController.attributes.createSharedLocalAttributeCopy({
                sourceAttributeId: CoreId.from(repositoryLocalAttribute.id),
                peer: CoreAddress.from(requestInfo.peer),
                requestReference: CoreId.from(requestInfo.id)
            });
        }

        return await this.consumptionController.attributes.createPeerLocalAttribute({
            content: attribute,
            peer: requestInfo.peer,
            requestReference: CoreId.from(requestInfo.id)
        });
    }

    public override async applyIncomingResponseItem(
        responseItem: ReadAttributeAcceptResponseItem | AttributeSuccessionAcceptResponseItem | AttributeAlreadySharedAcceptResponseItem | RejectResponseItem,
        _requestItem: ReadAttributeRequestItem,
        requestInfo: LocalRequestInfo
    ): Promise<PeerSharedAttributeSucceededEvent | void> {
        if (responseItem instanceof ReadAttributeAcceptResponseItem) {
            await this.consumptionController.attributes.createPeerLocalAttribute({
                id: responseItem.attributeId,
                content: responseItem.attribute,
                peer: requestInfo.peer,
                requestReference: requestInfo.id
            });
        }

        if (responseItem instanceof AttributeSuccessionAcceptResponseItem) {
            const successorParams = AttributeSuccessorParams.from({
                id: responseItem.successorId,
                content: responseItem.successorContent,
                shareInfo: LocalAttributeShareInfo.from({
                    peer: requestInfo.peer,
                    requestReference: requestInfo.id
                })
            });

            if (responseItem.successorContent instanceof IdentityAttribute) {
                const { predecessor, successor } = await this.consumptionController.attributes.succeedPeerSharedIdentityAttribute(responseItem.predecessorId, successorParams);
                return new PeerSharedAttributeSucceededEvent(this.currentIdentityAddress.toString(), predecessor, successor);
            } else if (responseItem.successorContent.owner === requestInfo.peer) {
                await this.consumptionController.attributes.succeedPeerSharedRelationshipAttribute(responseItem.predecessorId, successorParams);
            } else {
                await this.consumptionController.attributes.succeedThirdPartyOwnedRelationshipAttribute(responseItem.predecessorId, successorParams);
            }
        }

        return;
    }
}<|MERGE_RESOLUTION|>--- conflicted
+++ resolved
@@ -61,7 +61,6 @@
         let attribute;
 
         if (parsedParams.isWithExistingAttribute()) {
-<<<<<<< HEAD
             if (requestItem.query instanceof RelationshipAttributeQuery) {
                 return ValidationResult.error(
                     CoreErrors.requests.invalidAcceptParameters("When responding to a RelationshipAttributeQuery, only new RelationshipAttributes may be provided.")
@@ -70,13 +69,9 @@
 
             const foundLocalAttribute = await this.consumptionController.attributes.getLocalAttribute(parsedParams.existingAttributeId);
 
-            if (typeof foundLocalAttribute === "undefined") {
+            if (!foundLocalAttribute) {
                 return ValidationResult.error(TransportCoreErrors.general.recordNotFound(LocalAttribute, requestInfo.id.toString()));
             }
-=======
-            const foundAttribute = await this.consumptionController.attributes.getLocalAttribute(parsedParams.existingAttributeId);
-            if (!foundAttribute) return ValidationResult.error(TransportCoreErrors.general.recordNotFound(LocalAttribute, requestInfo.id.toString()));
->>>>>>> bfeb1a88
 
             attribute = foundLocalAttribute.content;
 
@@ -94,11 +89,20 @@
                 });
 
                 if (ownSharedIdentityAttributeSuccessors.length > 0) {
-                    return ValidationResult.error(
-                        CoreErrors.requests.attributeQueryMismatch(
-                            `The provided IdentityAttribute is outdated. You have already shared the successor '${ownSharedIdentityAttributeSuccessors[0].shareInfo?.sourceAttribute}' of it.`
-                        )
-                    );
+                  if (!ownSharedIdentityAttributeSuccessors[0].shareInfo?.sourceAttribute) {
+                      throw new Error(
+                          `The LocalAttribute ${ownSharedIdentityAttributeSuccessors[0].id} does not have a 'shareInfo.sourceAttribute', even though it was found as a shared version of a LocalAttribute.`
+                      );
+                  }
+
+                const successorSourceRepositoryAttribute = await this.consumptionController.attributes.getLocalAttribute(ownSharedIdentityAttributeSuccessors[0].shareInfo.sourceAttribute);
+                if (!successorSourceRepositoryAttribute) throw new Error(`The RepositoryAttribute ${ownSharedIdentityAttributeSuccessors[0].shareInfo.sourceAttribute} was not found.`);
+
+                return ValidationResult.error(
+                    CoreErrors.requests.attributeQueryMismatch(
+                      `The provided IdentityAttribute is outdated. You have already shared the successor '${ownSharedIdentityAttributeSuccessors[0].shareInfo.sourceAttribute}' of it.`
+                    )
+                  );
                 }
             }
 
@@ -130,8 +134,7 @@
                         )
                     );
                 }
-            }
-<<<<<<< HEAD
+            }    
         } else if (parsedParams.isWithNewAttribute()) {
             if (requestItem.query instanceof ThirdPartyRelationshipAttributeQuery) {
                 return ValidationResult.error(
@@ -170,24 +173,6 @@
             return ValidationResult.error(
                 CoreErrors.requests.attributeQueryMismatch("The confidentiality of the provided RelationshipAttribute is private. Therefore you are not allowed to share it.")
             );
-=======
-
-            const latestSharedVersion = await this.consumptionController.attributes.getSharedVersionsOfAttribute(parsedParams.existingAttributeId, [requestInfo.peer], true);
-            if (latestSharedVersion.length > 0) {
-                if (!latestSharedVersion[0].shareInfo?.sourceAttribute) {
-                    throw new Error(
-                        `The Attribute ${latestSharedVersion[0].id} doesn't have a 'shareInfo.sourceAttribute', even though it was found as shared version of an Attribute.`
-                    );
-                }
-
-                const latestSharedVersionSourceAttribute = await this.consumptionController.attributes.getLocalAttribute(latestSharedVersion[0].shareInfo.sourceAttribute);
-                if (!latestSharedVersionSourceAttribute) throw new Error(`The Attribute ${latestSharedVersion[0].shareInfo.sourceAttribute} was not found.`);
-
-                if (await this.consumptionController.attributes.isSubsequentInSuccession(foundAttribute, latestSharedVersionSourceAttribute)) {
-                    return ValidationResult.error(CoreErrors.requests.invalidAcceptParameters("You cannot share the predecessor of an already shared Attribute version."));
-                }
-            }
->>>>>>> bfeb1a88
         }
 
         return ValidationResult.success();
@@ -202,28 +187,10 @@
         let sharedLocalAttribute;
 
         if (parsedParams.isWithExistingAttribute()) {
-<<<<<<< HEAD
-            sharedLocalAttribute = await this.copyExistingAttribute(parsedParams.existingAttributeId, requestInfo);
-        } else if (parsedParams.isWithNewAttribute()) {
-            if (parsedParams.newAttribute.owner.equals("")) {
-                parsedParams.newAttribute.owner = this.currentIdentityAddress;
-            }
-            sharedLocalAttribute = await this.createNewAttribute(parsedParams.newAttribute, requestInfo);
-        }
-
-        if (typeof sharedLocalAttribute === "undefined") {
-            throw new Error(
-                `You have to specify either ${nameof<AcceptReadAttributeRequestItemParameters>(
-                    (x) => x.newAttribute
-                )} or ${nameof<AcceptReadAttributeRequestItemParameters>((x) => x.existingAttributeId)}.`
-            );
-        }
-=======
             const existingSourceAttribute = await this.consumptionController.attributes.getLocalAttribute(parsedParams.existingAttributeId);
             if (!existingSourceAttribute) {
                 throw TransportCoreErrors.general.recordNotFound(LocalAttribute, parsedParams.existingAttributeId.toString());
             }
->>>>>>> bfeb1a88
 
             const latestSharedVersion = await this.consumptionController.attributes.getSharedVersionsOfAttribute(parsedParams.existingAttributeId, [requestInfo.peer], true);
 
@@ -273,9 +240,22 @@
                     successorContent: successorSharedAttribute.content,
                     predecessorId: latestSharedAttribute.id
                 });
-            }
-        }
-        sharedLocalAttribute = await this.createNewAttribute(parsedParams.newAttribute!, requestInfo);
+            }         
+        } else if (parsedParams.isWithNewAttribute()) {
+            if (parsedParams.newAttribute.owner.equals("")) {
+                parsedParams.newAttribute.owner = this.currentIdentityAddress;
+            }
+            sharedLocalAttribute = await this.createNewAttribute(parsedParams.newAttribute, requestInfo);
+        }
+
+        if (!sharedLocalAttribute) {
+            throw new Error(
+                `You have to specify either ${nameof<AcceptReadAttributeRequestItemParameters>(
+                    (x) => x.newAttribute
+                )} or ${nameof<AcceptReadAttributeRequestItemParameters>((x) => x.existingAttributeId)}.`
+            );
+        }          
+          
         return ReadAttributeAcceptResponseItem.from({
             result: ResponseItemResult.Accepted,
             attributeId: sharedLocalAttribute.id,
