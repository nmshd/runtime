--- conflicted
+++ resolved
@@ -364,26 +364,17 @@
                         .successor;
                 }
 
-<<<<<<< HEAD
-                // TODO: return early
-                return ReadAttributeAcceptResponseItem.from({
-                    result: ResponseItemResult.Accepted,
-                    attributeId: predecessorSourceAttribute.id,
-                    attribute: predecessorSourceAttribute.content
-=======
                 return AttributeSuccessionAcceptResponseItem.from({
                     result: ResponseItemResult.Accepted,
                     successorId: successorSharedAttribute.id,
                     successorContent: successorSharedAttribute.content,
                     predecessorId: sharedPredecessor.id
->>>>>>> 61221bad
                 });
             }
         } else if (parsedParams.isWithNewAttribute()) {
             if (parsedParams.newAttribute.owner.equals("")) {
                 parsedParams.newAttribute.owner = this.currentIdentityAddress;
             }
-<<<<<<< HEAD
 
             if (parsedParams.newAttribute instanceof RelationshipAttribute) {
                 const ownSharedRelationshipAttribute = await this.consumptionController.attributes.createSharedLocalAttribute({
@@ -444,14 +435,6 @@
                 successorId: succeededOwnSharedIdentityAttribute.id,
                 successorContent: succeededOwnSharedIdentityAttribute.content,
                 predecessorId: latestSharedVersion.id
-=======
-            sharedLocalAttribute = await this.createNewAttribute(parsedParams.newAttribute, requestInfo);
-
-            return ReadAttributeAcceptResponseItem.from({
-                result: ResponseItemResult.Accepted,
-                attributeId: sharedLocalAttribute.id,
-                attribute: sharedLocalAttribute.content
->>>>>>> 61221bad
             });
         }
 
@@ -460,38 +443,6 @@
                 (x) => x.newAttribute
             )} or ${nameof<AcceptReadAttributeRequestItemParameters>((x) => x.existingAttributeId)}.`
         );
-<<<<<<< HEAD
-    }
-
-    private async performOwnSharedIdentityAttributeSuccession(sharedPredecessorId: CoreId, sourceSuccessor: LocalAttribute, requestInfo: LocalRequestInfo) {
-        const successorParams = {
-            content: sourceSuccessor.content,
-            shareInfo: LocalAttributeShareInfo.from({
-                peer: requestInfo.peer,
-                requestReference: requestInfo.id,
-                sourceAttribute: sourceSuccessor.id
-            })
-        };
-        const { successor } = await this.consumptionController.attributes.succeedOwnSharedIdentityAttribute(sharedPredecessorId, successorParams);
-        return successor;
-    }
-
-    private async performThirdPartyRelationshipAttributeSuccession(sharedPredecessorId: CoreId, sourceSuccessor: LocalAttribute, requestInfo: LocalRequestInfo) {
-        const predecessor = await this.consumptionController.attributes.getLocalAttribute(sharedPredecessorId);
-
-        const successorParams = {
-            content: sourceSuccessor.content,
-            shareInfo: LocalAttributeShareInfo.from({
-                peer: requestInfo.peer,
-                requestReference: requestInfo.id,
-                sourceAttribute: sourceSuccessor.id,
-                thirdPartyAddress: predecessor?.shareInfo?.thirdPartyAddress
-            })
-        };
-        const { successor } = await this.consumptionController.attributes.succeedThirdPartyRelationshipAttribute(sharedPredecessorId, successorParams);
-        return successor;
-=======
->>>>>>> 61221bad
     }
 
     public override async applyIncomingResponseItem(
