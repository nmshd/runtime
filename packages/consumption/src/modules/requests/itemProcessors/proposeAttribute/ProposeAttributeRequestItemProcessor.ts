import {
    AttributeAlreadySharedAcceptResponseItem,
    AttributeSuccessionAcceptResponseItem,
    IdentityAttribute,
    IdentityAttributeQuery,
    ProposeAttributeAcceptResponseItem,
    ProposeAttributeRequestItem,
    RejectResponseItem,
    RelationshipAttribute,
    RelationshipAttributeQuery,
    Request,
    ResponseItemResult
} from "@nmshd/content";
import { CoreAddress, CoreId, CoreErrors as TransportCoreErrors } from "@nmshd/transport";
import { nameof } from "ts-simple-nameof";
import { CoreErrors } from "../../../../consumption/CoreErrors";
import { AttributeSuccessorParams, DeletionStatus, LocalAttributeShareInfo, PeerSharedAttributeSucceededEvent } from "../../../attributes";
import { LocalAttribute } from "../../../attributes/local/LocalAttribute";
import { ValidationResult } from "../../../common/ValidationResult";
import { GenericRequestItemProcessor } from "../GenericRequestItemProcessor";
import { LocalRequestInfo } from "../IRequestItemProcessor";
import validateAttributeMatchesWithQuery from "../utility/validateAttributeMatchesWithQuery";
import validateQuery from "../utility/validateQuery";
import { AcceptProposeAttributeRequestItemParameters, AcceptProposeAttributeRequestItemParametersJSON } from "./AcceptProposeAttributeRequestItemParameters";

export class ProposeAttributeRequestItemProcessor extends GenericRequestItemProcessor<ProposeAttributeRequestItem, AcceptProposeAttributeRequestItemParametersJSON> {
    public override canCreateOutgoingRequestItem(requestItem: ProposeAttributeRequestItem, _request: Request, recipient?: CoreAddress): ValidationResult {
        const queryValidationResult = this.validateQuery(requestItem, recipient);
        if (queryValidationResult.isError()) {
            return queryValidationResult;
        }

        const attributeValidationResult = ProposeAttributeRequestItemProcessor.validateAttribute(requestItem.attribute);
        if (attributeValidationResult.isError()) {
            return attributeValidationResult;
        }

        const proposedAttributeMatchesWithQueryValidationResult = validateAttributeMatchesWithQuery(
            requestItem.query,
            requestItem.attribute,
            CoreAddress.from(""),
            this.currentIdentityAddress
        );
        if (proposedAttributeMatchesWithQueryValidationResult.isError()) {
            return proposedAttributeMatchesWithQueryValidationResult;
        }

        return ValidationResult.success();
    }

    private static validateAttribute(attribute: IdentityAttribute | RelationshipAttribute) {
        if (attribute.owner.toString() !== "") {
            return ValidationResult.error(
                CoreErrors.requests.invalidRequestItem(
                    "The owner of the given `attribute` can only be an empty string. This is because you can only propose Attributes where the Recipient of the Request is the owner anyway. And in order to avoid mistakes, the owner will be automatically filled for you."
                )
            );
        }

        return ValidationResult.success();
    }

    private validateQuery(requestItem: ProposeAttributeRequestItem, recipient?: CoreAddress) {
        const commonQueryValidationResult = validateQuery(requestItem.query, this.currentIdentityAddress, recipient);
        if (commonQueryValidationResult.isError()) {
            return commonQueryValidationResult;
        }

        if (requestItem.query instanceof RelationshipAttributeQuery && requestItem.query.owner.toString() !== "") {
            return ValidationResult.error(
                CoreErrors.requests.invalidRequestItem(
                    "The owner of the given `query` can only be an empty string. This is because you can only propose Attributes where the Recipient of the Request is the owner anyway. And in order to avoid mistakes, the owner will be automatically filled for you."
                )
            );
        }

        return ValidationResult.success();
    }

    public override async canAccept(
        requestItem: ProposeAttributeRequestItem,
        params: AcceptProposeAttributeRequestItemParametersJSON,
        requestInfo: LocalRequestInfo
    ): Promise<ValidationResult> {
        const parsedParams = AcceptProposeAttributeRequestItemParameters.from(params);
        let attribute;

        if (parsedParams.isWithExistingAttribute()) {
            if (requestItem.query instanceof RelationshipAttributeQuery) {
                return ValidationResult.error(
                    CoreErrors.requests.invalidAcceptParameters("When responding to a RelationshipAttributeQuery, only new RelationshipAttributes may be provided.")
                );
            }

<<<<<<< HEAD
            const foundLocalAttribute = await this.consumptionController.attributes.getLocalAttribute(parsedParams.attributeId);
=======
            if (!foundAttribute) return ValidationResult.error(TransportCoreErrors.general.recordNotFound(LocalAttribute, parsedParams.attributeId.toString()));
>>>>>>> 3e5e2d79

            if (!foundLocalAttribute) {
                return ValidationResult.error(TransportCoreErrors.general.recordNotFound(LocalAttribute, requestInfo.id.toString()));
            }

            attribute = foundLocalAttribute.content;

            if (requestItem.query instanceof IdentityAttributeQuery && attribute instanceof IdentityAttribute && this.accountController.identity.isMe(attribute.owner)) {
                if (foundLocalAttribute.isShared()) {
                    return ValidationResult.error(
                        CoreErrors.requests.attributeQueryMismatch(
                            "The provided IdentityAttribute is a shared copy of a RepositoryAttribute. You can only share RepositoryAttributes."
                        )
                    );
                }

                const ownSharedIdentityAttributeSuccessors = await this.consumptionController.attributes.getSharedSuccessorsOfAttribute(foundLocalAttribute, {
                    "shareInfo.peer": requestInfo.peer.toString()
                });

                if (ownSharedIdentityAttributeSuccessors.length > 0) {
                    if (!ownSharedIdentityAttributeSuccessors[0].shareInfo?.sourceAttribute) {
                        throw new Error(
                            `The LocalAttribute ${ownSharedIdentityAttributeSuccessors[0].id} does not have a 'shareInfo.sourceAttribute', even though it was found as a shared version of a LocalAttribute.`
                        );
                    }

                    const successorRepositorySourceAttribute = await this.consumptionController.attributes.getLocalAttribute(
                        ownSharedIdentityAttributeSuccessors[0].shareInfo.sourceAttribute
                    );
                    if (!successorRepositorySourceAttribute) {
                        throw new Error(`The RepositoryAttribute ${ownSharedIdentityAttributeSuccessors[0].shareInfo.sourceAttribute} was not found.`);
                    }

                    return ValidationResult.error(
                        CoreErrors.requests.attributeQueryMismatch(
                            `The provided IdentityAttribute is outdated. You have already shared the successor '${ownSharedIdentityAttributeSuccessors[0].shareInfo.sourceAttribute}' of it.`
                        )
                    );
                }
            }
        } else if (parsedParams.isWithNewAttribute()) {
            attribute = parsedParams.attribute;

            const ownerIsEmpty = attribute.owner.equals("");
            if (ownerIsEmpty) {
                attribute.owner = this.currentIdentityAddress;
            }
        }

        if (typeof attribute === "undefined") {
            return ValidationResult.error(
                CoreErrors.requests.invalidAcceptParameters(
                    `You have to specify either ${nameof<AcceptProposeAttributeRequestItemParameters>(
                        (x) => x.attribute
                    )} or ${nameof<AcceptProposeAttributeRequestItemParameters>((x) => x.attributeId)}.`
                )
            );
        }

        const answerToQueryValidationResult = validateAttributeMatchesWithQuery(requestItem.query, attribute, this.currentIdentityAddress, requestInfo.peer);
        if (answerToQueryValidationResult.isError()) return answerToQueryValidationResult;

        return ValidationResult.success();
    }

    public override async accept(
        _requestItem: ProposeAttributeRequestItem,
        params: AcceptProposeAttributeRequestItemParametersJSON,
        requestInfo: LocalRequestInfo
    ): Promise<ProposeAttributeAcceptResponseItem | AttributeSuccessionAcceptResponseItem | AttributeAlreadySharedAcceptResponseItem> {
        const parsedParams = AcceptProposeAttributeRequestItemParameters.from(params);
        let sharedLocalAttribute;

        if (parsedParams.isWithExistingAttribute()) {
            const existingSourceAttribute = await this.consumptionController.attributes.getLocalAttribute(parsedParams.attributeId);
            if (!existingSourceAttribute) throw TransportCoreErrors.general.recordNotFound(LocalAttribute, parsedParams.attributeId.toString());

            const latestSharedVersion = await this.consumptionController.attributes.getSharedVersionsOfAttribute(parsedParams.attributeId, [requestInfo.peer], true);

            const wasSharedBefore = latestSharedVersion.length > 0;
            const wasDeletedByPeerOrOwner =
                latestSharedVersion[0]?.deletionInfo?.deletionStatus === DeletionStatus.DeletedByPeer ||
                latestSharedVersion[0]?.deletionInfo?.deletionStatus === DeletionStatus.DeletedByOwner;
            const isLatestSharedVersion = latestSharedVersion[0]?.shareInfo?.sourceAttribute?.toString() === existingSourceAttribute.id.toString();
            const predecessorWasSharedBefore = wasSharedBefore && !isLatestSharedVersion;

            if (!wasSharedBefore || wasDeletedByPeerOrOwner) {
                sharedLocalAttribute = await this.consumptionController.attributes.createSharedLocalAttributeCopy({
                    sourceAttributeId: CoreId.from(existingSourceAttribute.id),
                    peer: CoreAddress.from(requestInfo.peer),
                    requestReference: CoreId.from(requestInfo.id)
                });
                return ProposeAttributeAcceptResponseItem.from({
                    result: ResponseItemResult.Accepted,
                    attributeId: sharedLocalAttribute.id,
                    attribute: sharedLocalAttribute.content
                });
            }

            if (isLatestSharedVersion) {
                return AttributeAlreadySharedAcceptResponseItem.from({
                    result: ResponseItemResult.Accepted,
                    attributeId: latestSharedVersion[0].id
                });
            }

            if (predecessorWasSharedBefore) {
                const sharedPredecessor = latestSharedVersion[0];
                if (!sharedPredecessor.shareInfo?.sourceAttribute) {
                    throw new Error(
                        `The Attribute ${sharedPredecessor.id} doesn't have a 'shareInfo.sourceAttribute', even though it was found as shared version of an Attribute.`
                    );
                }

                const predecessorSourceAttribute = await this.consumptionController.attributes.getLocalAttribute(sharedPredecessor.shareInfo.sourceAttribute);
                if (!predecessorSourceAttribute) throw TransportCoreErrors.general.recordNotFound(LocalAttribute, sharedPredecessor.shareInfo.sourceAttribute.toString());

                if (await this.consumptionController.attributes.isSubsequentInSuccession(predecessorSourceAttribute, existingSourceAttribute)) {
                    if (existingSourceAttribute.isRepositoryAttribute(this.currentIdentityAddress)) {
                        const successorSharedAttribute = await this.performOwnSharedIdentityAttributeSuccession(sharedPredecessor.id, existingSourceAttribute, requestInfo);
                        return AttributeSuccessionAcceptResponseItem.from({
                            result: ResponseItemResult.Accepted,
                            successorId: successorSharedAttribute.id,
                            successorContent: successorSharedAttribute.content,
                            predecessorId: sharedPredecessor.id
                        });
                    }
                }
            }
        } else if (parsedParams.isWithNewAttribute()) {
            if (parsedParams.attribute.owner.equals("")) {
                parsedParams.attribute.owner = this.currentIdentityAddress;
            }
            sharedLocalAttribute = await this.createNewAttribute(parsedParams.attribute, requestInfo);
        }

        if (!sharedLocalAttribute) {
            throw new Error(
                `You have to specify either ${nameof<AcceptProposeAttributeRequestItemParameters>(
                    (x) => x.attribute
                )} or ${nameof<AcceptProposeAttributeRequestItemParameters>((x) => x.attributeId)}.`
            );
        }
<<<<<<< HEAD
=======

        if (!parsedParams.attribute) {
            throw new Error(
                "The ProposeAttributeRequestItem wasn't answered with a new Attribute, but it wasn't handled as having been answered with an existing Attribute, either."
            );
        }

        sharedLocalAttribute = await this.createNewAttribute(parsedParams.attribute, requestInfo);
>>>>>>> 3e5e2d79

        return ProposeAttributeAcceptResponseItem.from({
            result: ResponseItemResult.Accepted,
            attributeId: sharedLocalAttribute.id,
            attribute: sharedLocalAttribute.content
        });
    }

    private async performOwnSharedIdentityAttributeSuccession(sharedPredecessorId: CoreId, sourceSuccessor: LocalAttribute, requestInfo: LocalRequestInfo) {
        const successorParams = {
            content: sourceSuccessor.content,
            shareInfo: LocalAttributeShareInfo.from({
                peer: requestInfo.peer,
                requestReference: requestInfo.id,
                sourceAttribute: sourceSuccessor.id
            })
        };
        const { successor } = await this.consumptionController.attributes.succeedOwnSharedIdentityAttribute(sharedPredecessorId, successorParams);
        return successor;
    }

    private async createNewAttribute(attribute: IdentityAttribute | RelationshipAttribute, requestInfo: LocalRequestInfo) {
        if (attribute instanceof IdentityAttribute) {
            const repositoryLocalAttribute = await this.consumptionController.attributes.createLocalAttribute({
                content: attribute
            });

            return await this.consumptionController.attributes.createSharedLocalAttributeCopy({
                sourceAttributeId: CoreId.from(repositoryLocalAttribute.id),
                peer: CoreAddress.from(requestInfo.peer),
                requestReference: CoreId.from(requestInfo.id)
            });
        }

        return await this.consumptionController.attributes.createPeerLocalAttribute({
            content: attribute,
            peer: requestInfo.peer,
            requestReference: CoreId.from(requestInfo.id)
        });
    }

    public override async applyIncomingResponseItem(
        responseItem: ProposeAttributeAcceptResponseItem | AttributeSuccessionAcceptResponseItem | AttributeAlreadySharedAcceptResponseItem | RejectResponseItem,
        _requestItem: ProposeAttributeRequestItem,
        requestInfo: LocalRequestInfo
    ): Promise<PeerSharedAttributeSucceededEvent | void> {
        if (responseItem instanceof ProposeAttributeAcceptResponseItem) {
            await this.consumptionController.attributes.createPeerLocalAttribute({
                id: responseItem.attributeId,
                content: responseItem.attribute,
                peer: requestInfo.peer,
                requestReference: requestInfo.id
            });
        }

        if (responseItem instanceof AttributeSuccessionAcceptResponseItem && responseItem.successorContent instanceof IdentityAttribute) {
            const successorParams = AttributeSuccessorParams.from({
                id: responseItem.successorId,
                content: responseItem.successorContent,
                shareInfo: LocalAttributeShareInfo.from({
                    peer: requestInfo.peer,
                    requestReference: requestInfo.id
                })
            });
            const { predecessor, successor } = await this.consumptionController.attributes.succeedPeerSharedIdentityAttribute(responseItem.predecessorId, successorParams);
            return new PeerSharedAttributeSucceededEvent(this.currentIdentityAddress.toString(), predecessor, successor);
        }
        return;
    }
}<|MERGE_RESOLUTION|>--- conflicted
+++ resolved
@@ -92,14 +92,10 @@
                 );
             }
 
-<<<<<<< HEAD
             const foundLocalAttribute = await this.consumptionController.attributes.getLocalAttribute(parsedParams.attributeId);
-=======
-            if (!foundAttribute) return ValidationResult.error(TransportCoreErrors.general.recordNotFound(LocalAttribute, parsedParams.attributeId.toString()));
->>>>>>> 3e5e2d79
 
             if (!foundLocalAttribute) {
-                return ValidationResult.error(TransportCoreErrors.general.recordNotFound(LocalAttribute, requestInfo.id.toString()));
+                return ValidationResult.error(TransportCoreErrors.general.recordNotFound(LocalAttribute, parsedParams.attributeId.toString()));
             }
 
             attribute = foundLocalAttribute.content;
@@ -241,17 +237,6 @@
                 )} or ${nameof<AcceptProposeAttributeRequestItemParameters>((x) => x.attributeId)}.`
             );
         }
-<<<<<<< HEAD
-=======
-
-        if (!parsedParams.attribute) {
-            throw new Error(
-                "The ProposeAttributeRequestItem wasn't answered with a new Attribute, but it wasn't handled as having been answered with an existing Attribute, either."
-            );
-        }
-
-        sharedLocalAttribute = await this.createNewAttribute(parsedParams.attribute, requestInfo);
->>>>>>> 3e5e2d79
 
         return ProposeAttributeAcceptResponseItem.from({
             result: ResponseItemResult.Accepted,
