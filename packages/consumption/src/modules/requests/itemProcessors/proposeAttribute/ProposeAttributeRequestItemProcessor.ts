--- conflicted
+++ resolved
@@ -86,7 +86,6 @@
         let attribute;
 
         if (parsedParams.isWithExistingAttribute()) {
-<<<<<<< HEAD
             if (requestItem.query instanceof RelationshipAttributeQuery) {
                 return ValidationResult.error(
                     CoreErrors.requests.invalidAcceptParameters("When responding to a RelationshipAttributeQuery, only new RelationshipAttributes may be provided.")
@@ -95,7 +94,7 @@
 
             const foundLocalAttribute = await this.consumptionController.attributes.getLocalAttribute(parsedParams.attributeId);
 
-            if (typeof foundLocalAttribute === "undefined") {
+            if (!foundLocalAttribute) {
                 return ValidationResult.error(TransportCoreErrors.general.recordNotFound(LocalAttribute, requestInfo.id.toString()));
             }
 
@@ -115,9 +114,18 @@
                 });
 
                 if (ownSharedIdentityAttributeSuccessors.length > 0) {
+                  if (!ownSharedIdentityAttributeSuccessors[0].shareInfo?.sourceAttribute) {
+                      throw new Error(
+                          `The LocalAttribute ${ownSharedIdentityAttributeSuccessors[0].id} does not have a 'shareInfo.sourceAttribute', even though it was found as a shared version of a LocalAttribute.`
+                      );
+                  }
+
+                const successorRepositorySourceAttribute = await this.consumptionController.attributes.getLocalAttribute(ownSharedIdentityAttributeSuccessors[0].shareInfo.sourceAttribute);
+                if (!successorRepositorySourceAttribute) throw new Error(`The RepositoryAttribute ${ownSharedIdentityAttributeSuccessors[0].shareInfo.sourceAttribute} was not found.`);
+ 
                     return ValidationResult.error(
                         CoreErrors.requests.attributeQueryMismatch(
-                            `The provided IdentityAttribute is outdated. You have already shared the successor '${ownSharedIdentityAttributeSuccessors[0].shareInfo?.sourceAttribute}' of it.`
+                            `The provided IdentityAttribute is outdated. You have already shared the successor '${ownSharedIdentityAttributeSuccessors[0].shareInfo.sourceAttribute}' of it.`
                         )
                     );
                 }
@@ -129,29 +137,6 @@
             if (ownerIsEmpty) {
                 attribute.owner = this.currentIdentityAddress;
             }
-=======
-            const foundAttribute = await this.consumptionController.attributes.getLocalAttribute(parsedParams.attributeId);
-
-            if (!foundAttribute) return ValidationResult.error(TransportCoreErrors.general.recordNotFound(LocalAttribute, requestInfo.id.toString()));
-
-            const latestSharedVersion = await this.consumptionController.attributes.getSharedVersionsOfAttribute(parsedParams.attributeId, [requestInfo.peer], true);
-            if (latestSharedVersion.length > 0) {
-                if (!latestSharedVersion[0].shareInfo?.sourceAttribute) {
-                    throw new Error(
-                        `The Attribute ${latestSharedVersion[0].id} doesn't have a 'shareInfo.sourceAttribute', even though it was found as shared version of an Attribute.`
-                    );
-                }
-
-                const latestSharedVersionSourceAttribute = await this.consumptionController.attributes.getLocalAttribute(latestSharedVersion[0].shareInfo.sourceAttribute);
-                if (!latestSharedVersionSourceAttribute) throw new Error(`The Attribute ${latestSharedVersion[0].shareInfo.sourceAttribute} was not found.`);
-
-                if (await this.consumptionController.attributes.isSubsequentInSuccession(foundAttribute, latestSharedVersionSourceAttribute)) {
-                    return ValidationResult.error(CoreErrors.requests.invalidAcceptParameters("You cannot share the predecessor of an already shared Attribute version."));
-                }
-            }
-
-            attribute = foundAttribute.content;
->>>>>>> bfeb1a88
         }
 
         if (typeof attribute === "undefined") {
@@ -179,22 +164,6 @@
         let sharedLocalAttribute;
 
         if (parsedParams.isWithExistingAttribute()) {
-<<<<<<< HEAD
-            sharedLocalAttribute = await this.copyExistingAttribute(parsedParams.attributeId, requestInfo);
-        } else if (parsedParams.isWithNewAttribute()) {
-            if (parsedParams.attribute.owner.equals("")) {
-                parsedParams.attribute.owner = this.currentIdentityAddress;
-            }
-            sharedLocalAttribute = await this.createNewAttribute(parsedParams.attribute, requestInfo);
-        }
-
-        if (typeof sharedLocalAttribute === "undefined") {
-            throw new Error(
-                `You have to specify either ${nameof<AcceptProposeAttributeRequestItemParameters>(
-                    (x) => x.attribute
-                )} or ${nameof<AcceptProposeAttributeRequestItemParameters>((x) => x.attributeId)}.`
-            );
-=======
             const existingSourceAttribute = await this.consumptionController.attributes.getLocalAttribute(parsedParams.attributeId);
             if (!existingSourceAttribute) throw TransportCoreErrors.general.recordNotFound(LocalAttribute, parsedParams.attributeId.toString());
 
@@ -241,10 +210,20 @@
                     });
                 }
             }
->>>>>>> bfeb1a88
-        }
-        sharedLocalAttribute = await this.createNewAttribute(parsedParams.attribute!, requestInfo);
-
+        } else if (parsedParams.isWithNewAttribute()) {
+            if (parsedParams.attribute.owner.equals("")) {
+                parsedParams.attribute.owner = this.currentIdentityAddress;
+            }
+            sharedLocalAttribute = await this.createNewAttribute(parsedParams.attribute, requestInfo);
+        }
+
+        if (!sharedLocalAttribute) {
+            throw new Error(
+                `You have to specify either ${nameof<AcceptProposeAttributeRequestItemParameters>(
+                    (x) => x.attribute
+                )} or ${nameof<AcceptProposeAttributeRequestItemParameters>((x) => x.attributeId)}.`
+            );
+          
         return ProposeAttributeAcceptResponseItem.from({
             result: ResponseItemResult.Accepted,
             attributeId: sharedLocalAttribute.id,
