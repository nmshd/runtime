import {
    AcceptResponseItem,
    IdentityAttribute,
    IdentityFileReference,
    RejectResponseItem,
    Request,
    ResponseItemResult,
    TransferFileOwnershipAcceptResponseItem,
    TransferFileOwnershipRequestItem
} from "@nmshd/content";
import { CoreAddress, CoreDate, CoreId } from "@nmshd/core-types";
import { File } from "@nmshd/transport";
import { ConsumptionCoreErrors } from "../../../../consumption/ConsumptionCoreErrors";
import { ValidationResult } from "../../../common/ValidationResult";
import { AcceptRequestItemParametersJSON } from "../../incoming/decide/AcceptRequestItemParameters";
import { GenericRequestItemProcessor } from "../GenericRequestItemProcessor";
import { LocalRequestInfo } from "../IRequestItemProcessor";

export class TransferFileOwnershipRequestItemProcessor extends GenericRequestItemProcessor<TransferFileOwnershipRequestItem> {
    public override async canCreateOutgoingRequestItem(requestItem: TransferFileOwnershipRequestItem, _request: Request, _recipient?: CoreAddress): Promise<ValidationResult> {
        const foundFile = await this.accountController.files.getFile(CoreId.from(requestItem.fileReference.id));

        if (!foundFile) {
            return ValidationResult.error(
                ConsumptionCoreErrors.requests.invalidRequestItem(`The File with the given ID '${requestItem.fileReference.id.toString()}' could not be found.`)
            );
        }

        if (!foundFile.isOwn) {
            return ValidationResult.error(
                ConsumptionCoreErrors.requests.invalidRequestItem(
                    `You cannot request the transfer of ownership of the File with ID '${requestItem.fileReference.id.toString()}' since it is not owned by you.`
                )
            );
        }

        if (foundFile.cache!.expiresAt.isExpired()) {
            return ValidationResult.error(
                ConsumptionCoreErrors.requests.invalidRequestItem(
                    `You cannot request the transfer of ownership of the File with ID '${requestItem.fileReference.id.toString()}' since it is already expired.`
                )
            );
        }

        return ValidationResult.success();
    }

    public override async canAccept(
        requestItem: TransferFileOwnershipRequestItem,
        _params: AcceptRequestItemParametersJSON,
        requestInfo: LocalRequestInfo
    ): Promise<ValidationResult> {
        let file: File;
        try {
            file = await this.accountController.files.getOrLoadFileByTruncated(requestItem.fileReference.truncate());
        } catch (_) {
            return ValidationResult.error(
                ConsumptionCoreErrors.requests.invalidAcceptParameters(
                    `You cannot accept this RequestItem since the File with the given ID '${requestItem.fileReference.id.toString()}' could not be found.`
                )
            );
        }

        if (file.cache!.expiresAt.isExpired()) {
            return ValidationResult.error(
                ConsumptionCoreErrors.requests.invalidAcceptParameters(
                    `You cannot accept this RequestItem since the File with the given ID '${requestItem.fileReference.id.toString()}' is already expired.`
                )
            );
        }

        if (file.isOwn) {
            return ValidationResult.error(
                ConsumptionCoreErrors.requests.invalidAcceptParameters(
                    `You cannot accept this RequestItem since the File with the given fileReference '${requestItem.fileReference.id.toString()}' is already owned by you.`
                )
            );
        }

        if (file.cache!.owner.toString() !== requestInfo.peer.toString()) {
            return ValidationResult.error(
                ConsumptionCoreErrors.requests.invalidAcceptParameters(
                    `You cannot accept this RequestItem since the File with the given fileReference '${requestItem.fileReference.id.toString()}' is not owned by the peer.`
                )
            );
        }

        return ValidationResult.success();
    }

    public override async accept(
        requestItem: TransferFileOwnershipRequestItem,
        _params: AcceptRequestItemParametersJSON,
        requestInfo: LocalRequestInfo
    ): Promise<TransferFileOwnershipAcceptResponseItem> {
        const peerFile = await this.accountController.files.getOrLoadFileByTruncated(requestItem.fileReference.truncate());
        const fileContent = await this.accountController.files.downloadFileContent(peerFile);

        const ownFile = await this.accountController.files.sendFile({
            buffer: fileContent,
            title: peerFile.cache!.title,
            description: peerFile.cache!.description,
            filename: peerFile.cache!.filename,
            mimetype: peerFile.cache!.mimetype,
            expiresAt: CoreDate.from("9999-12-31T00:00:00.000Z"),
            tags: peerFile.cache!.tags
        });

        const repositoryAttribute = await this.consumptionController.attributes.createRepositoryAttribute({
            content: IdentityAttribute.from({
<<<<<<< HEAD
                // TODO: provide valid baseUrl here
                value: IdentityFileReference.from({ value: ownFile.toFileReference("").truncate() }),
=======
                value: IdentityFileReference.from({
                    value: ownFile.toFileReference(this.accountController.config.baseUrl).truncate()
                }),
>>>>>>> 26c0a984
                owner: this.accountController.identity.address,
                tags: peerFile.cache!.tags
            })
        });

        const ownSharedIdentityAttribute = await this.consumptionController.attributes.createSharedLocalAttributeCopy({
            sourceAttributeId: repositoryAttribute.id,
            peer: requestInfo.peer,
            requestReference: requestInfo.id
        });

        return TransferFileOwnershipAcceptResponseItem.from({
            result: ResponseItemResult.Accepted,
            attributeId: ownSharedIdentityAttribute.id,
            attribute: ownSharedIdentityAttribute.content as IdentityAttribute
        });
    }

    public override async applyIncomingResponseItem(
        responseItem: TransferFileOwnershipAcceptResponseItem | AcceptResponseItem | RejectResponseItem,
        _requestItem: TransferFileOwnershipRequestItem,
        requestInfo: LocalRequestInfo
    ): Promise<void> {
        if (!(responseItem instanceof TransferFileOwnershipAcceptResponseItem)) {
            return;
        }

        await this.consumptionController.attributes.createSharedLocalAttribute({
            id: responseItem.attributeId,
            content: responseItem.attribute,
            requestReference: requestInfo.id,
            peer: requestInfo.peer
        });
    }
}<|MERGE_RESOLUTION|>--- conflicted
+++ resolved
@@ -108,14 +108,9 @@
 
         const repositoryAttribute = await this.consumptionController.attributes.createRepositoryAttribute({
             content: IdentityAttribute.from({
-<<<<<<< HEAD
-                // TODO: provide valid baseUrl here
-                value: IdentityFileReference.from({ value: ownFile.toFileReference("").truncate() }),
-=======
                 value: IdentityFileReference.from({
                     value: ownFile.toFileReference(this.accountController.config.baseUrl).truncate()
                 }),
->>>>>>> 26c0a984
                 owner: this.accountController.identity.address,
                 tags: peerFile.cache!.tags
             })
