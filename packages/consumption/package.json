{
    "name": "@nmshd/consumption",
    "description": "The consumption library extends the transport library.",
    "homepage": "https://enmeshed.eu",
    "repository": {
        "type": "git",
        "url": "git+https://github.com/nmshd/runtime.git",
        "directory": "packages/consumption"
    },
    "license": "AGPL-3.0-or-later",
    "author": "j&s-soft AG",
    "main": "dist/index.js",
    "types": "dist/index.d.ts",
    "files": [
        "dist"
    ],
    "scripts": {
        "build": "npm run build:node",
        "build:ci": "npm run build:node && ../../.ci/writeBuildInformation.sh",
        "build:node": "tsc -p tsconfig.json && madge --circular dist",
        "build:notest": "npm run build:node",
        "cdep": "tsc && madge --circular dist",
        "lint:tsc": "tsc --noEmit && tsc -p test/tsconfig.json --noEmit",
        "test:ci": "npm run test",
        "test:ci:lokijs": "USE_LOKIJS=true jest -i --coverage",
        "test:ci:mongodb": "jest -i",
        "test:local:ferretdb": "npm run test:local:start:ferretdb && CONNECTION_STRING='mongodb://root:example@localhost:27022' jest",
        "test:local:lokijs": "USE_LOKIJS=true jest",
        "test:local:mongodb": "npm run test:local:start:mongodb && CONNECTION_STRING='mongodb://root:example@localhost:27021' jest",
        "test:local:start:ferretdb": "docker compose -f ../../.dev/compose.yml up -d runtime-ferret",
        "test:local:start:mongodb": "docker compose -f ../../.dev/compose.yml up -d runtime-mongo",
        "test:local:teardown": "docker compose -f ../../.dev/compose.yml rm -fsv"
    },
    "jest": {
        "collectCoverageFrom": [
            "./src/**"
        ],
        "coverageProvider": "v8",
        "coverageReporters": [
            "text-summary",
            "cobertura",
            "lcov"
        ],
        "maxWorkers": 1,
        "preset": "ts-jest",
        "setupFilesAfterEnv": [
            "./test/customMatchers.ts",
            "jest-expect-message"
        ],
        "testEnvironment": "node",
        "testTimeout": 60000,
        "transform": {
            "^.+\\.(t|j)s$": [
                "ts-jest",
                {
                    "tsconfig": "test/tsconfig.json"
                }
            ]
        },
        "transformIgnorePatterns": [
            "<rootDir>/node_modules/(?!(@noble|@stablelib|@credo\\-ts/core/node_modules/uuid)/)"
        ]
    },
    "dependencies": {
        "@credo-ts/core": "v0.6.0-alpha-20251110135447",
        "@credo-ts/openid4vc": "v0.6.0-alpha-20251110135447",
        "@js-soft/docdb-querytranslator": "^1.1.6",
        "@js-soft/ts-serval": "2.0.14",
        "@js-soft/ts-utils": "2.3.5",
        "@nmshd/content": "*",
        "@nmshd/core-types": "*",
        "@nmshd/iql": "^1.0.4",
        "@nmshd/transport": "*",
        "@noble/ciphers": "^2.0.1",
        "jose": "^6.1.1",
        "lodash": "^4.17.21",
        "sjcl": "^1.0.8",
        "ts-simple-nameof": "^1.3.3",
        "ws": "^8.18.3"
    },
    "devDependencies": {
        "@js-soft/docdb-access-loki": "1.3.1",
        "@js-soft/docdb-access-mongo": "1.3.1",
        "@js-soft/node-logger": "1.2.1",
        "@nmshd/crypto": "2.1.3",
<<<<<<< HEAD
        "@types/lodash": "^4.17.20",
        "@types/sjcl": "^1.0.34",
=======
        "@types/lodash": "^4.17.21",
>>>>>>> 803bf49e
        "ts-mockito": "^2.6.1"
    },
    "publishConfig": {
        "access": "public",
        "provenance": true
    }
}<|MERGE_RESOLUTION|>--- conflicted
+++ resolved
@@ -83,12 +83,8 @@
         "@js-soft/docdb-access-mongo": "1.3.1",
         "@js-soft/node-logger": "1.2.1",
         "@nmshd/crypto": "2.1.3",
-<<<<<<< HEAD
-        "@types/lodash": "^4.17.20",
+        "@types/lodash": "^4.17.21",
         "@types/sjcl": "^1.0.34",
-=======
-        "@types/lodash": "^4.17.21",
->>>>>>> 803bf49e
         "ts-mockito": "^2.6.1"
     },
     "publishConfig": {
