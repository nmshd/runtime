{
    "name": "@nmshd/consumption",
    "description": "The consumption library extends the transport library.",
    "homepage": "https://enmeshed.eu",
    "repository": {
        "type": "git",
        "url": "git+https://github.com/nmshd/runtime.git",
        "directory": "packages/consumption"
    },
    "license": "MIT",
    "author": "j&s-soft AG",
    "main": "dist/index.js",
    "types": "dist/index.d.ts",
    "files": [
        "dist"
    ],
    "scripts": {
        "build": "npm run build:node",
        "build:ci": "npm run build:node && ../../.ci/writeBuildInformation.sh",
        "build:node": "tsc -p tsconfig.json && madge --circular dist",
        "build:notest": "npm run build:node",
        "cdep": "tsc && madge --circular dist",
        "lint:tsc": "tsc --noEmit && tsc -p test/tsconfig.json --noEmit",
        "test:ci": "npm run test",
        "test:ci:lokijs": "USE_LOKIJS=true jest -i --coverage",
        "test:ci:mongodb": "jest -i",
        "test:local:ferretdb": "npm run test:local:start:ferretdb && CONNECTION_STRING='mongodb://root:example@localhost:27022' jest",
        "test:local:lokijs": "USE_LOKIJS=true jest",
        "test:local:mongodb": "npm run test:local:start:mongodb && CONNECTION_STRING='mongodb://root:example@localhost:27021' jest",
        "test:local:start:ferretdb": "docker compose -f ../../.dev/compose.yml up -d runtime-ferret",
        "test:local:start:mongodb": "docker compose -f ../../.dev/compose.yml up -d runtime-mongo",
        "test:local:teardown": "docker compose -f ../../.dev/compose.yml rm -fsv"
    },
    "jest": {
        "collectCoverageFrom": [
            "./src/**"
        ],
        "coverageProvider": "v8",
        "coverageReporters": [
            "text-summary",
            "cobertura",
            "lcov"
        ],
        "maxWorkers": 1,
        "preset": "ts-jest",
        "setupFilesAfterEnv": [
            "./test/customMatchers.ts",
            "jest-expect-message"
        ],
        "testEnvironment": "node",
        "testTimeout": 60000,
        "transform": {
            "^.+\\.ts$": [
                "ts-jest",
                {
                    "tsconfig": "test/tsconfig.json"
                }
            ]
        }
    },
    "dependencies": {
        "@js-soft/docdb-querytranslator": "^1.1.5",
        "@js-soft/ts-serval": "2.0.12",
        "@js-soft/ts-utils": "2.3.3",
        "@nmshd/content": "*",
        "@nmshd/core-types": "*",
        "@nmshd/iql": "^1.0.3",
        "@nmshd/transport": "*",
        "lodash": "^4.17.21",
        "ts-simple-nameof": "^1.3.1"
    },
    "devDependencies": {
        "@js-soft/docdb-access-loki": "1.2.0",
        "@js-soft/docdb-access-mongo": "1.2.0",
        "@js-soft/node-logger": "1.2.0",
<<<<<<< HEAD
        "@nmshd/crypto": "2.2.0-alpha.3",
        "@types/lodash": "^4.17.18",
=======
        "@nmshd/crypto": "2.1.2",
        "@types/lodash": "^4.17.20",
>>>>>>> 36db714d
        "ts-mockito": "^2.6.1"
    },
    "publishConfig": {
        "access": "public",
        "provenance": true
    }
}<|MERGE_RESOLUTION|>--- conflicted
+++ resolved
@@ -73,13 +73,8 @@
         "@js-soft/docdb-access-loki": "1.2.0",
         "@js-soft/docdb-access-mongo": "1.2.0",
         "@js-soft/node-logger": "1.2.0",
-<<<<<<< HEAD
         "@nmshd/crypto": "2.2.0-alpha.3",
-        "@types/lodash": "^4.17.18",
-=======
-        "@nmshd/crypto": "2.1.2",
         "@types/lodash": "^4.17.20",
->>>>>>> 36db714d
         "ts-mockito": "^2.6.1"
     },
     "publishConfig": {
