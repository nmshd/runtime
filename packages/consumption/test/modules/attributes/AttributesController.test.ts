--- conflicted
+++ resolved
@@ -3459,45 +3459,6 @@
         });
     });
 
-<<<<<<< HEAD
-    test("should delete attributes exchanged with peer", async function () {
-        const ownRelationshipAttribute = await consumptionController.attributes.createSharedLocalAttribute({
-            content: RelationshipAttribute.from({
-                key: "aKey",
-                value: {
-                    "@type": "ProprietaryString",
-                    value: "Some value",
-                    title: "Some title"
-                },
-                owner: consumptionController.accountController.identity.address,
-                confidentiality: RelationshipAttributeConfidentiality.Public
-            }),
-            peer: CoreAddress.from("peerAddress"),
-            requestReference: CoreId.from("reqRef123")
-        });
-
-        const peerRelationshipAttribute = await consumptionController.attributes.createSharedLocalAttribute({
-            content: RelationshipAttribute.from({
-                key: "aKey",
-                value: {
-                    "@type": "ProprietaryString",
-                    value: "Some value",
-                    title: "Some title"
-                },
-                owner: consumptionController.accountController.identity.address,
-                confidentiality: RelationshipAttributeConfidentiality.Public
-            }),
-            peer: CoreAddress.from("peerAddress"),
-            requestReference: CoreId.from("reqRef123")
-        });
-
-        await consumptionController.attributes.deleteAttributesExchangedWithPeer(CoreAddress.from("peerAddress"));
-        const ownAttribute = await consumptionController.attributes.getLocalAttribute(ownRelationshipAttribute.id);
-        const peerAttribute = await consumptionController.attributes.getLocalAttribute(peerRelationshipAttribute.id);
-        expect(ownAttribute).toBeUndefined();
-        expect(peerAttribute).toBeUndefined();
-    });
-
     describe("validate tags", function () {
         /* eslint-disable @typescript-eslint/naming-convention */
         const mockedTagCollection: AttributeTagCollection = AttributeTagCollection.from({
@@ -3552,8 +3513,6 @@
         });
     });
 
-=======
->>>>>>> 388587bf
     describe("tag definition caching by time", function () {
         let connection: IDatabaseConnection;
         let transport: Transport;
