--- conflicted
+++ resolved
@@ -798,14 +798,9 @@
             let predecessorRepositoryAttribute: LocalAttribute;
             let successorRepositoryAttribute: LocalAttribute;
             let predecessorOwnSharedIdentityAttribute: LocalAttribute;
-<<<<<<< HEAD
+
             beforeEach(async () => {
                 predecessorRepositoryAttribute = await consumptionController.attributes.createRepositoryAttribute({
-=======
-
-            beforeEach(async () => {
-                predecessorRepositoryAttribute = await consumptionController.attributes.createLocalAttribute({
->>>>>>> deb8807e
                     content: IdentityAttribute.from({
                         value: EMailAddress.from({
                             value: "my@email.address"
@@ -854,20 +849,12 @@
                 ));
             });
 
-<<<<<<< HEAD
-            test("should return validation success for valid succeeded shared attribute", async function () {
-=======
             test("should return validation success for full attribute deletion process of valid succeeded shared attribute", async function () {
->>>>>>> deb8807e
                 const result = await consumptionController.attributes.validateFullAttributeDeletionProcess(successorRepositoryAttribute);
                 expect(result.isSuccess()).toBe(true);
             });
 
-<<<<<<< HEAD
-            test("should return validation error for attribute with invalid succeededBy field", async function () {
-=======
             test("should return validation error for full attribute deletion process of attribute with invalid succeededBy field", async function () {
->>>>>>> deb8807e
                 const invalidPredecessor = await consumptionController.attributes.createAttributeUnsafe({
                     content: IdentityAttribute.from({
                         value: EMailAddress.from({
@@ -909,7 +896,15 @@
                 expect(updatedPredecessorOwnSharedIdentityAttribute!.shareInfo!.sourceAttribute).toBeUndefined();
             });
 
-<<<<<<< HEAD
+            test("should delete predecessors of deleted attribute", async function () {
+                const predecessorBeforeDeletion = await consumptionController.attributes.getLocalAttribute(predecessorRepositoryAttribute.id);
+                expect(JSON.stringify(predecessorBeforeDeletion)).toStrictEqual(JSON.stringify(predecessorRepositoryAttribute));
+
+                await consumptionController.attributes.executeFullAttributeDeletionProcess(successorRepositoryAttribute);
+                const result = await consumptionController.attributes.getLocalAttribute(predecessorRepositoryAttribute.id);
+                expect(result).toBeUndefined();
+            });
+
             test("should detach shared attribute copies of predecessors of deleted attribute", async function () {
                 const sharedPredecessorBeforeDeletion = await consumptionController.attributes.getLocalAttribute(predecessorOwnSharedIdentityAttribute.id);
                 expect(sharedPredecessorBeforeDeletion!.shareInfo!.sourceAttribute).toStrictEqual(predecessorRepositoryAttribute.id);
@@ -919,18 +914,6 @@
                 expect(updatedPredecessorOwnSharedIdentityAttribute!.shareInfo!.sourceAttribute).toBeUndefined();
             });
 
-=======
->>>>>>> deb8807e
-            test("should delete predecessors of deleted attribute", async function () {
-                const predecessorBeforeDeletion = await consumptionController.attributes.getLocalAttribute(predecessorRepositoryAttribute.id);
-                expect(JSON.stringify(predecessorBeforeDeletion)).toStrictEqual(JSON.stringify(predecessorRepositoryAttribute));
-
-                await consumptionController.attributes.executeFullAttributeDeletionProcess(successorRepositoryAttribute);
-                const result = await consumptionController.attributes.getLocalAttribute(predecessorRepositoryAttribute.id);
-                expect(result).toBeUndefined();
-            });
-
-<<<<<<< HEAD
             test("should change default from deleted attribute to newest of the same value type if another exists", async function () {
                 const otherRepositoryAttribute = await consumptionController.attributes.createRepositoryAttribute({
                     content: IdentityAttribute.from({
@@ -965,15 +948,6 @@
 
                 const defaultAttributes = await consumptionController.attributes.getLocalAttributes({ default: "true" });
                 expect(defaultAttributes).toHaveLength(0);
-=======
-            test("should detach shared attribute copies of predecessors of deleted attribute", async function () {
-                const sharedPredecessorBeforeDeletion = await consumptionController.attributes.getLocalAttribute(predecessorOwnSharedIdentityAttribute.id);
-                expect(sharedPredecessorBeforeDeletion!.shareInfo!.sourceAttribute).toStrictEqual(predecessorRepositoryAttribute.id);
-
-                await consumptionController.attributes.executeFullAttributeDeletionProcess(successorRepositoryAttribute);
-                const updatedPredecessorOwnSharedIdentityAttribute = await consumptionController.attributes.getLocalAttribute(predecessorOwnSharedIdentityAttribute.id);
-                expect(updatedPredecessorOwnSharedIdentityAttribute!.shareInfo!.sourceAttribute).toBeUndefined();
->>>>>>> deb8807e
             });
         });
     });
