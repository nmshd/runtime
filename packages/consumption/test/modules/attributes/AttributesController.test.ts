--- conflicted
+++ resolved
@@ -2344,13 +2344,8 @@
             const allRepositoryAttributeVersions = [repositoryAttributeV0, repositoryAttributeV1, repositoryAttributeV2];
             const allOwnSharedAttributeVersions = [ownSharedIdentityAttributeV2PeerB, ownSharedIdentityAttributeV1PeerB, ownSharedIdentityAttributeV1PeerA];
             for (const repositoryAttributeVersion of allRepositoryAttributeVersions) {
-<<<<<<< HEAD
                 const result1 = await consumptionController.attributes.getSharedVersionsOfAttribute(repositoryAttributeVersion.id, undefined, false);
                 expect(result1).toStrictEqual(allOwnSharedAttributeVersions);
-=======
-                const result1 = await consumptionController.attributes.getSharedVersionsOfRepositoryAttribute(repositoryAttributeVersion.id, undefined, false);
-                expect(result1).toStrictEqual(expect.arrayContaining(allOwnSharedAttributeVersions));
->>>>>>> 7aef129a
 
                 const result2 = await consumptionController.attributes.getSharedVersionsOfAttribute(
                     repositoryAttributeVersion.id,
