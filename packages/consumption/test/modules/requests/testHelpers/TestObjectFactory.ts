--- conflicted
+++ resolved
@@ -29,11 +29,7 @@
     IRelationship,
     IRelationshipTemplate,
     Message,
-<<<<<<< HEAD
     PeerStatus,
-    Realm,
-=======
->>>>>>> 1bfdd948
     Relationship,
     RelationshipAuditLogEntryReason,
     RelationshipStatus,
@@ -57,6 +53,7 @@
                     })
                 }),
             status: properties?.status ?? RelationshipStatus.Pending,
+            peerStatus: properties?.peerStatus ?? PeerStatus.Active,
             relationshipSecretId: properties?.relationshipSecretId ?? CoreId.from("RELSEC1"),
             cachedAt: properties?.cachedAt ?? CoreDate.from("2020-01-02T00:00:00.000Z"),
             cache:
@@ -133,6 +130,7 @@
                     })
                 }),
             status: properties?.status ?? RelationshipStatus.Terminated,
+            peerStatus: properties?.peerStatus ?? PeerStatus.Active,
             relationshipSecretId: properties?.relationshipSecretId ?? CoreId.from("RELSEC1"),
             cachedAt: properties?.cachedAt ?? CoreDate.from("2020-01-02T00:00:00.000Z"),
             cache:
