import { ISerializable } from "@js-soft/ts-serval";
import {
    AcceptResponseItem,
    GivenName,
    IdentityAttribute,
    IIdentityAttribute,
    IRelationshipAttribute,
    IRelationshipTemplateContent,
    IRequest,
    IResponse,
    ProprietaryString,
    RelationshipAttribute,
    RelationshipAttributeConfidentiality,
    Request,
    RequestItemGroup,
    ResponseItemResult,
    ResponseJSON,
    ResponseResult
} from "@nmshd/content";
import { CoreBuffer, CryptoCipher, CryptoEncryptionAlgorithm, CryptoExchangeAlgorithm, CryptoSecretKey, CryptoSignatureAlgorithm, CryptoSignaturePublicKey } from "@nmshd/crypto";
import {
    CachedRelationship,
    CoreAddress,
    CoreDate,
    CoreId,
    ICoreId,
    Identity,
    IMessage,
    IRelationship,
    IRelationshipTemplate,
    Message,
    Relationship,
    RelationshipAuditLogEntryReason,
    RelationshipStatus,
    RelationshipTemplate,
    RelationshipTemplatePublicKey
} from "@nmshd/transport";
import { ILocalRequest, LocalRequest, LocalRequestStatus, LocalRequestStatusLogEntry } from "../../../../src";
import { TestRequestItem } from "./TestRequestItem";

export class TestObjectFactory {
    public static createPendingRelationship(properties?: Partial<IRelationship>): Relationship {
        return Relationship.from({
            id: properties?.id ?? CoreId.from("REL1"),
            peer:
                properties?.peer ??
                Identity.from({
                    address: CoreAddress.from("did:e:a-domain:dids:anidentity"),
                    publicKey: CryptoSignaturePublicKey.from({
                        algorithm: CryptoSignatureAlgorithm.ECDSA_ED25519,
                        publicKey: CoreBuffer.from("L1sPFQgS5CxgGs1ejBcWCQLCpeFXbRc1TQnSpuHQqDQ")
                    })
                }),
            status: properties?.status ?? RelationshipStatus.Pending,
            relationshipSecretId: properties?.relationshipSecretId ?? CoreId.from("RELSEC1"),
            cachedAt: properties?.cachedAt ?? CoreDate.from("2020-01-02T00:00:00.000Z"),
            cache:
                properties?.cache ??
                CachedRelationship.from({
                    auditLog: [
                        {
                            createdAt: CoreDate.from("2020-01-01T00:00:00.000Z"),
<<<<<<< HEAD
                            createdBy: CoreAddress.from("did:e:a-domain:dids:anotheridentity"),
=======
                            createdBy: CoreAddress.from("did:e:a-domain:dids:anidentity2"),
>>>>>>> 37397aa0
                            createdByDevice: CoreId.from("DVC1"),
                            reason: RelationshipAuditLogEntryReason.Creation,
                            newStatus: RelationshipStatus.Pending
                        }
                    ],
                    template: this.createIncomingRelationshipTemplate()
                })
        });
    }

    public static createActiveRelationship(properties?: Partial<IRelationship>): Relationship {
        return Relationship.from({
            id: properties?.id ?? CoreId.from("REL1"),
            peer:
                properties?.peer ??
                Identity.from({
                    address: CoreAddress.from("did:e:a-domain:dids:anidentity"),
                    publicKey: CryptoSignaturePublicKey.from({
                        algorithm: CryptoSignatureAlgorithm.ECDSA_ED25519,
                        publicKey: CoreBuffer.from("L1sPFQgS5CxgGs1ejBcWCQLCpeFXbRc1TQnSpuHQqDQ")
                    })
                }),
            status: properties?.status ?? RelationshipStatus.Active,
            relationshipSecretId: properties?.relationshipSecretId ?? CoreId.from("RELSEC1"),
            cachedAt: properties?.cachedAt ?? CoreDate.from("2020-01-02T00:00:00.000Z"),
            cache:
                properties?.cache ??
                CachedRelationship.from({
                    auditLog: [
                        {
                            createdAt: CoreDate.from("2020-01-01T00:00:00.000Z"),
<<<<<<< HEAD
                            createdBy: CoreAddress.from("did:e:a-domain:dids:anotheridentity"),
=======
                            createdBy: CoreAddress.from("did:e:a-domain:dids:anidentity2"),
>>>>>>> 37397aa0
                            createdByDevice: CoreId.from("DVC1"),
                            reason: RelationshipAuditLogEntryReason.Creation,
                            newStatus: RelationshipStatus.Pending
                        },

                        {
                            createdAt: CoreDate.from("2020-01-02T00:00:00.000Z"),
                            createdBy: CoreAddress.from("did:e:a-domain:dids:anidentity"),
                            createdByDevice: CoreId.from("DVC1"),
                            reason: RelationshipAuditLogEntryReason.AcceptanceOfCreation,
                            oldStatus: RelationshipStatus.Pending,
                            newStatus: RelationshipStatus.Active
                        }
                    ],
                    template: this.createIncomingRelationshipTemplate()
                })
        });
    }

    public static createTerminatedRelationship(properties?: Partial<IRelationship>): Relationship {
        return Relationship.from({
            id: properties?.id ?? CoreId.from("REL1"),
            peer:
                properties?.peer ??
                Identity.from({
                    address: CoreAddress.from("did:e:a-domain:dids:anidentity"),
                    publicKey: CryptoSignaturePublicKey.from({
                        algorithm: CryptoSignatureAlgorithm.ECDSA_ED25519,
                        publicKey: CoreBuffer.from("L1sPFQgS5CxgGs1ejBcWCQLCpeFXbRc1TQnSpuHQqDQ")
                    })
                }),
            status: properties?.status ?? RelationshipStatus.Terminated,
            relationshipSecretId: properties?.relationshipSecretId ?? CoreId.from("RELSEC1"),
            cachedAt: properties?.cachedAt ?? CoreDate.from("2020-01-02T00:00:00.000Z"),
            cache:
                properties?.cache ??
                CachedRelationship.from({
                    auditLog: [
                        {
                            createdAt: CoreDate.from("2020-01-01T00:00:00.000Z"),
<<<<<<< HEAD
                            createdBy: CoreAddress.from("did:e:a-domain:dids:anotheridentity"),
=======
                            createdBy: CoreAddress.from("did:e:a-domain:dids:anidentity2"),
>>>>>>> 37397aa0
                            createdByDevice: CoreId.from("DVC1"),
                            reason: RelationshipAuditLogEntryReason.Creation,
                            newStatus: RelationshipStatus.Pending
                        },

                        {
                            createdAt: CoreDate.from("2020-01-02T00:00:00.000Z"),
                            createdBy: CoreAddress.from("did:e:a-domain:dids:anidentity"),
                            createdByDevice: CoreId.from("DVC1"),
                            reason: RelationshipAuditLogEntryReason.AcceptanceOfCreation,
                            oldStatus: RelationshipStatus.Pending,
                            newStatus: RelationshipStatus.Active
                        },

                        {
                            createdAt: CoreDate.from("2020-01-03T00:00:00.000Z"),
                            createdBy: CoreAddress.from("did:e:a-domain:dids:anidentity"),
                            createdByDevice: CoreId.from("DVC1"),
                            reason: RelationshipAuditLogEntryReason.Termination,
                            oldStatus: RelationshipStatus.Active,
                            newStatus: RelationshipStatus.Terminated
                        }
                    ],
                    template: this.createIncomingRelationshipTemplate()
                })
        });
    }

    public static createIdentityAttribute(properties?: Partial<IIdentityAttribute>): IdentityAttribute {
        return IdentityAttribute.from({
            value: properties?.value ?? GivenName.fromAny({ value: "AGivenName" }),
            owner: properties?.owner ?? CoreAddress.from("did:e:a-domain:dids:anidentity")
        });
    }

    public static createRelationshipAttribute(properties?: Partial<IRelationshipAttribute>): RelationshipAttribute {
        return RelationshipAttribute.from({
            value: properties?.value ?? ProprietaryString.from({ title: "ATitle", value: "AProprietaryStringValue" }),
            confidentiality: RelationshipAttributeConfidentiality.Public,
            key: "AKey",
            isTechnical: false,
            owner: properties?.owner ?? CoreAddress.from("did:e:a-domain:dids:anidentity")
        });
    }

    public static createRequest(): IRequest {
        return this.createRequestWithOneItem();
    }

    public static createLocalRequestWith(params: {
        contentProperties?: Partial<Request>;
        status?: LocalRequestStatus;
        statusLogEntries?: LocalRequestStatusLogEntry[];
    }): LocalRequest {
        const requestJSON: ILocalRequest = {
            id: CoreId.from("REQ1"),
            isOwn: true,
            peer: CoreAddress.from("did:e:a-domain:dids:anidentity"),
            createdAt: CoreDate.from("2020-01-01T00:00:00.000Z"),
            content: TestObjectFactory.createRequestWithOneItem(params.contentProperties),
            source: { type: "Message", reference: CoreId.from("MSG1") },
            response: {
                createdAt: CoreDate.from("2020-01-01T00:00:00.000Z"),
                content: TestObjectFactory.createResponse(),
                source: { reference: CoreId.from("MSG2"), type: "Message" }
            },
            status: params.status ?? LocalRequestStatus.Draft,
            statusLog: params.statusLogEntries ?? []
        };

        const request = LocalRequest.from(requestJSON);
        return request;
    }

    public static createRequestWithOneItem(properties: Partial<Request> = {}, mustBeAccepted = false): Request {
        return Request.from({
            items: [
                TestRequestItem.from({
                    mustBeAccepted: mustBeAccepted
                })
            ],
            ...properties
        });
    }

    public static createRequestWithOneItemGroup(properties: Partial<Request> = {}, mustBeAccepted = false): Request {
        return Request.from({
            items: [
                RequestItemGroup.from({
                    items: [TestRequestItem.from({ mustBeAccepted })]
                })
            ],
            ...properties
        });
    }

    public static createRequestWithTwoItems(properties: Partial<Request> = {}): Request {
        return Request.from({
            items: [
                TestRequestItem.from({
                    mustBeAccepted: false
                }),
                TestRequestItem.from({
                    mustBeAccepted: false
                })
            ],
            ...properties
        });
    }

    public static createResponseJSON(): ResponseJSON {
        return {
            "@type": "Response",
            result: ResponseResult.Accepted,
            requestId: "REQ1",
            items: [
                {
                    "@type": "AcceptResponseItem",
                    result: ResponseItemResult.Accepted
                }
            ]
        };
    }

    public static createResponse(customRequestId = "REQ1"): IResponse {
        return {
            result: ResponseResult.Accepted,
            requestId: CoreId.from(customRequestId),
            items: [
                AcceptResponseItem.from({
                    result: ResponseItemResult.Accepted
                })
            ]
        };
    }

    public static createIncomingMessage(recipient: CoreAddress): Message {
        return Message.from(this.createIncomingIMessage(recipient));
    }

    public static createIncomingIMessage(recipient: CoreAddress, creationDate = CoreDate.utc(), content: ISerializable = {}): IMessage {
        return {
            // @ts-expect-error
            "@type": "Message",
            id: { id: "b9uMR7u7lsKLzRfVJNYb" },
            isOwn: false,
            relationshipIds: [],
            secretKey: CryptoSecretKey.from({
                secretKey: CoreBuffer.from("lerJyX8ydJDEXowq2PMMntRXXA27wgHJYA_BjnFx55Y"),
                algorithm: CryptoEncryptionAlgorithm.XCHACHA20_POLY1305
            }),
            cache: {
                content: content,
                createdAt: creationDate,
                createdBy: CoreAddress.from("did:e:a-domain:dids:anidentity"),
                createdByDevice: { id: "senderDeviceId" },
                receivedByEveryone: false,
                recipients: [
                    {
                        address: recipient,
                        encryptedKey: CryptoCipher.from({
                            cipher: CoreBuffer.fromUtf8("test"),
                            algorithm: CryptoEncryptionAlgorithm.XCHACHA20_POLY1305,
                            nonce: CoreBuffer.fromUtf8("some-arbitrary-nonce....")
                        })
                    }
                ]
            }
        };
    }

    public static createIncomingIMessageWithResponse(recipient: CoreAddress, requestId: string | ICoreId): IMessage {
        return this.createIncomingIMessage(recipient, CoreDate.utc(), {
            "@type": "Response",
            result: ResponseResult.Accepted,
            items: [
                {
                    // @ts-expect-error
                    "@type": "AcceptResponseItem",
                    result: ResponseItemResult.Accepted
                }
            ],
            requestId: CoreId.from(requestId)
        } as IResponse);
    }

    public static createOutgoingMessage(sender: CoreAddress): Message {
        return Message.from(this.createOutgoingIMessage(sender));
    }

    public static createOutgoingIMessage(sender: CoreAddress): IMessage {
        return {
            // @ts-expect-error
            "@type": "Message",
            id: { id: "b9uMR7u7lsKLzRfVJNYb" },
            isOwn: true,
            relationshipIds: [],
            secretKey: CryptoSecretKey.from({
                secretKey: CoreBuffer.from("lerJyX8ydJDEXowq2PMMntRXXA27wgHJYA_BjnFx55Y"),
                algorithm: CryptoEncryptionAlgorithm.XCHACHA20_POLY1305
            }),
            cache: {
                content: {},
                createdAt: CoreDate.utc(),
                createdBy: sender,
                createdByDevice: { id: "senderDeviceId" },
                receivedByEveryone: false,
                recipients: [
                    {
                        address: CoreAddress.from("did:e:a-domain:dids:anidentity"),
                        encryptedKey: CryptoCipher.from({
                            cipher: CoreBuffer.fromUtf8("test"),
                            algorithm: CryptoEncryptionAlgorithm.XCHACHA20_POLY1305,
                            nonce: CoreBuffer.fromUtf8("some-arbitrary-nonce....")
                        })
                    }
                ]
            }
        };
    }

    public static createIncomingRelationshipTemplate(): RelationshipTemplate {
        return RelationshipTemplate.from(this.createIncomingIRelationshipTemplate());
    }

    public static createIncomingIRelationshipTemplate(): IRelationshipTemplate {
        return {
            // @ts-expect-error
            "@type": "RelationshipTemplate",
            id: { id: "b9uMR7u7lsKLzRfVJNYb" },
            isOwn: false,
            secretKey: CryptoSecretKey.from({
                secretKey: CoreBuffer.from("ERt3WazEKVtoyjBoBx2JJu1tkkC4QIW3gi9uM00nI3o"),
                algorithm: CryptoEncryptionAlgorithm.XCHACHA20_POLY1305
            }),
            cache: {
                content: {},
                createdAt: CoreDate.utc(),
                createdBy: CoreAddress.from("did:e:a-domain:dids:anidentity"),
                createdByDevice: { id: "senderDeviceId" },
                maxNumberOfAllocations: 1,
                identity: {
                    address: CoreAddress.from("did:e:a-domain:dids:anidentity"),
                    publicKey: CryptoSignaturePublicKey.from({
                        algorithm: CryptoSignatureAlgorithm.ECDSA_ED25519,
                        publicKey: CoreBuffer.fromBase64URL("aS-A8ywidL00DfBlZySOG_1-NdSBW38uGD1il_Ymk5g")
                    })
                },
                templateKey: RelationshipTemplatePublicKey.from({
                    id: CoreId.from("b9uMR7u7lsKLzRfVJNYb"),
                    algorithm: CryptoExchangeAlgorithm.ECDH_X25519,
                    publicKey: CoreBuffer.fromBase64URL("sSguQOayzLgmPMclpfbPzpKU9F8CkPYuzBtuaWgnFyo")
                })
            }
        };
    }

    public static createOutgoingRelationshipTemplate(creator: CoreAddress): RelationshipTemplate {
        return RelationshipTemplate.from(this.createOutgoingIRelationshipTemplate(creator));
    }

    public static createOutgoingIRelationshipTemplate(creator: CoreAddress, content?: IRequest | IRelationshipTemplateContent): IRelationshipTemplate {
        return {
            // @ts-expect-error
            "@type": "RelationshipTemplate",
            id: { id: "b9uMR7u7lsKLzRfVJNYb" },
            isOwn: true,
            secretKey: CryptoSecretKey.from({
                secretKey: CoreBuffer.from("ERt3WazEKVtoyjBoBx2JJu1tkkC4QIW3gi9uM00nI3o"),
                algorithm: CryptoEncryptionAlgorithm.XCHACHA20_POLY1305
            }),
            cache: {
                content: content ?? {},
                createdAt: CoreDate.utc(),
                createdBy: creator,
                createdByDevice: CoreId.from("senderDeviceId"),
                maxNumberOfAllocations: 1,
                identity: {
                    address: creator,
                    publicKey: CryptoSignaturePublicKey.from({
                        algorithm: CryptoSignatureAlgorithm.ECDSA_ED25519,
                        publicKey: CoreBuffer.fromBase64URL("aS-A8ywidL00DfBlZySOG_1-NdSBW38uGD1il_Ymk5g")
                    })
                },
                templateKey: RelationshipTemplatePublicKey.from({
                    id: CoreId.from("b9uMR7u7lsKLzRfVJNYb"),
                    algorithm: CryptoExchangeAlgorithm.ECDH_X25519,
                    publicKey: CoreBuffer.fromBase64URL("sSguQOayzLgmPMclpfbPzpKU9F8CkPYuzBtuaWgnFyo")
                })
            }
        };
    }
}<|MERGE_RESOLUTION|>--- conflicted
+++ resolved
@@ -60,11 +60,7 @@
                     auditLog: [
                         {
                             createdAt: CoreDate.from("2020-01-01T00:00:00.000Z"),
-<<<<<<< HEAD
-                            createdBy: CoreAddress.from("did:e:a-domain:dids:anotheridentity"),
-=======
                             createdBy: CoreAddress.from("did:e:a-domain:dids:anidentity2"),
->>>>>>> 37397aa0
                             createdByDevice: CoreId.from("DVC1"),
                             reason: RelationshipAuditLogEntryReason.Creation,
                             newStatus: RelationshipStatus.Pending
@@ -96,11 +92,7 @@
                     auditLog: [
                         {
                             createdAt: CoreDate.from("2020-01-01T00:00:00.000Z"),
-<<<<<<< HEAD
-                            createdBy: CoreAddress.from("did:e:a-domain:dids:anotheridentity"),
-=======
                             createdBy: CoreAddress.from("did:e:a-domain:dids:anidentity2"),
->>>>>>> 37397aa0
                             createdByDevice: CoreId.from("DVC1"),
                             reason: RelationshipAuditLogEntryReason.Creation,
                             newStatus: RelationshipStatus.Pending
@@ -141,11 +133,7 @@
                     auditLog: [
                         {
                             createdAt: CoreDate.from("2020-01-01T00:00:00.000Z"),
-<<<<<<< HEAD
-                            createdBy: CoreAddress.from("did:e:a-domain:dids:anotheridentity"),
-=======
                             createdBy: CoreAddress.from("did:e:a-domain:dids:anidentity2"),
->>>>>>> 37397aa0
                             createdByDevice: CoreId.from("DVC1"),
                             reason: RelationshipAuditLogEntryReason.Creation,
                             newStatus: RelationshipStatus.Pending
