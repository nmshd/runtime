import { ISerializable } from "@js-soft/ts-serval";
import {
    AcceptResponseItem,
    GivenName,
    IdentityAttribute,
    IIdentityAttribute,
    IRelationshipAttribute,
    IRelationshipTemplateContent,
    IRequest,
    IResponse,
    ProprietaryString,
    RejectResponseItem,
    RelationshipAttribute,
    RelationshipAttributeConfidentiality,
    Request,
    RequestItemGroup,
    ResponseItemDerivations,
    ResponseItemResult,
    ResponseJSON,
    ResponseResult
} from "@nmshd/content";
import { CoreAddress, CoreDate, CoreId, ICoreId } from "@nmshd/core-types";
import { CoreBuffer, CryptoCipher, CryptoEncryptionAlgorithm, CryptoExchangeAlgorithm, CryptoSecretKey, CryptoSignatureAlgorithm, CryptoSignaturePublicKey } from "@nmshd/crypto";
import {
    CachedRelationship,
    Identity,
    IMessage,
    IRelationship,
    IRelationshipTemplate,
    Message,
    Relationship,
    RelationshipAuditLogEntryReason,
    RelationshipStatus,
    RelationshipTemplate,
    RelationshipTemplatePublicKey
} from "@nmshd/transport";
import { ILocalRequest, LocalRequest, LocalRequestStatus, LocalRequestStatusLogEntry } from "../../../../src";
import { TestRequestItem } from "./TestRequestItem";

export class TestObjectFactory {
    public static createPendingRelationship(properties?: Partial<IRelationship>): Relationship {
        return Relationship.from({
            id: properties?.id ?? CoreId.from("REL1"),
            peer:
                properties?.peer ??
                Identity.from({
                    address: CoreAddress.from("did:e:a-domain:dids:anidentity"),
                    publicKey: CryptoSignaturePublicKey.from({
                        algorithm: CryptoSignatureAlgorithm.ECDSA_ED25519,
                        publicKey: CoreBuffer.from("L1sPFQgS5CxgGs1ejBcWCQLCpeFXbRc1TQnSpuHQqDQ")
                    })
                }),
            status: properties?.status ?? RelationshipStatus.Pending,
            relationshipSecretId: properties?.relationshipSecretId ?? CoreId.from("RELSEC1"),
            cachedAt: properties?.cachedAt ?? CoreDate.from("2020-01-01T00:00:00.000Z"),
            cache:
                properties?.cache ??
                CachedRelationship.from({
                    creationContent: {},
                    auditLog: [
                        {
                            createdAt: CoreDate.from("2020-01-01T00:00:00.000Z"),
                            createdBy: CoreAddress.from("did:e:a-domain:dids:anidentity2"),
                            createdByDevice: CoreId.from("DVC1"),
                            reason: RelationshipAuditLogEntryReason.Creation,
                            newStatus: RelationshipStatus.Pending
                        }
                    ],
                    template: this.createIncomingRelationshipTemplate()
                })
        });
    }

    public static createActiveRelationship(properties?: Partial<IRelationship>): Relationship {
        return Relationship.from({
            id: properties?.id ?? CoreId.from("REL1"),
            peer:
                properties?.peer ??
                Identity.from({
                    address: CoreAddress.from("did:e:a-domain:dids:anidentity"),
                    publicKey: CryptoSignaturePublicKey.from({
                        algorithm: CryptoSignatureAlgorithm.ECDSA_ED25519,
                        publicKey: CoreBuffer.from("L1sPFQgS5CxgGs1ejBcWCQLCpeFXbRc1TQnSpuHQqDQ")
                    })
                }),
            status: properties?.status ?? RelationshipStatus.Active,
            relationshipSecretId: properties?.relationshipSecretId ?? CoreId.from("RELSEC1"),
            cachedAt: properties?.cachedAt ?? CoreDate.from("2020-01-02T00:00:00.000Z"),
            cache:
                properties?.cache ??
                CachedRelationship.from({
                    creationContent: {},
                    auditLog: [
                        {
                            createdAt: CoreDate.from("2020-01-01T00:00:00.000Z"),
                            createdBy: CoreAddress.from("did:e:a-domain:dids:anidentity2"),
                            createdByDevice: CoreId.from("DVC1"),
                            reason: RelationshipAuditLogEntryReason.Creation,
                            newStatus: RelationshipStatus.Pending
                        },

                        {
                            createdAt: CoreDate.from("2020-01-02T00:00:00.000Z"),
                            createdBy: CoreAddress.from("did:e:a-domain:dids:anidentity"),
                            createdByDevice: CoreId.from("DVC1"),
                            reason: RelationshipAuditLogEntryReason.AcceptanceOfCreation,
                            oldStatus: RelationshipStatus.Pending,
                            newStatus: RelationshipStatus.Active
                        }
                    ],
                    template: this.createIncomingRelationshipTemplate()
                })
        });
    }

    public static createTerminatedRelationship(properties?: Partial<IRelationship>): Relationship {
        return Relationship.from({
            id: properties?.id ?? CoreId.from("REL1"),
            peer:
                properties?.peer ??
                Identity.from({
                    address: CoreAddress.from("did:e:a-domain:dids:anidentity"),
                    publicKey: CryptoSignaturePublicKey.from({
                        algorithm: CryptoSignatureAlgorithm.ECDSA_ED25519,
                        publicKey: CoreBuffer.from("L1sPFQgS5CxgGs1ejBcWCQLCpeFXbRc1TQnSpuHQqDQ")
                    })
                }),
            status: properties?.status ?? RelationshipStatus.Terminated,
            relationshipSecretId: properties?.relationshipSecretId ?? CoreId.from("RELSEC1"),
            cachedAt: properties?.cachedAt ?? CoreDate.from("2020-01-03T00:00:00.000Z"),
            cache:
                properties?.cache ??
                CachedRelationship.from({
                    creationContent: {},
                    auditLog: [
                        {
                            createdAt: CoreDate.from("2020-01-01T00:00:00.000Z"),
                            createdBy: CoreAddress.from("did:e:a-domain:dids:anidentity2"),
                            createdByDevice: CoreId.from("DVC1"),
                            reason: RelationshipAuditLogEntryReason.Creation,
                            newStatus: RelationshipStatus.Pending
                        },

                        {
                            createdAt: CoreDate.from("2020-01-02T00:00:00.000Z"),
                            createdBy: CoreAddress.from("did:e:a-domain:dids:anidentity"),
                            createdByDevice: CoreId.from("DVC1"),
                            reason: RelationshipAuditLogEntryReason.AcceptanceOfCreation,
                            oldStatus: RelationshipStatus.Pending,
                            newStatus: RelationshipStatus.Active
                        },

                        {
                            createdAt: CoreDate.from("2020-01-03T00:00:00.000Z"),
                            createdBy: CoreAddress.from("did:e:a-domain:dids:anidentity"),
                            createdByDevice: CoreId.from("DVC1"),
                            reason: RelationshipAuditLogEntryReason.Termination,
                            oldStatus: RelationshipStatus.Active,
                            newStatus: RelationshipStatus.Terminated
                        }
                    ],
                    template: this.createIncomingRelationshipTemplate()
                })
        });
    }

    public static createDeletionProposedRelationship(properties?: Partial<IRelationship>): Relationship {
        return Relationship.from({
            id: properties?.id ?? CoreId.from("REL1"),
            peer:
                properties?.peer ??
                Identity.from({
                    address: CoreAddress.from("did:e:a-domain:dids:anidentity"),
                    publicKey: CryptoSignaturePublicKey.from({
                        algorithm: CryptoSignatureAlgorithm.ECDSA_ED25519,
                        publicKey: CoreBuffer.from("L1sPFQgS5CxgGs1ejBcWCQLCpeFXbRc1TQnSpuHQqDQ")
                    })
                }),
            status: properties?.status ?? RelationshipStatus.DeletionProposed,
            relationshipSecretId: properties?.relationshipSecretId ?? CoreId.from("RELSEC1"),
            cachedAt: properties?.cachedAt ?? CoreDate.from("2020-01-04T00:00:00.000Z"),
            cache:
                properties?.cache ??
                CachedRelationship.from({
                    creationContent: {},
                    auditLog: [
                        {
                            createdAt: CoreDate.from("2020-01-01T00:00:00.000Z"),
                            createdBy: CoreAddress.from("did:e:a-domain:dids:anidentity2"),
                            createdByDevice: CoreId.from("DVC1"),
                            reason: RelationshipAuditLogEntryReason.Creation,
                            newStatus: RelationshipStatus.Pending
                        },

                        {
                            createdAt: CoreDate.from("2020-01-02T00:00:00.000Z"),
                            createdBy: CoreAddress.from("did:e:a-domain:dids:anidentity"),
                            createdByDevice: CoreId.from("DVC1"),
                            reason: RelationshipAuditLogEntryReason.AcceptanceOfCreation,
                            oldStatus: RelationshipStatus.Pending,
                            newStatus: RelationshipStatus.Active
                        },

                        {
                            createdAt: CoreDate.from("2020-01-03T00:00:00.000Z"),
                            createdBy: CoreAddress.from("did:e:a-domain:dids:anidentity"),
                            createdByDevice: CoreId.from("DVC1"),
                            reason: RelationshipAuditLogEntryReason.Termination,
                            oldStatus: RelationshipStatus.Active,
                            newStatus: RelationshipStatus.Terminated
                        },

                        {
                            createdAt: CoreDate.from("2020-01-04T00:00:00.000Z"),
                            createdBy: CoreAddress.from("did:e:a-domain:dids:anidentity2"),
                            createdByDevice: CoreId.from("DVC1"),
                            reason: RelationshipAuditLogEntryReason.Decomposition,
                            oldStatus: RelationshipStatus.Terminated,
                            newStatus: RelationshipStatus.DeletionProposed
                        }
                    ],
                    template: this.createIncomingRelationshipTemplate()
                })
        });
    }

    public static createIdentityAttribute(properties?: Partial<IIdentityAttribute>): IdentityAttribute {
        return IdentityAttribute.from({
            value: properties?.value ?? GivenName.fromAny({ value: "aGivenName" }),
            owner: properties?.owner ?? CoreAddress.from("did:e:a-domain:dids:anidentity")
        });
    }

    public static createRelationshipAttribute(properties?: Partial<IRelationshipAttribute>): RelationshipAttribute {
        return RelationshipAttribute.from({
<<<<<<< HEAD
            value: properties?.value ?? ProprietaryString.from({ title: "ATitle", value: "AProprietaryStringValue" }),
            confidentiality: properties?.confidentiality ?? RelationshipAttributeConfidentiality.Public,
            key: properties?.key ?? "AKey",
            isTechnical: properties?.isTechnical ?? false,
=======
            value: properties?.value ?? ProprietaryString.from({ title: "aTitle", value: "aProprietaryStringValue" }),
            confidentiality: RelationshipAttributeConfidentiality.Public,
            key: "aKey",
            isTechnical: false,
>>>>>>> dc9134de
            owner: properties?.owner ?? CoreAddress.from("did:e:a-domain:dids:anidentity")
        });
    }

    public static createRequest(): IRequest {
        return this.createRequestWithOneItem();
    }

    public static createLocalRequestWith(params: {
        contentProperties?: Partial<Request>;
        status?: LocalRequestStatus;
        statusLogEntries?: LocalRequestStatusLogEntry[];
    }): LocalRequest {
        const requestJSON: ILocalRequest = {
            id: CoreId.from("REQ1"),
            isOwn: true,
            peer: CoreAddress.from("did:e:a-domain:dids:anidentity"),
            createdAt: CoreDate.from("2020-01-01T00:00:00.000Z"),
            content: TestObjectFactory.createRequestWithOneItem(params.contentProperties),
            source: { type: "Message", reference: CoreId.from("MSG1") },
            response: {
                createdAt: CoreDate.from("2020-01-01T00:00:00.000Z"),
                content: TestObjectFactory.createResponse(),
                source: { reference: CoreId.from("MSG2"), type: "Message" }
            },
            status: params.status ?? LocalRequestStatus.Decided,
            statusLog: params.statusLogEntries ?? []
        };

        const request = LocalRequest.from(requestJSON);
        return request;
    }

    public static createUnansweredLocalRequestBasedOnTemplateWith(params: {
        contentProperties?: Partial<Request>;
        status?: LocalRequestStatus;
        statusLogEntries?: LocalRequestStatusLogEntry[];
    }): LocalRequest {
        if (params.status && [LocalRequestStatus.Decided, LocalRequestStatus.Completed].includes(params.status)) {
            throw new Error("An unanswered LocalRequest cannot be 'Decided' or 'Completed'.");
        }

        const requestJSON: ILocalRequest = {
            id: CoreId.from("REQ1"),
            isOwn: false,
            peer: CoreAddress.from("did:e:a-domain:dids:sender"),
            createdAt: CoreDate.from("2020-01-01T00:00:00.000Z"),
            content: TestObjectFactory.createRequestWithOneItem(params.contentProperties),
            source: { type: "RelationshipTemplate", reference: CoreId.from("RLT1") },
            status: params.status ?? LocalRequestStatus.ManualDecisionRequired,
            statusLog: params.statusLogEntries ?? []
        };

        const request = LocalRequest.from(requestJSON);
        return request;
    }

    public static createRejectedLocalRequestBasedOnTemplateWith(params: {
        contentProperties?: Partial<Request>;
        status?: LocalRequestStatus;
        statusLogEntries?: LocalRequestStatusLogEntry[];
    }): LocalRequest {
        if (params.status && ![LocalRequestStatus.Decided, LocalRequestStatus.Completed, LocalRequestStatus.Expired].includes(params.status)) {
            throw new Error("A rejected LocalRequest must be 'Decided', 'Completed' or 'Expired'.");
        }

        const requestJSON: ILocalRequest = {
            id: CoreId.from("REQ1"),
            isOwn: false,
            peer: CoreAddress.from("did:e:a-domain:dids:sender"),
            createdAt: CoreDate.from("2020-01-01T00:00:00.000Z"),
            content: TestObjectFactory.createRequestWithOneItem(params.contentProperties),
            source: { type: "RelationshipTemplate", reference: CoreId.from("RLT1") },
            response: {
                createdAt: CoreDate.from("2020-01-01T00:00:00.000Z"),
                content: TestObjectFactory.createResponse("REQ1", ResponseResult.Rejected)
            },
            status: params.status ?? LocalRequestStatus.Decided,
            statusLog: params.statusLogEntries ?? []
        };

        const request = LocalRequest.from(requestJSON);
        return request;
    }

    public static createRequestWithOneItem(properties: Partial<Request> = {}, mustBeAccepted = false): Request {
        return Request.from({
            items: [
                TestRequestItem.from({
                    mustBeAccepted: mustBeAccepted
                })
            ],
            ...properties
        });
    }

    public static createRequestWithOneItemGroup(properties: Partial<Request> = {}, mustBeAccepted = false): Request {
        return Request.from({
            items: [
                RequestItemGroup.from({
                    items: [TestRequestItem.from({ mustBeAccepted })]
                })
            ],
            ...properties
        });
    }

    public static createRequestWithTwoItems(properties: Partial<Request> = {}): Request {
        return Request.from({
            items: [
                TestRequestItem.from({
                    mustBeAccepted: false
                }),
                TestRequestItem.from({
                    mustBeAccepted: false
                })
            ],
            ...properties
        });
    }

    public static createResponseJSON(): ResponseJSON {
        return {
            "@type": "Response",
            result: ResponseResult.Accepted,
            requestId: "REQ1",
            items: [
                {
                    "@type": "AcceptResponseItem",
                    result: ResponseItemResult.Accepted
                }
            ]
        };
    }

    public static createResponse(customRequestId = "REQ1", result: ResponseResult = ResponseResult.Accepted): IResponse {
        let responseItem: ResponseItemDerivations = AcceptResponseItem.from({
            result: ResponseItemResult.Accepted
        });

        if (result === ResponseResult.Rejected) {
            responseItem = RejectResponseItem.from({
                result: ResponseItemResult.Rejected
            });
        }

        return {
            result: result,
            requestId: CoreId.from(customRequestId),
            items: [responseItem]
        };
    }

    public static createIncomingMessage(recipient: CoreAddress): Message {
        return Message.from(this.createIncomingIMessage(recipient));
    }

    public static createIncomingIMessage(recipient: CoreAddress, creationDate = CoreDate.utc(), content: ISerializable = {}): IMessage {
        return {
            // @ts-expect-error
            "@type": "Message",
            id: { id: "b9uMR7u7lsKLzRfVJNYb" },
            isOwn: false,
            relationshipIds: [],
            secretKey: CryptoSecretKey.from({
                secretKey: CoreBuffer.from("lerJyX8ydJDEXowq2PMMntRXXA27wgHJYA_BjnFx55Y"),
                algorithm: CryptoEncryptionAlgorithm.XCHACHA20_POLY1305
            }),
            cache: {
                content: content,
                createdAt: creationDate,
                createdBy: CoreAddress.from("did:e:a-domain:dids:anidentity"),
                createdByDevice: { id: "senderDeviceId" },
                receivedByEveryone: false,
                recipients: [
                    {
                        address: recipient,
                        encryptedKey: CryptoCipher.from({
                            cipher: CoreBuffer.fromUtf8("test"),
                            algorithm: CryptoEncryptionAlgorithm.XCHACHA20_POLY1305,
                            nonce: CoreBuffer.fromUtf8("some-arbitrary-nonce....")
                        })
                    }
                ]
            }
        };
    }

    public static createIncomingIMessageWithResponse(recipient: CoreAddress, requestId: string | ICoreId): IMessage {
        return this.createIncomingIMessage(recipient, CoreDate.utc(), {
            "@type": "Response",
            result: ResponseResult.Accepted,
            items: [
                {
                    // @ts-expect-error
                    "@type": "AcceptResponseItem",
                    result: ResponseItemResult.Accepted
                }
            ],
            requestId: CoreId.from(requestId)
        } as IResponse);
    }

    public static createOutgoingMessage(sender: CoreAddress): Message {
        return Message.from(this.createOutgoingIMessage(sender));
    }

    public static createOutgoingIMessage(sender: CoreAddress): IMessage {
        return {
            // @ts-expect-error
            "@type": "Message",
            id: { id: "b9uMR7u7lsKLzRfVJNYb" },
            isOwn: true,
            relationshipIds: [],
            secretKey: CryptoSecretKey.from({
                secretKey: CoreBuffer.from("lerJyX8ydJDEXowq2PMMntRXXA27wgHJYA_BjnFx55Y"),
                algorithm: CryptoEncryptionAlgorithm.XCHACHA20_POLY1305
            }),
            cache: {
                content: {},
                createdAt: CoreDate.utc(),
                createdBy: sender,
                createdByDevice: { id: "senderDeviceId" },
                receivedByEveryone: false,
                recipients: [
                    {
                        address: CoreAddress.from("did:e:a-domain:dids:anidentity"),
                        encryptedKey: CryptoCipher.from({
                            cipher: CoreBuffer.fromUtf8("test"),
                            algorithm: CryptoEncryptionAlgorithm.XCHACHA20_POLY1305,
                            nonce: CoreBuffer.fromUtf8("some-arbitrary-nonce....")
                        })
                    }
                ]
            }
        };
    }

    public static createIncomingRelationshipTemplate(expiresAt?: CoreDate): RelationshipTemplate {
        return RelationshipTemplate.from(this.createIncomingIRelationshipTemplate(expiresAt));
    }

    public static createIncomingIRelationshipTemplate(expiresAt?: CoreDate): IRelationshipTemplate {
        return {
            // @ts-expect-error
            "@type": "RelationshipTemplate",
            id: { id: "b9uMR7u7lsKLzRfVJNYb" },
            isOwn: false,
            secretKey: CryptoSecretKey.from({
                secretKey: CoreBuffer.from("ERt3WazEKVtoyjBoBx2JJu1tkkC4QIW3gi9uM00nI3o"),
                algorithm: CryptoEncryptionAlgorithm.XCHACHA20_POLY1305
            }),
            cache: {
                content: {},
                createdAt: CoreDate.utc(),
                createdBy: CoreAddress.from("did:e:a-domain:dids:anidentity"),
                createdByDevice: { id: "senderDeviceId" },
                maxNumberOfAllocations: 1,
                expiresAt,
                identity: {
                    address: CoreAddress.from("did:e:a-domain:dids:anidentity"),
                    publicKey: CryptoSignaturePublicKey.from({
                        algorithm: CryptoSignatureAlgorithm.ECDSA_ED25519,
                        publicKey: CoreBuffer.fromBase64URL("aS-A8ywidL00DfBlZySOG_1-NdSBW38uGD1il_Ymk5g")
                    })
                },
                templateKey: RelationshipTemplatePublicKey.from({
                    id: CoreId.from("b9uMR7u7lsKLzRfVJNYb"),
                    algorithm: CryptoExchangeAlgorithm.ECDH_X25519,
                    publicKey: CoreBuffer.fromBase64URL("sSguQOayzLgmPMclpfbPzpKU9F8CkPYuzBtuaWgnFyo")
                })
            }
        };
    }

    public static createOutgoingRelationshipTemplate(creator: CoreAddress): RelationshipTemplate {
        return RelationshipTemplate.from(this.createOutgoingIRelationshipTemplate(creator));
    }

    public static createOutgoingIRelationshipTemplate(creator: CoreAddress, content?: IRelationshipTemplateContent): IRelationshipTemplate {
        return {
            // @ts-expect-error
            "@type": "RelationshipTemplate",
            id: { id: "b9uMR7u7lsKLzRfVJNYb" },
            isOwn: true,
            secretKey: CryptoSecretKey.from({
                secretKey: CoreBuffer.from("ERt3WazEKVtoyjBoBx2JJu1tkkC4QIW3gi9uM00nI3o"),
                algorithm: CryptoEncryptionAlgorithm.XCHACHA20_POLY1305
            }),
            cache: {
                content: content ?? {},
                createdAt: CoreDate.utc(),
                createdBy: creator,
                createdByDevice: CoreId.from("senderDeviceId"),
                maxNumberOfAllocations: 1,
                identity: {
                    address: creator,
                    publicKey: CryptoSignaturePublicKey.from({
                        algorithm: CryptoSignatureAlgorithm.ECDSA_ED25519,
                        publicKey: CoreBuffer.fromBase64URL("aS-A8ywidL00DfBlZySOG_1-NdSBW38uGD1il_Ymk5g")
                    })
                },
                templateKey: RelationshipTemplatePublicKey.from({
                    id: CoreId.from("b9uMR7u7lsKLzRfVJNYb"),
                    algorithm: CryptoExchangeAlgorithm.ECDH_X25519,
                    publicKey: CoreBuffer.fromBase64URL("sSguQOayzLgmPMclpfbPzpKU9F8CkPYuzBtuaWgnFyo")
                })
            }
        };
    }
}<|MERGE_RESOLUTION|>--- conflicted
+++ resolved
@@ -233,17 +233,10 @@
 
     public static createRelationshipAttribute(properties?: Partial<IRelationshipAttribute>): RelationshipAttribute {
         return RelationshipAttribute.from({
-<<<<<<< HEAD
-            value: properties?.value ?? ProprietaryString.from({ title: "ATitle", value: "AProprietaryStringValue" }),
+            value: properties?.value ?? ProprietaryString.from({ title: "aTitle", value: "aProprietaryStringValue" }),
             confidentiality: properties?.confidentiality ?? RelationshipAttributeConfidentiality.Public,
             key: properties?.key ?? "AKey",
             isTechnical: properties?.isTechnical ?? false,
-=======
-            value: properties?.value ?? ProprietaryString.from({ title: "aTitle", value: "aProprietaryStringValue" }),
-            confidentiality: RelationshipAttributeConfidentiality.Public,
-            key: "aKey",
-            isTechnical: false,
->>>>>>> dc9134de
             owner: properties?.owner ?? CoreAddress.from("did:e:a-domain:dids:anidentity")
         });
     }
