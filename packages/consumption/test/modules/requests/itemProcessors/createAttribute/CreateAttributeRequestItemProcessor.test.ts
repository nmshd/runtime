import { IDatabaseConnection } from "@js-soft/docdb-access-abstractions";
import { ProprietaryInteger, ProprietaryString } from "@nmshd/content";
import { CoreAddress } from "@nmshd/core-types";
import { Transport } from "@nmshd/transport";
import { TestUtil } from "../../../../core/TestUtil";
import { TestObjectFactory } from "../../testHelpers/TestObjectFactory";
import { Context, GivenSteps, ThenSteps, WhenSteps } from "./Context";
import { TestIdentity } from "./TestIdentity";

describe("CreateAttributeRequestItemProcessor", function () {
    let connection: IDatabaseConnection;
    let transport: Transport;

    let context: Context;
    let Given: GivenSteps; // eslint-disable-line @typescript-eslint/naming-convention
    let When: WhenSteps; // eslint-disable-line @typescript-eslint/naming-convention
    let Then: ThenSteps; // eslint-disable-line @typescript-eslint/naming-convention

    beforeAll(async function () {
        connection = await TestUtil.createConnection();
        transport = TestUtil.createTransport(connection);

        context = await Context.init(transport);
        Given = new GivenSteps(context);
        When = new WhenSteps(context);
        Then = new ThenSteps(context);
    });

    afterAll(async function () {
        await connection.close();
    });

    describe("canCreateOutgoingRequestItem", function () {
<<<<<<< HEAD
        test("returns Success when passing an Identity Attribute with owner={{Peer}}", async function () {
=======
        test("returns Success when passing an IdentityAttribute with owner={{Recipient}}", async function () {
>>>>>>> 03fbd928
            const identityAttributeOfRecipient = TestObjectFactory.createIdentityAttribute({
                owner: TestIdentity.PEER
            });

            await When.iCallCanCreateOutgoingRequestItemWith({ attribute: identityAttributeOfRecipient });
            await Then.theCanCreateResultShouldBeASuccess();
        });

<<<<<<< HEAD
        test("returns an Error when passing an Identity Attribute with owner={{CurrentIdentity}}", async function () {
=======
        test("returns an Error when passing an IdentityAttribute with owner={{Sender}}", async function () {
>>>>>>> 03fbd928
            const identityAttributeOfSender = TestObjectFactory.createIdentityAttribute({
                owner: TestIdentity.CURRENT_IDENTITY
            });

            await When.iCallCanCreateOutgoingRequestItemWith({ attribute: identityAttributeOfSender });
            await Then.theCanCreateResultShouldBeAnErrorWith({
                message: "Cannot create own IdentityAttributes with a CreateAttributeRequestItem. Use a ShareAttributeRequestItem instead."
            });
        });

        test("returns a Success when passing an IdentityAttribute with owner={{Empty}}", async function () {
            const identityAttributeWithEmptyOwner = TestObjectFactory.createIdentityAttribute({
                owner: TestIdentity.EMPTY
            });

            await When.iCallCanCreateOutgoingRequestItemWith({ attribute: identityAttributeWithEmptyOwner });
            await Then.theCanCreateResultShouldBeASuccess();
        });

        test("returns an Error when passing an IdentityAttribute with owner={{SomeoneElse}}", async function () {
            const identityAttributeOfSomeoneElse = TestObjectFactory.createIdentityAttribute({
                owner: TestIdentity.SOMEONE_ELSE
            });

            await When.iCallCanCreateOutgoingRequestItemWith({ attribute: identityAttributeOfSomeoneElse });
            await Then.theCanCreateResultShouldBeAnErrorWith({
                message:
                    "The owner of the provided IdentityAttribute for the `attribute` property can only be the address of the recipient or an empty string. The latter will default to the address of the recipient."
            });
        });

        test("returns Success when passing an IdentityAttribute with owner={{SomeoneElse}}, but no Recipient", async function () {
            const identityAttributeOfSomeoneElse = TestObjectFactory.createIdentityAttribute({
                owner: TestIdentity.SOMEONE_ELSE
            });

            await When.iCallCanCreateOutgoingRequestItemWith({ attribute: identityAttributeOfSomeoneElse }, TestIdentity.UNDEFINED);
            await Then.theCanCreateResultShouldBeAnErrorWith({
                message:
                    "The owner of the provided IdentityAttribute for the `attribute` property can only be the address of the recipient or an empty string. The latter will default to the address of the recipient."
            });
        });

<<<<<<< HEAD
        test("returns Success when passing a Relationship Attribute with owner={{Peer}}", async function () {
=======
        test("returns Success when passing a RelationshipAttribute with owner={{Recipient}}", async function () {
>>>>>>> 03fbd928
            const relationshipAttributeOfRecipient = TestObjectFactory.createRelationshipAttribute({
                owner: TestIdentity.PEER
            });

            await When.iCallCanCreateOutgoingRequestItemWith({ attribute: relationshipAttributeOfRecipient });
            await Then.theCanCreateResultShouldBeASuccess();
        });

<<<<<<< HEAD
        test("returns Success when passing a Relationship Attribute with owner={{CurrentIdentity}}", async function () {
=======
        test("returns Success when passing a RelationshipAttribute with owner={{Sender}}", async function () {
>>>>>>> 03fbd928
            const relationshipAttributeOfSender = TestObjectFactory.createRelationshipAttribute({
                owner: TestIdentity.CURRENT_IDENTITY
            });

            await When.iCallCanCreateOutgoingRequestItemWith({ attribute: relationshipAttributeOfSender });
            await Then.theCanCreateResultShouldBeASuccess();
        });

        test("returns Success when passing a RelationshipAttribute with owner={{Empty}}", async function () {
            const relationshipAttributeWithEmptyOwner = TestObjectFactory.createRelationshipAttribute({
                owner: TestIdentity.EMPTY
            });

            await When.iCallCanCreateOutgoingRequestItemWith({ attribute: relationshipAttributeWithEmptyOwner });
            await Then.theCanCreateResultShouldBeASuccess();
        });

        test("returns an Error when passing a RelationshipAttribute with owner={{SomeoneElse}}", async function () {
            const relationshipAttributeOfSomeoneElse = TestObjectFactory.createRelationshipAttribute({
                owner: TestIdentity.SOMEONE_ELSE
            });

            await When.iCallCanCreateOutgoingRequestItemWith({ attribute: relationshipAttributeOfSomeoneElse });
            await Then.theCanCreateResultShouldBeAnErrorWith({
                message:
                    "The owner of the provided RelationshipAttribute for the `attribute` property can only be the address of the sender, the address of the recipient or an empty string. The latter will default to the address of the recipient."
            });
        });

        test("returns Success when passing a RelationshipAttribute with owner={{SomeoneElse}}, but no Recipient", async function () {
            const relationshipAttributeOfSomeoneElse = TestObjectFactory.createRelationshipAttribute({
                owner: TestIdentity.SOMEONE_ELSE
            });

            await When.iCallCanCreateOutgoingRequestItemWith({ attribute: relationshipAttributeOfSomeoneElse }, TestIdentity.UNDEFINED);
            await Then.theCanCreateResultShouldBeAnErrorWith({
                code: "error.consumption.requests.invalidRequestItem",
                message:
                    "The owner of the provided RelationshipAttribute for the `attribute` property can only be the address of the sender, the address of the recipient or an empty string. The latter will default to the address of the recipient."
            });
        });

        test("returns Error when passing a RelationshipAttribute with same key as an already existing RelationshipAttribute of this Relationship", async function () {
            const relationshipAttributeOfSender = TestObjectFactory.createRelationshipAttribute({
                owner: TestIdentity.CURRENT_IDENTITY,
                key: "uniqueKey"
            });

            await When.iCreateARelationshipAttribute(relationshipAttributeOfSender);

            const relationshipAttributeWithSameKey = TestObjectFactory.createRelationshipAttribute({
                owner: TestIdentity.CURRENT_IDENTITY,
                key: "uniqueKey"
            });

            await When.iCallCanCreateOutgoingRequestItemWith({ attribute: relationshipAttributeWithSameKey }, TestIdentity.PEER);
            await Then.theCanCreateResultShouldBeAnErrorWith({
                code: "error.consumption.requests.invalidRequestItem",
                message:
                    "The creation of the provided RelationshipAttribute cannot be requested because there is already a RelationshipAttribute in the context of this Relationship with the same key 'uniqueKey', owner and value type."
            });
        });

        test("returns Error on violation of key uniqueness even if the owner of the provided RelationshipAttribute is an empty string as long as the Recipient is known", async function () {
            const relationshipAttributeOfRecipient = TestObjectFactory.createRelationshipAttribute({
                owner: TestIdentity.PEER,
                key: "uniqueKey"
            });

            await When.iCreateARelationshipAttribute(relationshipAttributeOfRecipient);

            const relationshipAttributeWithSameKeyAndEmptyOwner = TestObjectFactory.createRelationshipAttribute({
                owner: TestIdentity.EMPTY,
                key: "uniqueKey"
            });

            await When.iCallCanCreateOutgoingRequestItemWith({ attribute: relationshipAttributeWithSameKeyAndEmptyOwner }, TestIdentity.PEER);
            await Then.theCanCreateResultShouldBeAnErrorWith({
                code: "error.consumption.requests.invalidRequestItem",
                message:
                    "The creation of the provided RelationshipAttribute cannot be requested because there is already a RelationshipAttribute in the context of this Relationship with the same key 'uniqueKey', owner and value type."
            });
        });

        test("returns Success when passing a RelationshipAttribute with same key but different owner", async function () {
            const relationshipAttributeOfSender = TestObjectFactory.createRelationshipAttribute({
                owner: TestIdentity.CURRENT_IDENTITY,
                key: "ownerSpecificUniqueKey"
            });

            await When.iCreateARelationshipAttribute(relationshipAttributeOfSender);

            const relationshipAttributeOfRecipient = TestObjectFactory.createRelationshipAttribute({
                owner: TestIdentity.PEER,
                key: "ownerSpecificUniqueKey"
            });

            await When.iCallCanCreateOutgoingRequestItemWith({ attribute: relationshipAttributeOfRecipient }, TestIdentity.PEER);
            await Then.theCanCreateResultShouldBeASuccess();
        });

        test("returns Success when passing a RelationshipAttribute with same key but different value type", async function () {
            const relationshipAttributeOfSender = TestObjectFactory.createRelationshipAttribute({
                owner: TestIdentity.CURRENT_IDENTITY,
                key: "valueTypeSpecificUniqueKey",
                value: ProprietaryString.from({ title: "aTitle", value: "aProprietaryStringValue" })
            });

            await When.iCreateARelationshipAttribute(relationshipAttributeOfSender);

            const relationshipAttributeOfRecipient = TestObjectFactory.createRelationshipAttribute({
                owner: TestIdentity.CURRENT_IDENTITY,
                key: "valueTypeSpecificUniqueKey",
                value: ProprietaryInteger.from({ title: "aTitle", value: 1 })
            });

            await When.iCallCanCreateOutgoingRequestItemWith({ attribute: relationshipAttributeOfRecipient }, TestIdentity.PEER);
            await Then.theCanCreateResultShouldBeASuccess();
        });

        test("returns Success when passing a RelationshipAttribute with same key as a RelationshipAttribute in deletion", async function () {
            const relationshipAttributeOfSender = TestObjectFactory.createRelationshipAttribute({
                owner: TestIdentity.CURRENT_IDENTITY,
                key: "persistenceSpecificUniqueKey"
            });

            const createdAttribute = await When.iCreateARelationshipAttribute(relationshipAttributeOfSender);
            await When.iMarkMyAttributeAsToBeDeleted(createdAttribute);

            const relationshipAttributeWithSameKey = TestObjectFactory.createRelationshipAttribute({
                owner: TestIdentity.CURRENT_IDENTITY,
                key: "persistenceSpecificUniqueKey"
            });

            await When.iCallCanCreateOutgoingRequestItemWith({ attribute: relationshipAttributeWithSameKey }, TestIdentity.PEER);
            await Then.theCanCreateResultShouldBeASuccess();
        });

        test("returns Success when passing a RelationshipAttribute with same key as an already existing ThirdPartyRelationshipAttribute", async function () {
            const thirdPartyRelationshipAttribute = TestObjectFactory.createRelationshipAttribute({
                owner: TestIdentity.CURRENT_IDENTITY,
                key: "relationshipSpecificUniqueKey"
            });

            await When.iCreateAThirdPartyRelationshipAttribute(thirdPartyRelationshipAttribute);

            const relationshipAttributeOfSender = TestObjectFactory.createRelationshipAttribute({
                owner: TestIdentity.CURRENT_IDENTITY,
                key: "relationshipSpecificUniqueKey"
            });

            await When.iCallCanCreateOutgoingRequestItemWith({ attribute: relationshipAttributeOfSender }, TestIdentity.PEER);
            await Then.theCanCreateResultShouldBeASuccess();
        });
    });

    describe("canAccept", function () {
        test("can create a RelationshipAttribute", async function () {
            await Given.aRequestItemWithARelationshipAttribute({
                attributeOwner: TestIdentity.PEER
            });

            await When.iCallCanAccept();
            await Then.theCanAcceptResultShouldBeASuccess();
        });

        test("cannot create another RelationshipAttribute with same key", async function () {
            const relationshipAttributeOfRecipient = TestObjectFactory.createRelationshipAttribute({
                owner: TestIdentity.PEER
            });

            await When.iCreateARelationshipAttribute(relationshipAttributeOfRecipient);

            await Given.aRequestItemWithARelationshipAttribute({
                attributeOwner: TestIdentity.PEER
            });

            await expect(When.iCallCanAccept()).rejects.toThrow(
                "error.consumption.requests.violatedKeyUniquenessOfRelationshipAttributes: 'The provided RelationshipAttribute cannot be created because there is already a RelationshipAttribute in the context of this Relationship with the same key 'aKey', owner and value type.'"
            );
        });

        test("cannot create another RelationshipAttribute with same key even if the owner of the provided RelationshipAttribute is an empty string", async function () {
            const relationshipAttributeOfSender = TestObjectFactory.createRelationshipAttribute({
                owner: TestIdentity.CURRENT_IDENTITY
            });

            await When.iCreateARelationshipAttribute(relationshipAttributeOfSender);

            await Given.aRequestItemWithARelationshipAttribute({
                attributeOwner: TestIdentity.EMPTY
            });

            await expect(When.iCallCanAccept()).rejects.toThrow(
                "error.consumption.requests.violatedKeyUniquenessOfRelationshipAttributes: 'The provided RelationshipAttribute cannot be created because there is already a RelationshipAttribute in the context of this Relationship with the same key 'aKey', owner and value type.'"
            );
        });

        test("cannot accept because it would lead to the creation of another RelationshipAttribute with same key but rejecting of the CreateAttributeRequestItem would be permitted", async function () {
            const relationshipAttributeOfSender = TestObjectFactory.createRelationshipAttribute({
                owner: TestIdentity.CURRENT_IDENTITY
            });

            await When.iCreateARelationshipAttribute(relationshipAttributeOfSender);

            await Given.aRequestItemWithARelationshipAttribute({
                attributeOwner: TestIdentity.EMPTY,
                itemMustBeAccepted: false
            });

            await When.iCallCanAccept();

            await Then.theCanAcceptResultShouldBeAnErrorWith({
                code: "error.consumption.requests.invalidAcceptParameters",
                message:
                    "This CreateAttributeRequestItem cannot be accepted as the provided RelationshipAttribute cannot be created because there is already a RelationshipAttribute in the context of this Relationship with the same key 'aKey', owner and value type."
            });
        });
    });

    describe("accept", function () {
        test("in case of a RelationshipAttribute: creates an own shared RelationshipAttribute", async function () {
            await Given.aRequestItemWithARelationshipAttribute({
                attributeOwner: TestIdentity.CURRENT_IDENTITY
            });
            await When.iCallAccept();
            await Then.anOwnSharedRelationshipAttributeIsCreated();
        });

        test("in case of an IdentityAttribute: creates a RepositoryAttribute and an own shared IdentityAttribute", async function () {
            await Given.aRequestItemWithAnIdentityAttribute({
                attributeOwner: TestIdentity.CURRENT_IDENTITY
            });
            await When.iCallAccept();
            await Then.aRepositoryAttributeIsCreated();
            await Then.anOwnSharedIdentityAttributeIsCreated();
        });
    });

    describe("applyIncomingResponseItem", function () {
        test.each([TestIdentity.PEER, TestIdentity.EMPTY])(
            "in case of an IdentityAttribute with owner=${value.toString()}: creates a LocalAttribute with the Attribute from the RequestItem and the attributeId from the ResponseItem for the peer of the request ",
            async function (attributeOwner: CoreAddress) {
                await Given.aRequestItemWithAnIdentityAttribute({ attributeOwner });
                await Given.aResponseItem();
                await When.iCallApplyIncomingResponseItem();
                await Then.theCreatedAttributeHasTheSameContentAsTheAttributeFromTheRequestItem();
                await Then.theCreatedAttributeHasTheAttributeIdFromTheResponseItem();
            }
        );

<<<<<<< HEAD
        test.each([TestIdentity.PEER, TestIdentity.EMPTY, TestIdentity.CURRENT_IDENTITY])(
            "in case of a Relationship with owner=${value.toString()}: creates a LocalAttribute with the Attribute from the RequestItem and the attributeId from the ResponseItem for the peer of the request ",
=======
        test.each([TestIdentity.RECIPIENT, TestIdentity.EMPTY, TestIdentity.SENDER])(
            "in case of a RelationshipAttribute with owner=${value.toString()}: creates a LocalAttribute with the Attribute from the RequestItem and the attributeId from the ResponseItem for the peer of the request ",
>>>>>>> 03fbd928
            async function (attributeOwner: CoreAddress) {
                await Given.aRequestItemWithARelationshipAttribute({ attributeOwner });
                await Given.aResponseItem();
                await When.iCallApplyIncomingResponseItem();
                await Then.theCreatedAttributeHasTheSameContentAsTheAttributeFromTheRequestItem();
                await Then.theCreatedAttributeHasTheAttributeIdFromTheResponseItem();
            }
        );
    });
});<|MERGE_RESOLUTION|>--- conflicted
+++ resolved
@@ -31,11 +31,7 @@
     });
 
     describe("canCreateOutgoingRequestItem", function () {
-<<<<<<< HEAD
-        test("returns Success when passing an Identity Attribute with owner={{Peer}}", async function () {
-=======
-        test("returns Success when passing an IdentityAttribute with owner={{Recipient}}", async function () {
->>>>>>> 03fbd928
+        test("returns Success when passing an IdentityAttribute with owner={{Peer}}", async function () {
             const identityAttributeOfRecipient = TestObjectFactory.createIdentityAttribute({
                 owner: TestIdentity.PEER
             });
@@ -44,11 +40,7 @@
             await Then.theCanCreateResultShouldBeASuccess();
         });
 
-<<<<<<< HEAD
-        test("returns an Error when passing an Identity Attribute with owner={{CurrentIdentity}}", async function () {
-=======
-        test("returns an Error when passing an IdentityAttribute with owner={{Sender}}", async function () {
->>>>>>> 03fbd928
+        test("returns an Error when passing an IdentityAttribute with owner={{CurrentIdentity}}", async function () {
             const identityAttributeOfSender = TestObjectFactory.createIdentityAttribute({
                 owner: TestIdentity.CURRENT_IDENTITY
             });
@@ -92,11 +84,7 @@
             });
         });
 
-<<<<<<< HEAD
-        test("returns Success when passing a Relationship Attribute with owner={{Peer}}", async function () {
-=======
-        test("returns Success when passing a RelationshipAttribute with owner={{Recipient}}", async function () {
->>>>>>> 03fbd928
+        test("returns Success when passing a RelationshipAttribute with owner={{Peer}}", async function () {
             const relationshipAttributeOfRecipient = TestObjectFactory.createRelationshipAttribute({
                 owner: TestIdentity.PEER
             });
@@ -105,11 +93,7 @@
             await Then.theCanCreateResultShouldBeASuccess();
         });
 
-<<<<<<< HEAD
-        test("returns Success when passing a Relationship Attribute with owner={{CurrentIdentity}}", async function () {
-=======
-        test("returns Success when passing a RelationshipAttribute with owner={{Sender}}", async function () {
->>>>>>> 03fbd928
+        test("returns Success when passing a RelationshipAttribute with owner={{CurrentIdentity}}", async function () {
             const relationshipAttributeOfSender = TestObjectFactory.createRelationshipAttribute({
                 owner: TestIdentity.CURRENT_IDENTITY
             });
@@ -361,13 +345,8 @@
             }
         );
 
-<<<<<<< HEAD
         test.each([TestIdentity.PEER, TestIdentity.EMPTY, TestIdentity.CURRENT_IDENTITY])(
-            "in case of a Relationship with owner=${value.toString()}: creates a LocalAttribute with the Attribute from the RequestItem and the attributeId from the ResponseItem for the peer of the request ",
-=======
-        test.each([TestIdentity.RECIPIENT, TestIdentity.EMPTY, TestIdentity.SENDER])(
             "in case of a RelationshipAttribute with owner=${value.toString()}: creates a LocalAttribute with the Attribute from the RequestItem and the attributeId from the ResponseItem for the peer of the request ",
->>>>>>> 03fbd928
             async function (attributeOwner: CoreAddress) {
                 await Given.aRequestItemWithARelationshipAttribute({ attributeOwner });
                 await Given.aResponseItem();
