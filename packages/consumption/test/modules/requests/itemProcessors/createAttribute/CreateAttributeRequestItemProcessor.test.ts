--- conflicted
+++ resolved
@@ -371,17 +371,12 @@
         });
 
         test("in case of an IdentityAttribute that already exists as RepositoryAttribute with different tags: merges tags", async function () {
-<<<<<<< HEAD
-            await Given.aRepositoryAttribute({ attributeOwner: TestIdentity.CURRENT_IDENTITY, tags: ["x+%+tag1", "x+%+tag2"], value: GivenName.from("aThirdGivenName") });
+            await Given.aRepositoryAttribute({ attributeOwner: TestIdentity.CURRENT_IDENTITY, tags: ["x+%+tag1", "x+%+tag2"], value: GivenName.from("aGivenName") });
             await Given.aRequestItemWithAnIdentityAttribute({
                 attributeOwner: TestIdentity.CURRENT_IDENTITY,
                 tags: ["x+%+tag1", "x+%+tag3"],
-                value: GivenName.from("aThirdGivenName")
-            });
-=======
-            await Given.aRepositoryAttribute({ attributeOwner: TestIdentity.CURRENT_IDENTITY, tags: ["tag1", "tag2"], value: GivenName.from("aGivenName") });
-            await Given.aRequestItemWithAnIdentityAttribute({ attributeOwner: TestIdentity.CURRENT_IDENTITY, tags: ["tag1", "tag3"], value: GivenName.from("aGivenName") });
->>>>>>> ebded0a1
+                value: GivenName.from("aGivenName")
+            });
             await When.iCallAccept();
             await Then.theResponseItemShouldBeOfType("CreateAttributeAcceptResponseItem");
             await Then.anOwnSharedIdentityAttributeIsCreated();
@@ -400,24 +395,14 @@
         test("in case of an IdentityAttribute that already exists as own shared IdentityAttribute with different tags: returns an AttributeSuccessionAcceptResponseItem", async function () {
             const repositoryAttribute = await Given.aRepositoryAttribute({
                 attributeOwner: TestIdentity.CURRENT_IDENTITY,
-<<<<<<< HEAD
                 tags: ["x+%+tag1", "x+%+tag2"],
-                value: GivenName.from("aFifthGivenName")
-=======
-                tags: ["tag1", "tag2"],
                 value: GivenName.from("aGivenName")
->>>>>>> ebded0a1
             });
             await Given.anOwnSharedIdentityAttribute({ sourceAttributeId: repositoryAttribute.id, peer: TestIdentity.PEER });
             await Given.aRequestItemWithAnIdentityAttribute({
                 attributeOwner: TestIdentity.CURRENT_IDENTITY,
-<<<<<<< HEAD
                 tags: ["x+%+tag1", "x+%+tag3"],
-                value: GivenName.from("aFifthGivenName")
-=======
-                tags: ["tag1", "tag3"],
                 value: GivenName.from("aGivenName")
->>>>>>> ebded0a1
             });
             await When.iCallAccept();
             await Then.theResponseItemShouldBeOfType("AttributeSuccessionAcceptResponseItem");
@@ -446,31 +431,18 @@
         test("in case of an IdentityAttribute whose predecessor was shared with different tags: returns an AttributeSuccessionAcceptResponseItem", async function () {
             const repositoryAttributePredecessor = await Given.aRepositoryAttribute({
                 attributeOwner: TestIdentity.CURRENT_IDENTITY,
-<<<<<<< HEAD
-                value: GivenName.from("aSeventhGivenName"),
+                value: GivenName.from("aGivenName"),
                 tags: ["x+%+tag1", "x+%+tag2"]
-=======
-                value: GivenName.from("aGivenName"),
-                tags: ["tag1", "tag2"]
->>>>>>> ebded0a1
             });
             const ownSharedIdentityAttributePredecessor = await Given.anOwnSharedIdentityAttribute({
                 sourceAttributeId: repositoryAttributePredecessor.id,
                 peer: TestIdentity.PEER
             });
-<<<<<<< HEAD
-            await Given.aRepositoryAttributeSuccession(repositoryAttributePredecessor.id, { value: GivenName.from("aSucceededSeventhGivenName"), tags: ["x+%+tag1", "x+%+tag2"] });
-            await Given.aRequestItemWithAnIdentityAttribute({
-                attributeOwner: TestIdentity.CURRENT_IDENTITY,
-                value: GivenName.from("aSucceededSeventhGivenName"),
+            await Given.aRepositoryAttributeSuccession(repositoryAttributePredecessor.id, { value: GivenName.from("aSucceededGivenName"), tags: ["x+%+tag1", "x+%+tag2"] });
+            await Given.aRequestItemWithAnIdentityAttribute({
+                attributeOwner: TestIdentity.CURRENT_IDENTITY,
+                value: GivenName.from("aSucceededGivenName"),
                 tags: ["x+%+tag1", "x+%+tag3"]
-=======
-            await Given.aRepositoryAttributeSuccession(repositoryAttributePredecessor.id, { value: GivenName.from("aSucceededGivenName"), tags: ["tag1", "tag2"] });
-            await Given.aRequestItemWithAnIdentityAttribute({
-                attributeOwner: TestIdentity.CURRENT_IDENTITY,
-                value: GivenName.from("aSucceededGivenName"),
-                tags: ["tag1", "tag3"]
->>>>>>> ebded0a1
             });
             await When.iCallAccept();
             await Then.theTagsOfTheSucceededRepositoryAttributeMatch(["x+%+tag1", "x+%+tag2", "x+%+tag3"]);
