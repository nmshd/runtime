import { IDatabaseConnection } from "@js-soft/docdb-access-abstractions";
import { GivenName, ProprietaryInteger, ProprietaryString } from "@nmshd/content";
import { CoreAddress } from "@nmshd/core-types";
import { Transport } from "@nmshd/transport";
import { TestUtil } from "../../../../core/TestUtil";
import { TestObjectFactory } from "../../testHelpers/TestObjectFactory";
import { Context, GivenSteps, ThenSteps, WhenSteps } from "./Context";
import { TestIdentity } from "./TestIdentity";

describe("CreateAttributeRequestItemProcessor", function () {
    let connection: IDatabaseConnection;
    let transport: Transport;

    let context: Context;
    let Given: GivenSteps; // eslint-disable-line @typescript-eslint/naming-convention
    let When: WhenSteps; // eslint-disable-line @typescript-eslint/naming-convention
    let Then: ThenSteps; // eslint-disable-line @typescript-eslint/naming-convention

    beforeAll(async function () {
        connection = await TestUtil.createConnection();
        transport = TestUtil.createTransport(connection);

        context = await Context.init(transport);
        Given = new GivenSteps(context);
        When = new WhenSteps(context);
        Then = new ThenSteps(context);
    });

    afterAll(async function () {
        await connection.close();
    });

    describe("canCreateOutgoingRequestItem", function () {
        test("returns Success when passing an IdentityAttribute with owner={{Peer}}", async function () {
            const identityAttributeOfRecipient = TestObjectFactory.createIdentityAttribute({
                owner: TestIdentity.PEER
            });

            await When.iCallCanCreateOutgoingRequestItemWith({ attribute: identityAttributeOfRecipient });
            await Then.theCanCreateResultShouldBeASuccess();
        });

        test("returns an Error when passing an IdentityAttribute with owner={{CurrentIdentity}}", async function () {
            const identityAttributeOfSender = TestObjectFactory.createIdentityAttribute({
                owner: TestIdentity.CURRENT_IDENTITY
            });

            await When.iCallCanCreateOutgoingRequestItemWith({ attribute: identityAttributeOfSender });
            await Then.theCanCreateResultShouldBeAnErrorWith({
                message: "Cannot create own IdentityAttributes with a CreateAttributeRequestItem. Use a ShareAttributeRequestItem instead."
            });
        });

        test("returns a Success when passing an IdentityAttribute with owner={{Empty}}", async function () {
            const identityAttributeWithEmptyOwner = TestObjectFactory.createIdentityAttribute({
                owner: TestIdentity.EMPTY
            });

            await When.iCallCanCreateOutgoingRequestItemWith({ attribute: identityAttributeWithEmptyOwner });
            await Then.theCanCreateResultShouldBeASuccess();
        });

        test("returns an Error when passing an IdentityAttribute with owner={{SomeoneElse}}", async function () {
            const identityAttributeOfSomeoneElse = TestObjectFactory.createIdentityAttribute({
                owner: TestIdentity.SOMEONE_ELSE
            });

            await When.iCallCanCreateOutgoingRequestItemWith({ attribute: identityAttributeOfSomeoneElse });
            await Then.theCanCreateResultShouldBeAnErrorWith({
                message:
                    "The owner of the provided IdentityAttribute for the `attribute` property can only be the address of the recipient or an empty string. The latter will default to the address of the recipient."
            });
        });

        test("returns Success when passing an IdentityAttribute with owner={{SomeoneElse}}, but no recipient", async function () {
            const identityAttributeOfSomeoneElse = TestObjectFactory.createIdentityAttribute({
                owner: TestIdentity.SOMEONE_ELSE
            });

            await When.iCallCanCreateOutgoingRequestItemWith({ attribute: identityAttributeOfSomeoneElse }, TestIdentity.UNDEFINED);
            await Then.theCanCreateResultShouldBeAnErrorWith({
                message:
                    "The owner of the provided IdentityAttribute for the `attribute` property can only be the address of the recipient or an empty string. The latter will default to the address of the recipient."
            });
        });

        test("returns Success when passing a RelationshipAttribute with owner={{Peer}}", async function () {
            const relationshipAttributeOfRecipient = TestObjectFactory.createRelationshipAttribute({
                owner: TestIdentity.PEER
            });

            await When.iCallCanCreateOutgoingRequestItemWith({ attribute: relationshipAttributeOfRecipient });
            await Then.theCanCreateResultShouldBeASuccess();
        });

        test("returns Success when passing a RelationshipAttribute with owner={{CurrentIdentity}}", async function () {
            const relationshipAttributeOfSender = TestObjectFactory.createRelationshipAttribute({
                owner: TestIdentity.CURRENT_IDENTITY
            });

            await When.iCallCanCreateOutgoingRequestItemWith({ attribute: relationshipAttributeOfSender });
            await Then.theCanCreateResultShouldBeASuccess();
        });

        test("returns Success when passing a RelationshipAttribute with owner={{Empty}}", async function () {
            const relationshipAttributeWithEmptyOwner = TestObjectFactory.createRelationshipAttribute({
                owner: TestIdentity.EMPTY
            });

            await When.iCallCanCreateOutgoingRequestItemWith({ attribute: relationshipAttributeWithEmptyOwner });
            await Then.theCanCreateResultShouldBeASuccess();
        });

        test("returns an Error when passing a RelationshipAttribute with owner={{SomeoneElse}}", async function () {
            const relationshipAttributeOfSomeoneElse = TestObjectFactory.createRelationshipAttribute({
                owner: TestIdentity.SOMEONE_ELSE
            });

            await When.iCallCanCreateOutgoingRequestItemWith({ attribute: relationshipAttributeOfSomeoneElse });
            await Then.theCanCreateResultShouldBeAnErrorWith({
                message:
                    "The owner of the provided RelationshipAttribute for the `attribute` property can only be the address of the sender, the address of the recipient or an empty string. The latter will default to the address of the recipient."
            });
        });

        test("returns Success when passing a RelationshipAttribute with owner={{SomeoneElse}}, but no recipient", async function () {
            const relationshipAttributeOfSomeoneElse = TestObjectFactory.createRelationshipAttribute({
                owner: TestIdentity.SOMEONE_ELSE
            });

            await When.iCallCanCreateOutgoingRequestItemWith({ attribute: relationshipAttributeOfSomeoneElse }, TestIdentity.UNDEFINED);
            await Then.theCanCreateResultShouldBeAnErrorWith({
                code: "error.consumption.requests.invalidRequestItem",
                message:
                    "The owner of the provided RelationshipAttribute for the `attribute` property can only be the address of the sender, the address of the recipient or an empty string. The latter will default to the address of the recipient."
            });
        });

        test("returns Error when passing a RelationshipAttribute with same key as an already existing RelationshipAttribute of this Relationship", async function () {
            const relationshipAttributeOfSender = TestObjectFactory.createRelationshipAttribute({
                owner: TestIdentity.CURRENT_IDENTITY,
                key: "uniqueKey"
            });

            await When.iCreateARelationshipAttribute(relationshipAttributeOfSender);

            const relationshipAttributeWithSameKey = TestObjectFactory.createRelationshipAttribute({
                owner: TestIdentity.CURRENT_IDENTITY,
                key: "uniqueKey"
            });

            await When.iCallCanCreateOutgoingRequestItemWith({ attribute: relationshipAttributeWithSameKey }, TestIdentity.PEER);
            await Then.theCanCreateResultShouldBeAnErrorWith({
                code: "error.consumption.requests.invalidRequestItem",
                message:
                    "The creation of the provided RelationshipAttribute cannot be requested because there is already a RelationshipAttribute in the context of this Relationship with the same key 'uniqueKey', owner and value type."
            });
        });

        test("returns Error on violation of key uniqueness even if the owner of the provided RelationshipAttribute is an empty string as long as the recipient is known", async function () {
            const relationshipAttributeOfRecipient = TestObjectFactory.createRelationshipAttribute({
                owner: TestIdentity.PEER,
                key: "uniqueKey"
            });

            await When.iCreateARelationshipAttribute(relationshipAttributeOfRecipient);

            const relationshipAttributeWithSameKeyAndEmptyOwner = TestObjectFactory.createRelationshipAttribute({
                owner: TestIdentity.EMPTY,
                key: "uniqueKey"
            });

            await When.iCallCanCreateOutgoingRequestItemWith({ attribute: relationshipAttributeWithSameKeyAndEmptyOwner }, TestIdentity.PEER);
            await Then.theCanCreateResultShouldBeAnErrorWith({
                code: "error.consumption.requests.invalidRequestItem",
                message:
                    "The creation of the provided RelationshipAttribute cannot be requested because there is already a RelationshipAttribute in the context of this Relationship with the same key 'uniqueKey', owner and value type."
            });
        });

        test("returns Success when passing a RelationshipAttribute with same key but different owner", async function () {
            const relationshipAttributeOfSender = TestObjectFactory.createRelationshipAttribute({
                owner: TestIdentity.CURRENT_IDENTITY,
                key: "ownerSpecificUniqueKey"
            });

            await When.iCreateARelationshipAttribute(relationshipAttributeOfSender);

            const relationshipAttributeOfRecipient = TestObjectFactory.createRelationshipAttribute({
                owner: TestIdentity.PEER,
                key: "ownerSpecificUniqueKey"
            });

            await When.iCallCanCreateOutgoingRequestItemWith({ attribute: relationshipAttributeOfRecipient }, TestIdentity.PEER);
            await Then.theCanCreateResultShouldBeASuccess();
        });

        test("returns Success when passing a RelationshipAttribute with same key but different value type", async function () {
            const relationshipAttributeOfSender = TestObjectFactory.createRelationshipAttribute({
                owner: TestIdentity.CURRENT_IDENTITY,
                key: "valueTypeSpecificUniqueKey",
                value: ProprietaryString.from({ title: "aTitle", value: "aProprietaryStringValue" })
            });

            await When.iCreateARelationshipAttribute(relationshipAttributeOfSender);

            const relationshipAttributeOfRecipient = TestObjectFactory.createRelationshipAttribute({
                owner: TestIdentity.CURRENT_IDENTITY,
                key: "valueTypeSpecificUniqueKey",
                value: ProprietaryInteger.from({ title: "aTitle", value: 1 })
            });

            await When.iCallCanCreateOutgoingRequestItemWith({ attribute: relationshipAttributeOfRecipient }, TestIdentity.PEER);
            await Then.theCanCreateResultShouldBeASuccess();
        });

        test("returns Success when passing a RelationshipAttribute with same key as a RelationshipAttribute in deletion", async function () {
            const relationshipAttributeOfSender = TestObjectFactory.createRelationshipAttribute({
                owner: TestIdentity.CURRENT_IDENTITY,
                key: "persistenceSpecificUniqueKey"
            });

            const createdAttribute = await When.iCreateARelationshipAttribute(relationshipAttributeOfSender);
            await When.iMarkMyAttributeAsToBeDeleted(createdAttribute);

            const relationshipAttributeWithSameKey = TestObjectFactory.createRelationshipAttribute({
                owner: TestIdentity.CURRENT_IDENTITY,
                key: "persistenceSpecificUniqueKey"
            });

            await When.iCallCanCreateOutgoingRequestItemWith({ attribute: relationshipAttributeWithSameKey }, TestIdentity.PEER);
            await Then.theCanCreateResultShouldBeASuccess();
        });

        test("returns Success when passing a RelationshipAttribute with same key as an already existing ThirdPartyRelationshipAttribute", async function () {
            const thirdPartyRelationshipAttribute = TestObjectFactory.createRelationshipAttribute({
                owner: TestIdentity.CURRENT_IDENTITY,
                key: "relationshipSpecificUniqueKey"
            });

            await When.iCreateAThirdPartyRelationshipAttribute(thirdPartyRelationshipAttribute);

            const relationshipAttributeOfSender = TestObjectFactory.createRelationshipAttribute({
                owner: TestIdentity.CURRENT_IDENTITY,
                key: "relationshipSpecificUniqueKey"
            });

            await When.iCallCanCreateOutgoingRequestItemWith({ attribute: relationshipAttributeOfSender }, TestIdentity.PEER);
            await Then.theCanCreateResultShouldBeASuccess();
        });
    });

    describe("canAccept", function () {
        test("can create a RelationshipAttribute", async function () {
            await Given.aRequestItemWithARelationshipAttribute({
                attributeOwner: TestIdentity.PEER
            });

            await When.iCallCanAccept();
            await Then.theCanAcceptResultShouldBeASuccess();
        });

        test("cannot create another RelationshipAttribute with same key", async function () {
            const relationshipAttributeOfRecipient = TestObjectFactory.createRelationshipAttribute({
                owner: TestIdentity.PEER
            });

            await When.iCreateARelationshipAttribute(relationshipAttributeOfRecipient);

            await Given.aRequestItemWithARelationshipAttribute({
                attributeOwner: TestIdentity.PEER
            });

            await expect(When.iCallCanAccept()).rejects.toThrow(
                "error.consumption.requests.violatedKeyUniquenessOfRelationshipAttributes: 'The provided RelationshipAttribute cannot be created because there is already a RelationshipAttribute in the context of this Relationship with the same key 'aKey', owner and value type.'"
            );
        });

        test("cannot create another RelationshipAttribute with same key even if the owner of the provided RelationshipAttribute is an empty string", async function () {
            const relationshipAttributeOfSender = TestObjectFactory.createRelationshipAttribute({
                owner: TestIdentity.CURRENT_IDENTITY
            });

            await When.iCreateARelationshipAttribute(relationshipAttributeOfSender);

            await Given.aRequestItemWithARelationshipAttribute({
                attributeOwner: TestIdentity.EMPTY
            });

            await expect(When.iCallCanAccept()).rejects.toThrow(
                "error.consumption.requests.violatedKeyUniquenessOfRelationshipAttributes: 'The provided RelationshipAttribute cannot be created because there is already a RelationshipAttribute in the context of this Relationship with the same key 'aKey', owner and value type.'"
            );
        });

        test("cannot accept because it would lead to the creation of another RelationshipAttribute with same key but rejecting of the CreateAttributeRequestItem would be permitted", async function () {
            const relationshipAttributeOfSender = TestObjectFactory.createRelationshipAttribute({
                owner: TestIdentity.CURRENT_IDENTITY
            });

            await When.iCreateARelationshipAttribute(relationshipAttributeOfSender);

            await Given.aRequestItemWithARelationshipAttribute({
                attributeOwner: TestIdentity.EMPTY,
                itemMustBeAccepted: false
            });

            await When.iCallCanAccept();

            await Then.theCanAcceptResultShouldBeAnErrorWith({
                code: "error.consumption.requests.invalidAcceptParameters",
                message:
                    "This CreateAttributeRequestItem cannot be accepted as the provided RelationshipAttribute cannot be created because there is already a RelationshipAttribute in the context of this Relationship with the same key 'aKey', owner and value type."
            });
        });
    });

    describe("accept", function () {
        test("in case of a RelationshipAttribute: creates an own shared RelationshipAttribute", async function () {
            await Given.aRequestItemWithARelationshipAttribute({
                attributeOwner: TestIdentity.CURRENT_IDENTITY
            });
            await When.iCallAccept();
            await Then.anOwnSharedRelationshipAttributeIsCreated();
        });

        test("in case of an IdentityAttribute: creates a RepositoryAttribute and an own shared IdentityAttribute", async function () {
<<<<<<< HEAD
            await Given.aRequestItemWithAnIdentityAttribute({ attributeOwner: TestIdentity.SENDER, value: GivenName.from("aGivenName1") });
            await When.iCallAccept();
            await Then.theResponseItemShouldBeOfType("CreateAttributeAcceptResponseItem");
            await Then.aLocalRepositoryAttributeIsCreated();
            await Then.aLocalIdentityAttributeWithShareInfoForThePeerIsCreated();
=======
            await Given.aRequestItemWithAnIdentityAttribute({
                attributeOwner: TestIdentity.CURRENT_IDENTITY
            });
            await When.iCallAccept();
            await Then.aRepositoryAttributeIsCreated();
            await Then.anOwnSharedIdentityAttributeIsCreated();
>>>>>>> 2cf6664d
        });

        test("in case of an IdentityAttribute that already exists as RepositoryAttribute: creates an own shared IdentityAttribute that links to the existing RepositoryAttribute", async function () {
            const repositoryAttribute = await Given.aRepositoryAttribute({ attributeOwner: TestIdentity.SENDER, value: GivenName.from("aGivenName2") });
            await Given.aRequestItemWithAnIdentityAttribute({ attributeOwner: TestIdentity.SENDER, value: GivenName.from("aGivenName2") });
            await When.iCallAccept();
            await Then.theResponseItemShouldBeOfType("CreateAttributeAcceptResponseItem");
            await Then.aLocalIdentityAttributeWithShareInfoForThePeerIsCreated();
            await Then.theSourceAttributeIdOfTheOwnSharedIdentityAttributeMatches(repositoryAttribute.id);
        });

        // test("in case of an IdentityAttribute that already exists as own shared IdentityAttribute: returns an AttributeAlreadySharedAcceptResponseItem", async function () {
        //     const repositoryAttribute = await Given.aRepositoryAttribute({ attributeOwner: TestIdentity.SENDER });
        //     await Given.aRequestItemWithAnIdentityAttribute({
        //         attributeOwner: TestIdentity.SENDER
        //     });
        //     await When.iCallAccept();
        //     await Then.theResponseItemShouldBeOfType("AttributeAlreadySharedAcceptResponseItem");
        // });

        test("in case of an IdentityAttribute that already exists as RepositoryAttribute: merge tags", async function () {
            await Given.aRepositoryAttribute({ attributeOwner: TestIdentity.SENDER, tags: ["tag1", "tag2"], value: GivenName.from("aGivenName3") });
            await Given.aRequestItemWithAnIdentityAttribute({ attributeOwner: TestIdentity.SENDER, tags: ["tag1", "tag3"], value: GivenName.from("aGivenName3") });
            await When.iCallAccept();
            await Then.theResponseItemShouldBeOfType("CreateAttributeAcceptResponseItem");
            await Then.aLocalIdentityAttributeWithShareInfoForThePeerIsCreated();
            await Then.theTagsOfTheRepositoryAttributeMatch(["tag1", "tag2", "tag3"]);
        });
    });

    describe("applyIncomingResponseItem", function () {
        test.each([TestIdentity.PEER, TestIdentity.EMPTY])(
            "in case of an IdentityAttribute with owner=${value.toString()}: creates a LocalAttribute with the Attribute from the RequestItem and the attributeId from the ResponseItem for the peer of the request ",
            async function (attributeOwner: CoreAddress) {
                await Given.aRequestItemWithAnIdentityAttribute({ attributeOwner });
                await Given.aResponseItem();
                await When.iCallApplyIncomingResponseItem();
                await Then.theCreatedAttributeHasTheSameContentAsTheAttributeFromTheRequestItem();
                await Then.theCreatedAttributeHasTheAttributeIdFromTheResponseItem();
            }
        );

        test.each([TestIdentity.PEER, TestIdentity.EMPTY, TestIdentity.CURRENT_IDENTITY])(
            "in case of a RelationshipAttribute with owner=${value.toString()}: creates a LocalAttribute with the Attribute from the RequestItem and the attributeId from the ResponseItem for the peer of the request ",
            async function (attributeOwner: CoreAddress) {
                await Given.aRequestItemWithARelationshipAttribute({ attributeOwner });
                await Given.aResponseItem();
                await When.iCallApplyIncomingResponseItem();
                await Then.theCreatedAttributeHasTheSameContentAsTheAttributeFromTheRequestItem();
                await Then.theCreatedAttributeHasTheAttributeIdFromTheResponseItem();
            }
        );
    });
});<|MERGE_RESOLUTION|>--- conflicted
+++ resolved
@@ -324,28 +324,19 @@
         });
 
         test("in case of an IdentityAttribute: creates a RepositoryAttribute and an own shared IdentityAttribute", async function () {
-<<<<<<< HEAD
-            await Given.aRequestItemWithAnIdentityAttribute({ attributeOwner: TestIdentity.SENDER, value: GivenName.from("aGivenName1") });
+            await Given.aRequestItemWithAnIdentityAttribute({ attributeOwner: TestIdentity.CURRENT_IDENTITY, value: GivenName.from("aGivenName1") });
             await When.iCallAccept();
             await Then.theResponseItemShouldBeOfType("CreateAttributeAcceptResponseItem");
-            await Then.aLocalRepositoryAttributeIsCreated();
-            await Then.aLocalIdentityAttributeWithShareInfoForThePeerIsCreated();
-=======
-            await Given.aRequestItemWithAnIdentityAttribute({
-                attributeOwner: TestIdentity.CURRENT_IDENTITY
-            });
-            await When.iCallAccept();
             await Then.aRepositoryAttributeIsCreated();
             await Then.anOwnSharedIdentityAttributeIsCreated();
->>>>>>> 2cf6664d
         });
 
         test("in case of an IdentityAttribute that already exists as RepositoryAttribute: creates an own shared IdentityAttribute that links to the existing RepositoryAttribute", async function () {
-            const repositoryAttribute = await Given.aRepositoryAttribute({ attributeOwner: TestIdentity.SENDER, value: GivenName.from("aGivenName2") });
-            await Given.aRequestItemWithAnIdentityAttribute({ attributeOwner: TestIdentity.SENDER, value: GivenName.from("aGivenName2") });
+            const repositoryAttribute = await Given.aRepositoryAttribute({ attributeOwner: TestIdentity.CURRENT_IDENTITY, value: GivenName.from("aGivenName2") });
+            await Given.aRequestItemWithAnIdentityAttribute({ attributeOwner: TestIdentity.CURRENT_IDENTITY, value: GivenName.from("aGivenName2") });
             await When.iCallAccept();
             await Then.theResponseItemShouldBeOfType("CreateAttributeAcceptResponseItem");
-            await Then.aLocalIdentityAttributeWithShareInfoForThePeerIsCreated();
+            await Then.anOwnSharedIdentityAttributeIsCreated();
             await Then.theSourceAttributeIdOfTheOwnSharedIdentityAttributeMatches(repositoryAttribute.id);
         });
 
@@ -359,11 +350,11 @@
         // });
 
         test("in case of an IdentityAttribute that already exists as RepositoryAttribute: merge tags", async function () {
-            await Given.aRepositoryAttribute({ attributeOwner: TestIdentity.SENDER, tags: ["tag1", "tag2"], value: GivenName.from("aGivenName3") });
-            await Given.aRequestItemWithAnIdentityAttribute({ attributeOwner: TestIdentity.SENDER, tags: ["tag1", "tag3"], value: GivenName.from("aGivenName3") });
+            await Given.aRepositoryAttribute({ attributeOwner: TestIdentity.CURRENT_IDENTITY, tags: ["tag1", "tag2"], value: GivenName.from("aGivenName3") });
+            await Given.aRequestItemWithAnIdentityAttribute({ attributeOwner: TestIdentity.CURRENT_IDENTITY, tags: ["tag1", "tag3"], value: GivenName.from("aGivenName3") });
             await When.iCallAccept();
             await Then.theResponseItemShouldBeOfType("CreateAttributeAcceptResponseItem");
-            await Then.aLocalIdentityAttributeWithShareInfoForThePeerIsCreated();
+            await Then.anOwnSharedIdentityAttributeIsCreated();
             await Then.theTagsOfTheRepositoryAttributeMatch(["tag1", "tag2", "tag3"]);
         });
     });
