--- conflicted
+++ resolved
@@ -339,7 +339,7 @@
             await When.iCallAccept();
             await Then.theResponseItemShouldBeOfType("CreateAttributeAcceptResponseItem");
             await Then.aRepositoryAttributeIsCreated(GivenName.from("aGivenName").toJSON());
-            await Then.anOwnSharedIdentityAttributeIsCreated(GivenName.from("aGivenName").toJSON());
+            await Then.anOwnSharedIdentityAttributeIsCreated(undefined, GivenName.from("aGivenName").toJSON());
         });
 
         test("in case of an IdentityAttribute that already exists as RepositoryAttribute: creates an own shared IdentityAttribute that links to the existing RepositoryAttribute", async function () {
@@ -374,7 +374,7 @@
             await Given.aRequestItemWithAnIdentityAttribute({ attributeOwner: TestIdentity.CURRENT_IDENTITY, tags: ["tag1", "tag3"], value: GivenName.from("    aGivenName  ") });
             await When.iCallAccept();
             await Then.theResponseItemShouldBeOfType("CreateAttributeAcceptResponseItem");
-            await Then.anOwnSharedIdentityAttributeIsCreated(GivenName.from("aGivenName").toJSON());
+            await Then.anOwnSharedIdentityAttributeIsCreated(undefined, GivenName.from("aGivenName").toJSON());
             await Then.theTagsOfTheRepositoryAttributeMatch(["tag1", "tag2", "tag3"]);
         });
 
@@ -387,7 +387,6 @@
             await Then.theIdOfTheAlreadySharedAttributeMatches(ownSharedIdentityAttribute.id);
         });
 
-<<<<<<< HEAD
         test("in case of an IdentityAttribute that after trimming already exists as own shared IdentityAttribute: returns an AttributeAlreadySharedAcceptResponseItem", async function () {
             const repositoryAttribute = await Given.aRepositoryAttribute({ attributeOwner: TestIdentity.CURRENT_IDENTITY, value: GivenName.from("aGivenName") });
             const ownSharedIdentityAttribute = await Given.anOwnSharedIdentityAttribute({ sourceAttributeId: repositoryAttribute.id, peer: TestIdentity.PEER });
@@ -395,7 +394,8 @@
             await When.iCallAccept();
             await Then.theResponseItemShouldBeOfType("AttributeAlreadySharedAcceptResponseItem");
             await Then.theIdOfTheAlreadySharedAttributeMatches(ownSharedIdentityAttribute.id);
-=======
+        });
+
         test("in case of an IdentityAttribute that already exists as own shared IdentityAttribute but is deleted by peer: creates a new own shared IdentityAttribute", async function () {
             const repositoryAttribute = await Given.aRepositoryAttribute({ attributeOwner: TestIdentity.CURRENT_IDENTITY, value: GivenName.from("aGivenName") });
             await Given.anAttribute({
@@ -420,7 +420,6 @@
             await When.iCallAccept();
             await Then.theResponseItemShouldBeOfType("CreateAttributeAcceptResponseItem");
             await Then.anOwnSharedIdentityAttributeIsCreated(repositoryAttribute.id);
->>>>>>> 7f9649de
         });
 
         test("in case of an IdentityAttribute that already exists as own shared IdentityAttribute with different tags: returns an AttributeSuccessionAcceptResponseItem", async function () {
