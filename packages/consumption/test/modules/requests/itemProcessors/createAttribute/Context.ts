--- conflicted
+++ resolved
@@ -239,11 +239,7 @@
         if (value) expect(createdRepositoryAttribute!.content.value.toJSON()).toStrictEqual(value);
     }
 
-<<<<<<< HEAD
-    public async anOwnSharedIdentityAttributeIsCreated(value?: AttributeValues.Identity.Json): Promise<void> {
-=======
-    public async anOwnSharedIdentityAttributeIsCreated(sourceAttribute?: CoreId): Promise<void> {
->>>>>>> 7f9649de
+    public async anOwnSharedIdentityAttributeIsCreated(sourceAttribute?: CoreId, value?: AttributeValues.Identity.Json): Promise<void> {
         expect((this.context.responseItemAfterAction as CreateAttributeAcceptResponseItem).attributeId).toBeDefined();
 
         const createdAttribute = await this.context.consumptionController.attributes.getLocalAttribute(
@@ -254,14 +250,11 @@
         expect(createdAttribute!.shareInfo).toBeDefined();
         expect(createdAttribute!.shareInfo!.peer.toString()).toStrictEqual(this.context.peerAddress.toString());
         expect(createdAttribute!.shareInfo!.sourceAttribute).toBeDefined();
-<<<<<<< HEAD
         if (value) expect(createdAttribute!.content.value.toJSON()).toStrictEqual(value);
-=======
 
         if (sourceAttribute) {
             expect(createdAttribute!.shareInfo!.sourceAttribute!.toString()).toStrictEqual(sourceAttribute.toString());
         }
->>>>>>> 7f9649de
     }
 
     public async anOwnSharedRelationshipAttributeIsCreated(): Promise<void> {
