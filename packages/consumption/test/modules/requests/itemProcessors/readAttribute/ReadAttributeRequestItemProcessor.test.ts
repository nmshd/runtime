--- conflicted
+++ resolved
@@ -611,6 +611,70 @@
             });
         });
 
+        test("returns an error when the given Attribute has invalid tags", async function () {
+            const attributesControllerSpy = spy(consumptionController.attributes);
+            when(attributesControllerSpy.validateTags(anything(), anything())).thenResolve(ValidationResult.success());
+
+            const existingAttribute = await consumptionController.attributes.createRepositoryAttribute({
+                content: TestObjectFactory.createIdentityAttribute({
+                    tags: ["tag1"],
+                    owner: accountController.identity.address
+                })
+            });
+
+            reset(attributesControllerSpy);
+
+            const sender = CoreAddress.from("Sender");
+
+            const requestItem = ReadAttributeRequestItem.from({
+                mustBeAccepted: true,
+                query: IdentityAttributeQuery.from({ valueType: "GivenName" })
+            });
+            const requestId = await ConsumptionIds.request.generate();
+            const request = LocalRequest.from({
+                id: requestId,
+                createdAt: CoreDate.utc(),
+                isOwn: false,
+                peer: sender,
+                status: LocalRequestStatus.DecisionRequired,
+                content: Request.from({
+                    id: requestId,
+                    items: [requestItem]
+                }),
+                statusLog: []
+            });
+
+            const canAcceptWithExistingAttributeResult = await processor.canAccept(
+                requestItem,
+                {
+                    accept: true,
+                    existingAttributeId: existingAttribute.id.toString()
+                },
+                request
+            );
+
+            expect(canAcceptWithExistingAttributeResult).errorValidationResult({
+                code: "error.consumption.attributes.invalidTag"
+            });
+
+            const canAcceptWithNewAttributeResult = await processor.canAccept(
+                requestItem,
+                {
+                    accept: true,
+                    newAttribute: TestObjectFactory.createIdentityAttribute({
+                        value: GivenName.fromAny({ value: "anotherGivenName" }),
+                        tags: ["tag1"],
+                        owner: accountController.identity.address
+                    }).toJSON()
+                },
+                request
+            );
+
+            expect(canAcceptWithNewAttributeResult).errorValidationResult({
+                code: "error.consumption.attributes.invalidTag"
+            });
+        });
+
         describe("canAccept ReadAttributeRequestitem with IdentityAttributeQuery", function () {
             test("returns an error when the existing IdentityAttribute is already shared", async function () {
                 const attribute = await consumptionController.attributes.createSharedLocalAttribute({
@@ -1539,35 +1603,20 @@
                 const result = await processor.accept(requestItem, acceptParams, incomingRequest);
                 expect(result).toBeInstanceOf(ReadAttributeAcceptResponseItem);
 
-<<<<<<< HEAD
-            const repositoryAttribute = await consumptionController.attributes.createRepositoryAttribute({
-                content: TestObjectFactory.createIdentityAttribute({
-                    owner: accountController.identity.address,
-                    tags: ["x+%+anExistingTag"]
-                })
-=======
                 const createdAttribute = await consumptionController.attributes.getLocalAttribute((result as ReadAttributeAcceptResponseItem).attributeId);
                 expect(createdAttribute).toBeDefined();
                 expect(createdAttribute!.shareInfo).toBeDefined();
                 expect(createdAttribute!.shareInfo!.peer.toString()).toStrictEqual(incomingRequest.peer.toString());
->>>>>>> 0fb9b366
             });
 
             test("accept with existing RepositoryAttribute and new tags", async function () {
                 const repositoryAttribute = await consumptionController.attributes.createRepositoryAttribute({
                     content: TestObjectFactory.createIdentityAttribute({
                         owner: accountController.identity.address,
-                        tags: ["anExistingTag"]
-                    })
-                });
-
-<<<<<<< HEAD
-            const acceptParams: AcceptReadAttributeRequestItemParametersWithExistingAttributeJSON = {
-                accept: true,
-                existingAttributeId: repositoryAttribute.id.toString(),
-                tags: ["x+%+aNewTag"]
-            };
-=======
+                        tags: ["x+%+anExistingTag"]
+                    })
+                });
+
                 const requestItem = ReadAttributeRequestItem.from({
                     mustBeAccepted: true,
                     query: IdentityAttributeQuery.from({ tags: ["aNewTag", "anotherNewTag"], valueType: "GivenName" })
@@ -1585,29 +1634,20 @@
                     }),
                     statusLog: []
                 });
->>>>>>> 0fb9b366
 
                 const acceptParams: AcceptReadAttributeRequestItemParametersWithExistingAttributeJSON = {
                     accept: true,
                     existingAttributeId: repositoryAttribute.id.toString(),
-                    tags: ["aNewTag"]
-                };
-
-<<<<<<< HEAD
-            const ownSharedIdentityAttribute = await consumptionController.attributes.getLocalAttribute((result as ReadAttributeAcceptResponseItem).attributeId);
-            const sourceAttribute = await consumptionController.attributes.getLocalAttribute(ownSharedIdentityAttribute!.shareInfo!.sourceAttribute!);
-            expect(sourceAttribute!.succeeds).toBeDefined();
-            expect((sourceAttribute!.content as IdentityAttribute).tags).toStrictEqual(["x+%+anExistingTag", "x+%+aNewTag"]);
-        });
-=======
+                    tags: ["x+%+aNewTag"]
+                };
+
                 const result = await processor.accept(requestItem, acceptParams, incomingRequest);
                 expect(result).toBeInstanceOf(ReadAttributeAcceptResponseItem);
->>>>>>> 0fb9b366
 
                 const ownSharedIdentityAttribute = await consumptionController.attributes.getLocalAttribute((result as ReadAttributeAcceptResponseItem).attributeId);
                 const sourceAttribute = await consumptionController.attributes.getLocalAttribute(ownSharedIdentityAttribute!.shareInfo!.sourceAttribute!);
                 expect(sourceAttribute!.succeeds).toBeDefined();
-                expect((sourceAttribute!.content as IdentityAttribute).tags).toStrictEqual(["anExistingTag", "aNewTag"]);
+                expect((sourceAttribute!.content as IdentityAttribute).tags).toStrictEqual(["x+%+anExistingTag", "x+%+aNewTag"]);
             });
 
             test("accept with existing IdentityAttribute whose predecessor was already shared", async function () {
@@ -1676,7 +1716,7 @@
                     content: TestObjectFactory.createIdentityAttribute({
                         owner: accountController.identity.address,
                         value: GivenName.fromAny({ value: "aGivenName" }),
-                        tags: ["anExistingTag"]
+                        tags: ["x+%+anExistingTag"]
                     })
                 });
 
@@ -1690,13 +1730,13 @@
                     content: IdentityAttribute.from({
                         owner: accountController.identity.address,
                         value: GivenName.fromAny({ value: "aNewGivenName" }),
-                        tags: ["anExistingTag"]
-                    })
-                });
-
-                const requestItem = ReadAttributeRequestItem.from({
-                    mustBeAccepted: true,
-                    query: IdentityAttributeQuery.from({ tags: ["aNewTag", "anotherNewTag"], valueType: "GivenName" })
+                        tags: ["x+%+anExistingTag"]
+                    })
+                });
+
+                const requestItem = ReadAttributeRequestItem.from({
+                    mustBeAccepted: true,
+                    query: IdentityAttributeQuery.from({ tags: ["x+%+aNewTag", "x+%+anotherNewTag"], valueType: "GivenName" })
                 });
                 const requestId = await ConsumptionIds.request.generate();
                 const incomingRequest = LocalRequest.from({
@@ -1715,61 +1755,18 @@
                 const acceptParams: AcceptReadAttributeRequestItemParametersWithExistingAttributeJSON = {
                     accept: true,
                     existingAttributeId: successorRepositoryAttribute.id.toString(),
-                    tags: ["aNewTag"]
-                };
-
-<<<<<<< HEAD
-            const predecessorRepositoryAttribute = await consumptionController.attributes.createRepositoryAttribute({
-                content: TestObjectFactory.createIdentityAttribute({
-                    owner: accountController.identity.address,
-                    value: GivenName.fromAny({ value: "aGivenName" }),
-                    tags: ["x+%+anExistingTag"]
-                })
-            });
-=======
+                    tags: ["x+%+aNewTag"]
+                };
+
                 const result = await processor.accept(requestItem, acceptParams, incomingRequest);
                 expect(result).toBeInstanceOf(AttributeSuccessionAcceptResponseItem);
->>>>>>> 0fb9b366
 
                 const successorOwnSharedIdentityAttribute = await consumptionController.attributes.getLocalAttribute((result as AttributeSuccessionAcceptResponseItem).successorId);
                 const sourceAttribute = await consumptionController.attributes.getLocalAttribute(successorOwnSharedIdentityAttribute!.shareInfo!.sourceAttribute!);
                 expect(sourceAttribute!.succeeds).toStrictEqual(successorRepositoryAttribute.id);
-                expect((sourceAttribute!.content as IdentityAttribute).tags).toStrictEqual(["anExistingTag", "aNewTag"]);
-            });
-
-<<<<<<< HEAD
-            const { successor: successorRepositoryAttribute } = await consumptionController.attributes.succeedRepositoryAttribute(predecessorRepositoryAttribute.id, {
-                content: IdentityAttribute.from({
-                    owner: accountController.identity.address,
-                    value: GivenName.fromAny({ value: "aNewGivenName" }),
-                    tags: ["x+%+anExistingTag"]
-                })
-            });
-
-            const requestItem = ReadAttributeRequestItem.from({
-                mustBeAccepted: true,
-                query: IdentityAttributeQuery.from({ tags: ["x+%+aNewTag", "x+%+anotherNewTag"], valueType: "GivenName" })
-            });
-            const requestId = await ConsumptionIds.request.generate();
-            const incomingRequest = LocalRequest.from({
-                id: requestId,
-                createdAt: CoreDate.utc(),
-                isOwn: false,
-                peer: sender,
-                status: LocalRequestStatus.DecisionRequired,
-                content: Request.from({
-                    id: requestId,
-                    items: [requestItem]
-                }),
-                statusLog: []
-            });
-
-            const acceptParams: AcceptReadAttributeRequestItemParametersWithExistingAttributeJSON = {
-                accept: true,
-                existingAttributeId: successorRepositoryAttribute.id.toString(),
-                tags: ["x+%+aNewTag"]
-            };
-=======
+                expect((sourceAttribute!.content as IdentityAttribute).tags).toStrictEqual(["x+%+anExistingTag", "x+%+aNewTag"]);
+            });
+
             test("accept with existing IdentityAttribute whose predecessor was already shared but is DeletedByPeer", async function () {
                 const predecessorRepositoryAttribute = await consumptionController.attributes.createRepositoryAttribute({
                     content: TestObjectFactory.createIdentityAttribute({
@@ -1801,20 +1798,12 @@
                         deletionDate: CoreDate.utc().subtract({ days: 1 })
                     })
                 });
->>>>>>> 0fb9b366
 
                 const requestItem = ReadAttributeRequestItem.from({
                     mustBeAccepted: true,
                     query: IdentityAttributeQuery.from({ valueType: "GivenName" })
                 });
 
-<<<<<<< HEAD
-            const successorOwnSharedIdentityAttribute = await consumptionController.attributes.getLocalAttribute((result as AttributeSuccessionAcceptResponseItem).successorId);
-            const sourceAttribute = await consumptionController.attributes.getLocalAttribute(successorOwnSharedIdentityAttribute!.shareInfo!.sourceAttribute!);
-            expect(sourceAttribute!.succeeds).toStrictEqual(successorRepositoryAttribute.id);
-            expect((sourceAttribute!.content as IdentityAttribute).tags).toStrictEqual(["x+%+anExistingTag", "x+%+aNewTag"]);
-        });
-=======
                 const requestId = await ConsumptionIds.request.generate();
                 const incomingRequest = LocalRequest.from({
                     id: requestId,
@@ -1828,7 +1817,6 @@
                     }),
                     statusLog: []
                 });
->>>>>>> 0fb9b366
 
                 const acceptParams: AcceptReadAttributeRequestItemParametersWithExistingAttributeJSON = {
                     accept: true,
@@ -1952,7 +1940,7 @@
                 const repositoryAttribute = await consumptionController.attributes.createRepositoryAttribute({
                     content: TestObjectFactory.createIdentityAttribute({
                         owner: accountController.identity.address,
-                        tags: ["anExistingTag"]
+                        tags: ["x+%+anExistingTag"]
                     })
                 });
 
@@ -1964,7 +1952,7 @@
 
                 const requestItem = ReadAttributeRequestItem.from({
                     mustBeAccepted: true,
-                    query: IdentityAttributeQuery.from({ tags: ["aNewTag", "anotherNewTag"], valueType: "GivenName" })
+                    query: IdentityAttributeQuery.from({ tags: ["x+%+aNewTag", "x+%+anotherNewTag"], valueType: "GivenName" })
                 });
                 const requestId = await ConsumptionIds.request.generate();
                 const incomingRequest = LocalRequest.from({
@@ -1983,52 +1971,18 @@
                 const acceptParams: AcceptReadAttributeRequestItemParametersWithExistingAttributeJSON = {
                     accept: true,
                     existingAttributeId: repositoryAttribute.id.toString(),
-                    tags: ["aNewTag"]
-                };
-
-<<<<<<< HEAD
-            const repositoryAttribute = await consumptionController.attributes.createRepositoryAttribute({
-                content: TestObjectFactory.createIdentityAttribute({
-                    owner: accountController.identity.address,
-                    tags: ["x+%+anExistingTag"]
-                })
-            });
-=======
+                    tags: ["x+%+aNewTag"]
+                };
+
                 const result = await processor.accept(requestItem, acceptParams, incomingRequest);
                 expect(result).toBeInstanceOf(AttributeSuccessionAcceptResponseItem);
->>>>>>> 0fb9b366
 
                 const successorOwnSharedIdentityAttribute = await consumptionController.attributes.getLocalAttribute((result as AttributeSuccessionAcceptResponseItem).successorId);
                 const sourceAttribute = await consumptionController.attributes.getLocalAttribute(successorOwnSharedIdentityAttribute!.shareInfo!.sourceAttribute!);
                 expect(sourceAttribute!.succeeds).toStrictEqual(repositoryAttribute.id);
-                expect((sourceAttribute!.content as IdentityAttribute).tags).toStrictEqual(["anExistingTag", "aNewTag"]);
-            });
-
-<<<<<<< HEAD
-            const requestItem = ReadAttributeRequestItem.from({
-                mustBeAccepted: true,
-                query: IdentityAttributeQuery.from({ tags: ["x+%+aNewTag", "x+%+anotherNewTag"], valueType: "GivenName" })
-            });
-            const requestId = await ConsumptionIds.request.generate();
-            const incomingRequest = LocalRequest.from({
-                id: requestId,
-                createdAt: CoreDate.utc(),
-                isOwn: false,
-                peer: sender,
-                status: LocalRequestStatus.DecisionRequired,
-                content: Request.from({
-                    id: requestId,
-                    items: [requestItem]
-                }),
-                statusLog: []
-            });
-
-            const acceptParams: AcceptReadAttributeRequestItemParametersWithExistingAttributeJSON = {
-                accept: true,
-                existingAttributeId: repositoryAttribute.id.toString(),
-                tags: ["x+%+aNewTag"]
-            };
-=======
+                expect((sourceAttribute!.content as IdentityAttribute).tags).toStrictEqual(["x+%+anExistingTag", "x+%+aNewTag"]);
+            });
+
             test("accept with existing IdentityAttribute that is already shared and the latest shared version but is DeletedByPeer", async function () {
                 const repositoryAttribute = await consumptionController.attributes.createRepositoryAttribute({
                     content: TestObjectFactory.createIdentityAttribute({
@@ -2046,20 +2000,12 @@
                         deletionDate: CoreDate.utc().subtract({ days: 1 })
                     })
                 });
->>>>>>> 0fb9b366
 
                 const requestItem = ReadAttributeRequestItem.from({
                     mustBeAccepted: true,
                     query: IdentityAttributeQuery.from({ valueType: "GivenName" })
                 });
 
-<<<<<<< HEAD
-            const successorOwnSharedIdentityAttribute = await consumptionController.attributes.getLocalAttribute((result as AttributeSuccessionAcceptResponseItem).successorId);
-            const sourceAttribute = await consumptionController.attributes.getLocalAttribute(successorOwnSharedIdentityAttribute!.shareInfo!.sourceAttribute!);
-            expect(sourceAttribute!.succeeds).toStrictEqual(repositoryAttribute.id);
-            expect((sourceAttribute!.content as IdentityAttribute).tags).toStrictEqual(["x+%+anExistingTag", "x+%+aNewTag"]);
-        });
-=======
                 const requestId = await ConsumptionIds.request.generate();
                 const incomingRequest = LocalRequest.from({
                     id: requestId,
@@ -2073,7 +2019,6 @@
                     }),
                     statusLog: []
                 });
->>>>>>> 0fb9b366
 
                 const acceptParams: AcceptReadAttributeRequestItemParametersWithExistingAttributeJSON = {
                     accept: true,
