import { IDatabaseConnection } from "@js-soft/docdb-access-abstractions";
import {
    AttributeAlreadySharedAcceptResponseItem,
    AttributeSuccessionAcceptResponseItem,
    GivenName,
    IdentityAttribute,
    IdentityAttributeQuery,
    IQLQuery,
    ProprietaryString,
    ReadAttributeAcceptResponseItem,
    ReadAttributeRequestItem,
    RelationshipAttribute,
    RelationshipAttributeConfidentiality,
    RelationshipAttributeQuery,
    Request,
    ResponseItemResult,
    ThirdPartyRelationshipAttributeQuery,
    ThirdPartyRelationshipAttributeQueryOwner
} from "@nmshd/content";
import { CoreAddress, CoreDate, CoreId, CoreIdHelper } from "@nmshd/core-types";
import { AccountController, Transport } from "@nmshd/transport";
import { anything, reset, spy, when } from "ts-mockito";
import {
    AcceptReadAttributeRequestItemParametersWithExistingAttributeJSON,
    AcceptReadAttributeRequestItemParametersWithNewAttributeJSON,
    ConsumptionController,
    ConsumptionIds,
    LocalAttributeDeletionInfo,
    LocalAttributeDeletionStatus,
    LocalAttributeShareInfo,
    LocalRequest,
    LocalRequestStatus,
    PeerSharedAttributeSucceededEvent,
    ReadAttributeRequestItemProcessor,
    ValidationResult
} from "../../../../../src";
import { TestUtil } from "../../../../core/TestUtil";
import { TestObjectFactory } from "../../testHelpers/TestObjectFactory";

describe("ReadAttributeRequestItemProcessor", function () {
    let connection: IDatabaseConnection;
    let transport: Transport;

    let consumptionController: ConsumptionController;
    let accountController: AccountController;

    let processor: ReadAttributeRequestItemProcessor;

    let thirdPartyConsumptionController: ConsumptionController;
    let thirdPartyAccountController: AccountController;
    let aThirdParty: CoreAddress;

    beforeAll(async function () {
        connection = await TestUtil.createConnection();
        transport = TestUtil.createTransport();
        await transport.init();

        const accounts = await TestUtil.provideAccounts(transport, connection, 2);
        ({ accountController, consumptionController } = accounts[0]);

        processor = new ReadAttributeRequestItemProcessor(consumptionController);

        ({ accountController: thirdPartyAccountController, consumptionController: thirdPartyConsumptionController } = accounts[1]);
        aThirdParty = thirdPartyAccountController.identity.address;
    });

    beforeEach(async () => await TestUtil.cleanupAttributes(consumptionController));

    afterAll(async () => await connection.close());

    describe("canCreateOutgoingRequestItem", function () {
        const recipient = CoreAddress.from("Recipient");
        let sender: CoreAddress;

        beforeAll(function () {
            sender = accountController.identity.address;
        });

        describe("IdentityAttributeQuery", function () {
            test("simple query", async () => {
                const query = IdentityAttributeQuery.from({
                    valueType: "GivenName"
                });

                const requestItem = ReadAttributeRequestItem.from({
                    mustBeAccepted: false,
                    query: query
                });

                const result = await processor.canCreateOutgoingRequestItem(requestItem, Request.from({ items: [requestItem] }), CoreAddress.from("recipient"));

                expect(result).successfulValidationResult();
            });

            test("cannot query invalid tag", async () => {
                const query = IdentityAttributeQuery.from({
                    valueType: "GivenName",
                    tags: ["invalidTag"]
                });

                const requestItem = ReadAttributeRequestItem.from({
                    mustBeAccepted: false,
                    query: query
                });

                const result = await processor.canCreateOutgoingRequestItem(requestItem, Request.from({ items: [requestItem] }), CoreAddress.from("recipient"));

                expect(result).errorValidationResult({
                    code: "error.consumption.requests.invalidRequestItem",
                    message: "Detected invalidity of the following tags: 'invalidTag'."
                });
            });
        });

        describe("IQLQuery", function () {
            test("simple query", async () => {
                const query = IQLQuery.from({ queryString: "GivenName", attributeCreationHints: { valueType: "GivenName" } });

                const requestItem = ReadAttributeRequestItem.from({
                    mustBeAccepted: false,
                    query: query
                });

                const result = await processor.canCreateOutgoingRequestItem(requestItem, Request.from({ items: [requestItem] }), CoreAddress.from("recipient"));

                expect(result).successfulValidationResult();
            });

            test("cannot query invalid tag", async () => {
                const query = IQLQuery.from({ queryString: "GivenName", attributeCreationHints: { valueType: "GivenName", tags: ["invalidTag"] } });

                const requestItem = ReadAttributeRequestItem.from({
                    mustBeAccepted: false,
                    query: query
                });

                const result = await processor.canCreateOutgoingRequestItem(requestItem, Request.from({ items: [requestItem] }), CoreAddress.from("recipient"));

                expect(result).errorValidationResult({
                    code: "error.consumption.requests.invalidRequestItem",
                    message: "Detected invalidity of the following tags: 'invalidTag'."
                });
            });
        });

        describe("RelationshipAttributeQuery", function () {
            enum TestIdentity {
                Self,
                Recipient,
                Empty,
                OtherWithRelationship,
                OtherWithoutRelationship,
                ThirdParty
            }

            interface TestParams {
                description: string;
                input: {
                    owner: TestIdentity;
                    thirdParty?: TestIdentity;
                };
                expectedOutput:
                    | {
                          success: true;
                      }
                    | { errorMessage?: string; errorCode?: string };
            }

            const testParams: TestParams[] = [
                {
                    description: "query with owner=self, used for e.g. electric meter number",
                    input: {
                        owner: TestIdentity.Self
                    },
                    expectedOutput: {
                        success: true
                    }
                },
                {
                    description: "query with owner=empty string, owner will become the Recipient later on",
                    input: {
                        owner: TestIdentity.Empty
                    },
                    expectedOutput: {
                        success: true
                    }
                },
                {
                    description: "cannot query with owner=Recipient",
                    input: {
                        owner: TestIdentity.Recipient
                    },
                    expectedOutput: {
                        errorCode: "error.consumption.requests.invalidRequestItem",
                        errorMessage:
                            "The owner of the given `query` can only be an empty string or yourself. This is because you can only request RelationshipAttributes using a ReadAttributeRequestitem with a RelationshipAttributeQuery where the Recipient of the Request or yourself is the owner. And in order to avoid mistakes, the Recipient automatically will become the owner of the RelationshipAttribute later on if the owner of the `query` is an empty string."
                    }
                },
                {
                    description: "cannot query with owner=thirdParty",
                    input: {
                        owner: TestIdentity.ThirdParty
                    },
                    expectedOutput: {
                        errorCode: "error.consumption.requests.invalidRequestItem",
                        errorMessage:
                            "The owner of the given `query` can only be an empty string or yourself. This is because you can only request RelationshipAttributes using a ReadAttributeRequestitem with a RelationshipAttributeQuery where the Recipient of the Request or yourself is the owner. And in order to avoid mistakes, the Recipient automatically will become the owner of the RelationshipAttribute later on if the owner of the `query` is an empty string."
                    }
                },
                {
                    description: "query with owner=thirdParty=someThirdParty, used for e.g. the bonuscard-number of a different company",
                    input: {
                        owner: TestIdentity.ThirdParty,
                        thirdParty: TestIdentity.ThirdParty
                    },
                    expectedOutput: {
                        success: true
                    }
                },
                {
                    description: "can query with thirdParty = empty string",
                    input: {
                        owner: TestIdentity.ThirdParty,
                        thirdParty: TestIdentity.Empty
                    },
                    expectedOutput: {
                        success: true
                    }
                },
                {
                    description: "cannot query with thirdParty = self",
                    input: {
                        owner: TestIdentity.Recipient,
                        thirdParty: TestIdentity.Self
                    },
                    expectedOutput: {
                        errorCode: "error.consumption.requests.invalidRequestItem",
                        errorMessage: "Cannot query an Attribute with the own address as third party."
                    }
                },
                {
                    description: "cannot query with thirdParty = recipient",
                    input: {
                        owner: TestIdentity.Recipient,
                        thirdParty: TestIdentity.Recipient
                    },
                    expectedOutput: {
                        errorCode: "error.consumption.requests.invalidRequestItem",
                        errorMessage: "Cannot query an Attribute with the recipient's address as third party."
                    }
                }
            ];
            test.each(testParams)("$description", async (testParams: TestParams) => {
                function translateTestIdentityToAddress(testIdentity: TestIdentity) {
                    switch (testIdentity) {
                        case TestIdentity.Self:
                            return accountController.identity.address.toString();
                        case TestIdentity.Recipient:
                            return CoreAddress.from("recipient").toString();
                        case TestIdentity.Empty:
                            return CoreAddress.from("").toString();
                        case TestIdentity.OtherWithRelationship:
                            return CoreAddress.from("recipient").toString();
                        case TestIdentity.OtherWithoutRelationship:
                            return "someAddressWithoutRelationship";
                        case TestIdentity.ThirdParty:
                            return "thirdParty";
                        default:
                            throw new Error("Given TestIdentity does not exist");
                    }
                }

                let query: RelationshipAttributeQuery | ThirdPartyRelationshipAttributeQuery;
                if (testParams.input.thirdParty !== undefined) {
                    query = ThirdPartyRelationshipAttributeQuery.from({
                        owner: translateTestIdentityToAddress(testParams.input.owner) as any,
                        key: "aKey",
                        thirdParty: [translateTestIdentityToAddress(testParams.input.thirdParty)]
                    });
                } else {
                    query = RelationshipAttributeQuery.from({
                        owner: translateTestIdentityToAddress(testParams.input.owner),
                        key: "aKey",
                        attributeCreationHints: {
                            valueType: "ProprietaryString",
                            title: "aTitle",
                            confidentiality: RelationshipAttributeConfidentiality.Public
                        }
                    });
                }

                const requestItem = ReadAttributeRequestItem.from({
                    mustBeAccepted: false,
                    query: query
                });

                const result = await processor.canCreateOutgoingRequestItem(requestItem, Request.from({ items: [requestItem] }), CoreAddress.from("recipient"));

                if (testParams.expectedOutput.hasOwnProperty("success")) {
                    expect(result).successfulValidationResult();
                } else {
                    const error = testParams.expectedOutput as { errorCode?: string; errorMessage?: string };
                    expect(result).errorValidationResult({
                        code: error.errorCode,
                        message: error.errorMessage
                    });
                }
            });

            test("cannot query another RelationshipAttribute with same key", async function () {
                await consumptionController.attributes.createSharedLocalAttribute({
                    content: RelationshipAttribute.from({
                        key: "uniqueKey",
                        confidentiality: RelationshipAttributeConfidentiality.Public,
                        owner: sender,
                        value: ProprietaryString.from({
                            title: "aTitle",
                            value: "aStringValue"
                        })
                    }),
                    peer: recipient,
                    requestReference: await ConsumptionIds.request.generate()
                });

                const requestItem = ReadAttributeRequestItem.from({
                    mustBeAccepted: true,
                    query: RelationshipAttributeQuery.from({
                        key: "uniqueKey",
                        owner: sender,
                        attributeCreationHints: {
                            valueType: "ProprietaryString",
                            title: "aTitle",
                            confidentiality: RelationshipAttributeConfidentiality.Public
                        }
                    })
                });

                const result = await processor.canCreateOutgoingRequestItem(requestItem, Request.from({ items: [requestItem] }), recipient);

                expect(result).errorValidationResult({
                    code: "error.consumption.requests.invalidRequestItem",
                    message:
                        "The creation of the queried RelationshipAttribute cannot be requested because there is already a RelationshipAttribute in the context of this Relationship with the same key 'uniqueKey', owner and value type."
                });
            });

            test("can query a RelationshipAttribute with same key but different value type", async function () {
                await consumptionController.attributes.createSharedLocalAttribute({
                    content: RelationshipAttribute.from({
                        key: "valueTypeSpecificUniqueKey",
                        confidentiality: RelationshipAttributeConfidentiality.Public,
                        owner: sender,
                        value: ProprietaryString.from({
                            title: "aTitle",
                            value: "aStringValue"
                        })
                    }),
                    peer: recipient,
                    requestReference: await ConsumptionIds.request.generate()
                });

                const requestItem = ReadAttributeRequestItem.from({
                    mustBeAccepted: true,
                    query: RelationshipAttributeQuery.from({
                        key: "valueTypeSpecificUniqueKey",
                        owner: sender,
                        attributeCreationHints: {
                            valueType: "ProprietaryInteger",
                            title: "aTitle",
                            confidentiality: RelationshipAttributeConfidentiality.Public
                        }
                    })
                });

                const result = await processor.canCreateOutgoingRequestItem(requestItem, Request.from({ items: [requestItem] }), recipient);

                expect(result).successfulValidationResult();
            });
        });
    });

    describe("canAccept", function () {
        const sender = CoreAddress.from("Sender");
        let recipient: CoreAddress;

        beforeAll(function () {
            recipient = accountController.identity.address;
        });

        beforeEach(async () => await TestUtil.ensureActiveRelationship(accountController, thirdPartyAccountController));

        test("can be called with the id of an existing own LocalAttribute", async function () {
            const attribute = await consumptionController.attributes.createRepositoryAttribute({
                content: TestObjectFactory.createIdentityAttribute({
                    owner: recipient
                })
            });

            const requestItem = ReadAttributeRequestItem.from({
                mustBeAccepted: true,
                query: IdentityAttributeQuery.from({ valueType: "GivenName" })
            });
            const requestId = await ConsumptionIds.request.generate();
            const request = LocalRequest.from({
                id: requestId,
                createdAt: CoreDate.utc(),
                isOwn: false,
                peer: sender,
                status: LocalRequestStatus.DecisionRequired,
                content: Request.from({
                    id: requestId,
                    items: [requestItem]
                }),
                statusLog: []
            });

            const acceptParams: AcceptReadAttributeRequestItemParametersWithExistingAttributeJSON = {
                accept: true,
                existingAttributeId: attribute.id.toString()
            };

            const result = await processor.canAccept(requestItem, acceptParams, request);

            expect(result).successfulValidationResult();
        });

        test("can be called with a new Attribute", async function () {
            const requestItem = ReadAttributeRequestItem.from({
                mustBeAccepted: true,
                query: IdentityAttributeQuery.from({ valueType: "GivenName" })
            });
            const requestId = await ConsumptionIds.request.generate();
            const request = LocalRequest.from({
                id: requestId,
                createdAt: CoreDate.utc(),
                isOwn: false,
                peer: sender,
                status: LocalRequestStatus.DecisionRequired,
                content: Request.from({
                    id: requestId,
                    items: [requestItem]
                }),
                statusLog: []
            });

            const acceptParams: AcceptReadAttributeRequestItemParametersWithNewAttributeJSON = {
                accept: true,
                newAttribute: {
                    "@type": "IdentityAttribute",
                    owner: recipient.toString(),
                    value: {
                        "@type": "GivenName",
                        value: "aGivenName"
                    },
                    tags: ["x+%+aTag"]
                }
            };

            const result = await processor.canAccept(requestItem, acceptParams, request);

            expect(result).successfulValidationResult();
        });

        test("can be called with an existing RelationshipAttribute by a third party", async function () {
            const attribute = await consumptionController.attributes.createSharedLocalAttribute({
                content: RelationshipAttribute.from({
                    key: "aKey",
                    confidentiality: RelationshipAttributeConfidentiality.Public,
                    owner: aThirdParty,
                    value: ProprietaryString.from({
                        title: "aTitle",
                        value: "aStringValue"
                    })
                }),
                peer: aThirdParty,
                requestReference: await ConsumptionIds.request.generate()
            });

            const requestItem = ReadAttributeRequestItem.from({
                mustBeAccepted: true,
                query: ThirdPartyRelationshipAttributeQuery.from({
                    key: "aKey",
                    owner: ThirdPartyRelationshipAttributeQueryOwner.ThirdParty,
                    thirdParty: [aThirdParty.toString()]
                })
            });
            const requestId = await ConsumptionIds.request.generate();
            const request = LocalRequest.from({
                id: requestId,
                createdAt: CoreDate.utc(),
                isOwn: false,
                peer: sender,
                status: LocalRequestStatus.DecisionRequired,
                content: Request.from({
                    id: requestId,
                    items: [requestItem]
                }),
                statusLog: []
            });

            const acceptParams: AcceptReadAttributeRequestItemParametersWithExistingAttributeJSON = {
                accept: true,
                existingAttributeId: attribute.id.toString()
            };

            const result = await processor.canAccept(requestItem, acceptParams, request);

            expect(result).successfulValidationResult();
        });

        test("returns an error when the given Attribute id does not exist", async function () {
            const requestItem = ReadAttributeRequestItem.from({
                mustBeAccepted: true,
                query: IdentityAttributeQuery.from({ valueType: "GivenName" })
            });
            const requestId = await ConsumptionIds.request.generate();
            const request = LocalRequest.from({
                id: requestId,
                createdAt: CoreDate.utc(),
                isOwn: false,
                peer: sender,
                status: LocalRequestStatus.DecisionRequired,
                content: Request.from({
                    id: requestId,
                    items: [requestItem]
                }),
                statusLog: []
            });

            const acceptParams: AcceptReadAttributeRequestItemParametersWithExistingAttributeJSON = {
                accept: true,
                existingAttributeId: "non-existent-id"
            };

            const result = await processor.canAccept(requestItem, acceptParams, request);

            expect(result).errorValidationResult({
                code: "error.transport.recordNotFound"
            });
        });

        test("returns an error trying to share the predecessor of an already shared Attribute", async function () {
            const predecessorRepositoryAttribute = await consumptionController.attributes.createRepositoryAttribute({
                content: TestObjectFactory.createIdentityAttribute({
                    owner: accountController.identity.address
                })
            });

            const { successor: successorRepositoryAttribute } = await consumptionController.attributes.succeedRepositoryAttribute(predecessorRepositoryAttribute.id, {
                content: IdentityAttribute.from({
                    value: {
                        "@type": "GivenName",
                        value: "A new given name"
                    },
                    owner: accountController.identity.address
                })
            });

            await consumptionController.attributes.createSharedLocalAttributeCopy({
                sourceAttributeId: successorRepositoryAttribute.id,
                peer: sender,
                requestReference: await CoreIdHelper.notPrefixed.generate()
            });

            const requestItem = ReadAttributeRequestItem.from({
                mustBeAccepted: true,
                query: IdentityAttributeQuery.from({ valueType: "GivenName" })
            });
            const requestId = await ConsumptionIds.request.generate();
            const request = LocalRequest.from({
                id: requestId,
                createdAt: CoreDate.utc(),
                isOwn: false,
                peer: sender,
                status: LocalRequestStatus.DecisionRequired,
                content: Request.from({
                    id: requestId,
                    items: [requestItem]
                }),
                statusLog: []
            });

            const acceptParams: AcceptReadAttributeRequestItemParametersWithExistingAttributeJSON = {
                accept: true,
                existingAttributeId: predecessorRepositoryAttribute.id.toString()
            };

            const result = await processor.canAccept(requestItem, acceptParams, request);

            expect(result).errorValidationResult({
                code: "error.consumption.requests.attributeQueryMismatch",
                message: `The provided IdentityAttribute is outdated. You have already shared the successor '${successorRepositoryAttribute.id}' of it.`
            });
        });

<<<<<<< HEAD
        test("returns an error when the given Attribute has an invalid tag", async function () {
            const attributesControllerSpy = spy(consumptionController.attributes);
            when(attributesControllerSpy.validateTagsOfAttribute(anything())).thenResolve(ValidationResult.success());

            const existingAttribute = await consumptionController.attributes.createRepositoryAttribute({
                content: TestObjectFactory.createIdentityAttribute({
                    tags: ["invalidTag"],
                    owner: accountController.identity.address
                })
            });

            reset(attributesControllerSpy);

            const sender = CoreAddress.from("Sender");

            const requestItem = ReadAttributeRequestItem.from({
                mustBeAccepted: true,
                query: IdentityAttributeQuery.from({ valueType: "GivenName" })
=======
        test("returns an error trying to answer with a new Attribute that doesn't fulfill the validation criteria", async function () {
            const requestItem = ReadAttributeRequestItem.from({
                mustBeAccepted: true,
                query: IdentityAttributeQuery.from({ valueType: "EMailAddress" })
>>>>>>> a319abe2
            });
            const requestId = await ConsumptionIds.request.generate();
            const request = LocalRequest.from({
                id: requestId,
                createdAt: CoreDate.utc(),
                isOwn: false,
                peer: sender,
                status: LocalRequestStatus.DecisionRequired,
<<<<<<< HEAD
                content: Request.from({
                    id: requestId,
                    items: [requestItem]
                }),
                statusLog: []
            });

            const canAcceptWithExistingAttributeResult = await processor.canAccept(
                requestItem,
                {
                    accept: true,
                    existingAttributeId: existingAttribute.id.toString()
                },
                request
            );

            expect(canAcceptWithExistingAttributeResult).errorValidationResult({
                code: "error.consumption.requests.invalidAcceptParameters",
                message: "Detected invalidity of the following tags: 'invalidTag'."
            });

            const canAcceptWithNewAttributeResult = await processor.canAccept(
                requestItem,
                {
                    accept: true,
                    newAttribute: TestObjectFactory.createIdentityAttribute({
                        value: GivenName.fromAny({ value: "anotherGivenName" }),
                        tags: ["invalidTag"],
                        owner: accountController.identity.address
                    }).toJSON()
                },
                request
            );

            expect(canAcceptWithNewAttributeResult).errorValidationResult({
                code: "error.consumption.requests.invalidAcceptParameters",
                message: "Detected invalidity of the following tags: 'invalidTag'."
            });
=======
                content: Request.from({ id: requestId, items: [requestItem] }),
                statusLog: []
            });

            const acceptParams: AcceptReadAttributeRequestItemParametersWithNewAttributeJSON = {
                accept: true,
                newAttribute: {
                    "@type": "IdentityAttribute",
                    owner: recipient.toString(),
                    value: {
                        "@type": "EMailAddress",
                        value: "invalid-email-address"
                    }
                }
            };

            await expect(processor.canAccept(requestItem, acceptParams, request)).rejects.toThrow(/EMailAddress.value :: Value does not match regular expression*/);
>>>>>>> a319abe2
        });

        describe("canAccept ReadAttributeRequestitem with IdentityAttributeQuery", function () {
            test("returns an error when the existing IdentityAttribute is already shared", async function () {
                const attribute = await consumptionController.attributes.createSharedLocalAttribute({
                    content: TestObjectFactory.createIdentityAttribute({
                        owner: recipient
                    }),
                    peer: sender,
                    requestReference: await ConsumptionIds.request.generate()
                });

                const requestItem = ReadAttributeRequestItem.from({
                    mustBeAccepted: true,
                    query: IdentityAttributeQuery.from({ valueType: "GivenName" })
                });
                const requestId = await ConsumptionIds.request.generate();
                const request = LocalRequest.from({
                    id: requestId,
                    createdAt: CoreDate.utc(),
                    isOwn: false,
                    peer: sender,
                    status: LocalRequestStatus.DecisionRequired,
                    content: Request.from({
                        id: requestId,
                        items: [requestItem]
                    }),
                    statusLog: []
                });

                const acceptParams: AcceptReadAttributeRequestItemParametersWithExistingAttributeJSON = {
                    accept: true,
                    existingAttributeId: attribute.id.toString()
                };

                const result = await processor.canAccept(requestItem, acceptParams, request);

                expect(result).errorValidationResult({
                    code: "error.consumption.requests.attributeQueryMismatch",
                    message: "The provided IdentityAttribute is a shared copy of a RepositoryAttribute. You can only share RepositoryAttributes."
                });
            });

            test("returns an error when a successor of the existing IdentityAttribute is already shared", async function () {
                const repositoryAttribute = await consumptionController.attributes.createRepositoryAttribute({
                    content: TestObjectFactory.createIdentityAttribute({
                        owner: recipient
                    })
                });

                const { successor: successorOfRepositoryAttribute } = await consumptionController.attributes.succeedRepositoryAttribute(repositoryAttribute.id, {
                    content: {
                        "@type": "IdentityAttribute",
                        owner: recipient.toString(),
                        value: {
                            "@type": "GivenName",
                            value: "AnotherGivenName"
                        }
                    }
                });

                const ownSharedCopyOfSuccessor = await consumptionController.attributes.createSharedLocalAttributeCopy({
                    sourceAttributeId: successorOfRepositoryAttribute.id,
                    peer: sender,
                    requestReference: await ConsumptionIds.request.generate()
                });

                const requestItem = ReadAttributeRequestItem.from({
                    mustBeAccepted: true,
                    query: IdentityAttributeQuery.from({ valueType: "GivenName" })
                });
                const requestId = await ConsumptionIds.request.generate();
                const request = LocalRequest.from({
                    id: requestId,
                    createdAt: CoreDate.utc(),
                    isOwn: false,
                    peer: sender,
                    status: LocalRequestStatus.DecisionRequired,
                    content: Request.from({
                        id: requestId,
                        items: [requestItem]
                    }),
                    statusLog: []
                });

                const acceptParams: AcceptReadAttributeRequestItemParametersWithExistingAttributeJSON = {
                    accept: true,
                    existingAttributeId: repositoryAttribute.id.toString()
                };

                const result = await processor.canAccept(requestItem, acceptParams, request);

                expect(result).errorValidationResult({
                    code: "error.consumption.requests.attributeQueryMismatch",
                    message: `The provided IdentityAttribute is outdated. You have already shared the successor '${ownSharedCopyOfSuccessor.shareInfo?.sourceAttribute?.toString()}' of it.`
                });
            });

            test("returns success responding with a new Attribute that has additional tags than those requested by the IdentityAttributeQuery", async function () {
                const requestItem = ReadAttributeRequestItem.from({
                    mustBeAccepted: true,
                    query: IdentityAttributeQuery.from({ tags: ["x+%+aTag"], valueType: "GivenName" })
                });
                const requestId = await ConsumptionIds.request.generate();
                const request = LocalRequest.from({
                    id: requestId,
                    createdAt: CoreDate.utc(),
                    isOwn: false,
                    peer: sender,
                    status: LocalRequestStatus.DecisionRequired,
                    content: Request.from({
                        id: requestId,
                        items: [requestItem]
                    }),
                    statusLog: []
                });

                const acceptParams: AcceptReadAttributeRequestItemParametersWithNewAttributeJSON = {
                    accept: true,
                    newAttribute: {
                        "@type": "IdentityAttribute",
                        owner: recipient.toString(),
                        tags: ["x+%+aTag", "x+%+AnotherTag"],
                        value: {
                            "@type": "GivenName",
                            value: "aGivenName"
                        }
                    }
                };

                const result = await processor.canAccept(requestItem, acceptParams, request);

                expect(result).successfulValidationResult();
            });

            test("returns success responding with an existing Attribute and specifying additional tags that are requested by the IdentityAttributeQuery", async function () {
                const repositoryAttribute = await consumptionController.attributes.createRepositoryAttribute({
                    content: TestObjectFactory.createIdentityAttribute({
                        owner: recipient,
                        value: GivenName.fromAny({ value: "aGivenName" }),
                        tags: ["x+%+anExistingTag"]
                    })
                });

                const requestItem = ReadAttributeRequestItem.from({
                    mustBeAccepted: true,
                    query: IdentityAttributeQuery.from({ tags: ["x+%+aNewTag", "x+%+anotherNewTag"], valueType: "GivenName" })
                });
                const requestId = await ConsumptionIds.request.generate();
                const request = LocalRequest.from({
                    id: requestId,
                    createdAt: CoreDate.utc(),
                    isOwn: false,
                    peer: sender,
                    status: LocalRequestStatus.DecisionRequired,
                    content: Request.from({
                        id: requestId,
                        items: [requestItem]
                    }),
                    statusLog: []
                });

                const acceptParams: AcceptReadAttributeRequestItemParametersWithExistingAttributeJSON = {
                    accept: true,
                    existingAttributeId: repositoryAttribute.id.toString(),
                    tags: ["x+%+aNewTag"]
                };

                const result = await processor.canAccept(requestItem, acceptParams, request);

                expect(result).successfulValidationResult();
            });
        });

        describe("canAccept ReadAttributeRequestitem with IQLQuery", function () {
            test("can be called with property tags used in the IQLQuery", async function () {
                const requestItem = ReadAttributeRequestItem.from({
                    mustBeAccepted: true,
                    query: IQLQuery.from({ queryString: "GivenName", attributeCreationHints: { valueType: "GivenName", tags: ["x+%+tagA", "x+%+tagB", "x+%+tagC"] } })
                });
                const requestId = await ConsumptionIds.request.generate();
                const request = LocalRequest.from({
                    id: requestId,
                    createdAt: CoreDate.utc(),
                    isOwn: false,
                    peer: sender,
                    status: LocalRequestStatus.DecisionRequired,
                    content: Request.from({
                        id: requestId,
                        items: [requestItem]
                    }),
                    statusLog: []
                });

                const acceptParams: AcceptReadAttributeRequestItemParametersWithNewAttributeJSON = {
                    accept: true,
                    newAttribute: {
                        "@type": "IdentityAttribute",
                        owner: recipient.toString(),
                        tags: ["x+%+tagA", "x+%+tagD", "x+%+tagE"],
                        value: {
                            "@type": "GivenName",
                            value: "aGivenName"
                        }
                    }
                };

                const result = await processor.canAccept(requestItem, acceptParams, request);

                expect(result).successfulValidationResult();
            });
        });

        describe("canAccept ReadAttributeRequestitem with RelationshipAttributeQuery", function () {
            test("returns an error when a RelationshipAttribute was queried using a RelationshipAttributeQuery and the Recipient tries to respond with an existing RelationshipAttribute", async function () {
                const requestItem = ReadAttributeRequestItem.from({
                    mustBeAccepted: true,
                    query: RelationshipAttributeQuery.from({
                        owner: recipient.toString(),
                        key: "aKey",
                        attributeCreationHints: {
                            valueType: "ProprietaryString",
                            title: "aTitle",
                            confidentiality: RelationshipAttributeConfidentiality.Public
                        }
                    })
                });
                const requestId = await ConsumptionIds.request.generate();
                const request = LocalRequest.from({
                    id: requestId,
                    createdAt: CoreDate.utc(),
                    isOwn: false,
                    peer: sender,
                    status: LocalRequestStatus.DecisionRequired,
                    content: Request.from({
                        id: requestId,
                        items: [requestItem]
                    }),
                    statusLog: []
                });

                const localAttribute = await consumptionController.attributes.createSharedLocalAttribute({
                    content: RelationshipAttribute.from({
                        key: "aKey",
                        confidentiality: RelationshipAttributeConfidentiality.Public,
                        owner: recipient,
                        value: ProprietaryString.from({
                            title: "aTitle",
                            value: "aStringValue"
                        })
                    }),
                    peer: sender,
                    requestReference: await ConsumptionIds.request.generate()
                });

                const acceptParams: AcceptReadAttributeRequestItemParametersWithExistingAttributeJSON = {
                    accept: true,
                    existingAttributeId: localAttribute.id.toString()
                };

                const result = await processor.canAccept(requestItem, acceptParams, request);

                expect(result).errorValidationResult({
                    code: "error.consumption.requests.invalidAcceptParameters",
                    message: "When responding to a RelationshipAttributeQuery, only new RelationshipAttributes may be provided."
                });
            });

            test("throws an error when another RelationshipAttribute with same key was queried", async function () {
                await consumptionController.attributes.createSharedLocalAttribute({
                    content: TestObjectFactory.createRelationshipAttribute({
                        key: "uniqueKey",
                        owner: recipient,
                        value: ProprietaryString.from({ title: "aTitle", value: "aProprietaryStringValue" })
                    }),
                    peer: sender,
                    requestReference: CoreId.from("reqRef")
                });

                const requestItem = ReadAttributeRequestItem.from({
                    mustBeAccepted: true,
                    query: RelationshipAttributeQuery.from({
                        key: "uniqueKey",
                        owner: recipient,
                        attributeCreationHints: {
                            valueType: "ProprietaryString",
                            title: "aTitle",
                            confidentiality: RelationshipAttributeConfidentiality.Public
                        }
                    })
                });
                const requestId = await ConsumptionIds.request.generate();
                const incomingRequest = LocalRequest.from({
                    id: requestId,
                    createdAt: CoreDate.utc(),
                    isOwn: false,
                    peer: sender,
                    status: LocalRequestStatus.DecisionRequired,
                    content: Request.from({
                        id: requestId,
                        items: [requestItem]
                    }),
                    statusLog: []
                });

                const acceptParams: AcceptReadAttributeRequestItemParametersWithNewAttributeJSON = {
                    accept: true,
                    newAttribute: {
                        "@type": "RelationshipAttribute",
                        key: "uniqueKey",
                        confidentiality: RelationshipAttributeConfidentiality.Public,
                        owner: recipient.toString(),
                        value: {
                            "@type": "ProprietaryString",
                            title: "aTitle",
                            value: "aStringValue"
                        }
                    }
                };

                await expect(processor.canAccept(requestItem, acceptParams, incomingRequest)).rejects.toThrow(
                    "error.consumption.requests.violatedKeyUniquenessOfRelationshipAttributes: 'The queried RelationshipAttribute cannot be created because there is already a RelationshipAttribute in the context of this Relationship with the same key 'uniqueKey', owner and value type.'"
                );
            });

            test("returns an error if accepting would lead to the creation of another RelationshipAttribute with same key but rejecting of the ReadAttributeRequestItem would be permitted", async function () {
                await consumptionController.attributes.createSharedLocalAttribute({
                    content: TestObjectFactory.createRelationshipAttribute({
                        key: "anotherUniqueKey",
                        owner: recipient,
                        value: ProprietaryString.from({ title: "aTitle", value: "aProprietaryStringValue" })
                    }),
                    peer: sender,
                    requestReference: CoreId.from("reqRef")
                });

                const requestItem = ReadAttributeRequestItem.from({
                    mustBeAccepted: false,
                    query: RelationshipAttributeQuery.from({
                        key: "anotherUniqueKey",
                        owner: recipient,
                        attributeCreationHints: {
                            valueType: "ProprietaryString",
                            title: "aTitle",
                            confidentiality: RelationshipAttributeConfidentiality.Public
                        }
                    })
                });
                const requestId = await ConsumptionIds.request.generate();
                const incomingRequest = LocalRequest.from({
                    id: requestId,
                    createdAt: CoreDate.utc(),
                    isOwn: false,
                    peer: sender,
                    status: LocalRequestStatus.DecisionRequired,
                    content: Request.from({
                        id: requestId,
                        items: [requestItem]
                    }),
                    statusLog: []
                });

                const acceptParams: AcceptReadAttributeRequestItemParametersWithNewAttributeJSON = {
                    accept: true,
                    newAttribute: {
                        "@type": "RelationshipAttribute",
                        key: "anotherUniqueKey",
                        confidentiality: RelationshipAttributeConfidentiality.Public,
                        owner: recipient.toString(),
                        value: {
                            "@type": "ProprietaryString",
                            title: "aTitle",
                            value: "aStringValue"
                        }
                    }
                };

                const result = await processor.canAccept(requestItem, acceptParams, incomingRequest);

                expect(result).errorValidationResult({
                    code: "error.consumption.requests.invalidAcceptParameters",
                    message:
                        "This ReadAttributeRequestItem cannot be accepted as the queried RelationshipAttribute cannot be created because there is already a RelationshipAttribute in the context of this Relationship with the same key 'anotherUniqueKey', owner and value type."
                });
            });

            test("can be called when a RelationshipAttribute of Value Type Consent is queried even though title and description is specified", async function () {
                const requestItem = ReadAttributeRequestItem.from({
                    mustBeAccepted: true,
                    query: RelationshipAttributeQuery.from({
                        owner: sender.toString(),
                        key: "aKey",
                        attributeCreationHints: {
                            valueType: "Consent",
                            title: "aTitle",
                            description: "aDescription",
                            confidentiality: RelationshipAttributeConfidentiality.Private
                        }
                    })
                });
                const requestId = await ConsumptionIds.request.generate();
                const request = LocalRequest.from({
                    id: requestId,
                    createdAt: CoreDate.utc(),
                    isOwn: false,
                    peer: sender,
                    status: LocalRequestStatus.DecisionRequired,
                    content: Request.from({
                        id: requestId,
                        items: [requestItem]
                    }),
                    statusLog: []
                });

                const acceptParams: AcceptReadAttributeRequestItemParametersWithNewAttributeJSON = {
                    accept: true,
                    newAttribute: {
                        "@type": "RelationshipAttribute",
                        key: "aKey",
                        confidentiality: RelationshipAttributeConfidentiality.Private,
                        owner: sender.toString(),
                        value: {
                            "@type": "Consent",
                            consent: "aConsent"
                        }
                    }
                };

                const result = await processor.canAccept(requestItem, acceptParams, request);

                expect(result).successfulValidationResult();
            });
        });

        describe("canAccept ReadAttributeRequestitem with ThirdPartyRelationshipAttributeQuery", function () {
            test("returns an error when a RelationshipAttribute is a copy of a sourceAttribute that was queried using a ThirdPartyRelationshipAttributeQuery", async function () {
                const requestItem = ReadAttributeRequestItem.from({
                    mustBeAccepted: true,
                    query: ThirdPartyRelationshipAttributeQuery.from({
                        owner: ThirdPartyRelationshipAttributeQueryOwner.Recipient,
                        key: "aKey",
                        thirdParty: [aThirdParty.toString()]
                    })
                });

                const requestId = await ConsumptionIds.request.generate();
                const request = LocalRequest.from({
                    id: requestId,
                    createdAt: CoreDate.utc(),
                    isOwn: false,
                    peer: sender,
                    status: LocalRequestStatus.DecisionRequired,
                    content: Request.from({
                        id: requestId,
                        items: [requestItem]
                    }),
                    statusLog: []
                });

                const localAttribute = await consumptionController.attributes.createAttributeUnsafe({
                    content: RelationshipAttribute.from({
                        key: "aKey",
                        confidentiality: RelationshipAttributeConfidentiality.Public,
                        owner: recipient,
                        value: ProprietaryString.from({
                            title: "aTitle",
                            value: "aStringValue"
                        })
                    }),
                    shareInfo: {
                        peer: aThirdParty,
                        requestReference: await ConsumptionIds.request.generate(),
                        sourceAttribute: CoreId.from("sourceAttributeId"),
                        thirdPartyAddress: CoreAddress.from("aThirdParty")
                    }
                });

                const acceptParams: AcceptReadAttributeRequestItemParametersWithExistingAttributeJSON = {
                    accept: true,
                    existingAttributeId: localAttribute.id.toString()
                };

                const result = await processor.canAccept(requestItem, acceptParams, request);

                expect(result).errorValidationResult({
                    code: "error.consumption.requests.attributeQueryMismatch",
                    message: "When responding to a ThirdPartyRelationshipAttributeQuery, only RelationshipAttributes that are not a copy of a sourceAttribute may be provided."
                });
            });

            test("returns an error when a RelationshipAttribute is not shared with one of the third parties that were queried using a ThirdPartyRelationshipAttributeQuery", async function () {
                const anUninvolvedThirdParty = CoreAddress.from("AnUninvolvedThirdParty");

                const requestItem = ReadAttributeRequestItem.from({
                    mustBeAccepted: true,
                    query: ThirdPartyRelationshipAttributeQuery.from({
                        owner: ThirdPartyRelationshipAttributeQueryOwner.Recipient,
                        key: "aKey",
                        thirdParty: [aThirdParty.toString()]
                    })
                });
                const requestId = await ConsumptionIds.request.generate();
                const request = LocalRequest.from({
                    id: requestId,
                    createdAt: CoreDate.utc(),
                    isOwn: false,
                    peer: sender,
                    status: LocalRequestStatus.DecisionRequired,
                    content: Request.from({
                        id: requestId,
                        items: [requestItem]
                    }),
                    statusLog: []
                });

                const localAttribute = await consumptionController.attributes.createSharedLocalAttribute({
                    content: RelationshipAttribute.from({
                        key: "aKey",
                        confidentiality: RelationshipAttributeConfidentiality.Public,
                        owner: recipient,
                        value: ProprietaryString.from({
                            title: "aTitle",
                            value: "aStringValue"
                        })
                    }),
                    peer: anUninvolvedThirdParty,
                    requestReference: await ConsumptionIds.request.generate()
                });

                const acceptParams: AcceptReadAttributeRequestItemParametersWithExistingAttributeJSON = {
                    accept: true,
                    existingAttributeId: localAttribute.id.toString()
                };

                const result = await processor.canAccept(requestItem, acceptParams, request);

                expect(result).errorValidationResult({
                    code: "error.consumption.requests.attributeQueryMismatch",
                    message: "The provided RelationshipAttribute exists in the context of a Relationship with a third party that should not be involved."
                });
            });

            test("returns an error when trying to share a RelationshipAttribute of a pending Relationship", async function () {
                await TestUtil.mutualDecomposeIfActiveRelationshipExists(accountController, consumptionController, thirdPartyAccountController, thirdPartyConsumptionController);
                await TestUtil.addPendingRelationship(accountController, thirdPartyAccountController);

                const requestItem = ReadAttributeRequestItem.from({
                    mustBeAccepted: true,
                    query: ThirdPartyRelationshipAttributeQuery.from({
                        owner: ThirdPartyRelationshipAttributeQueryOwner.Recipient,
                        key: "aKey",
                        thirdParty: [aThirdParty.toString()]
                    })
                });
                const requestId = await ConsumptionIds.request.generate();
                const request = LocalRequest.from({
                    id: requestId,
                    createdAt: CoreDate.utc(),
                    isOwn: false,
                    peer: sender,
                    status: LocalRequestStatus.DecisionRequired,
                    content: Request.from({
                        id: requestId,
                        items: [requestItem]
                    }),
                    statusLog: []
                });

                const localAttribute = await consumptionController.attributes.createSharedLocalAttribute({
                    content: RelationshipAttribute.from({
                        key: "aKey",
                        confidentiality: RelationshipAttributeConfidentiality.Public,
                        owner: recipient,
                        value: ProprietaryString.from({
                            title: "aTitle",
                            value: "aStringValue"
                        })
                    }),
                    peer: aThirdParty,
                    requestReference: await ConsumptionIds.request.generate()
                });

                const acceptParams: AcceptReadAttributeRequestItemParametersWithExistingAttributeJSON = {
                    accept: true,
                    existingAttributeId: localAttribute.id.toString()
                };

                const result = await processor.canAccept(requestItem, acceptParams, request);

                expect(result).errorValidationResult({
                    code: "cannotShareRelationshipAttributeOfPendingRelationship",
                    message: "The provided RelationshipAttribute exists in the context of a pending Relationship and therefore cannot be shared."
                });
            });

            test("returns an error trying to respond with tags", async function () {
                const requestItem = ReadAttributeRequestItem.from({
                    mustBeAccepted: true,
                    query: ThirdPartyRelationshipAttributeQuery.from({
                        owner: ThirdPartyRelationshipAttributeQueryOwner.Recipient,
                        key: "aKey",
                        thirdParty: [aThirdParty.toString()]
                    })
                });
                const requestId = await ConsumptionIds.request.generate();
                const request = LocalRequest.from({
                    id: requestId,
                    createdAt: CoreDate.utc(),
                    isOwn: false,
                    peer: sender,
                    status: LocalRequestStatus.DecisionRequired,
                    content: Request.from({
                        id: requestId,
                        items: [requestItem]
                    }),
                    statusLog: []
                });

                const localAttribute = await consumptionController.attributes.createSharedLocalAttribute({
                    content: RelationshipAttribute.from({
                        key: "aKey",
                        confidentiality: RelationshipAttributeConfidentiality.Public,
                        owner: recipient,
                        value: ProprietaryString.from({
                            title: "aTitle",
                            value: "aStringValue"
                        })
                    }),
                    peer: aThirdParty,
                    requestReference: await ConsumptionIds.request.generate()
                });

                const acceptParams: AcceptReadAttributeRequestItemParametersWithExistingAttributeJSON = {
                    accept: true,
                    existingAttributeId: localAttribute.id.toString(),
                    tags: ["aTag"]
                };

                const result = await processor.canAccept(requestItem, acceptParams, request);

                expect(result).errorValidationResult({
                    code: "error.consumption.requests.invalidAcceptParameters",
                    message: "When responding to a ThirdPartyRelationshipAttributeQuery, no tags may be specified."
                });
            });

            test("returns an error when a RelationshipAttribute was queried using a ThirdPartyRelationshipAttributeQuery and the Recipient tries to respond with a new RelationshipAttribute", async function () {
                const requestItem = ReadAttributeRequestItem.from({
                    mustBeAccepted: true,
                    query: ThirdPartyRelationshipAttributeQuery.from({
                        owner: ThirdPartyRelationshipAttributeQueryOwner.ThirdParty,
                        key: "aKey",
                        thirdParty: [aThirdParty.toString()]
                    })
                });
                const requestId = await ConsumptionIds.request.generate();
                const request = LocalRequest.from({
                    id: requestId,
                    createdAt: CoreDate.utc(),
                    isOwn: false,
                    peer: sender,
                    status: LocalRequestStatus.DecisionRequired,
                    content: Request.from({
                        id: requestId,
                        items: [requestItem]
                    }),
                    statusLog: []
                });

                const acceptParams: AcceptReadAttributeRequestItemParametersWithNewAttributeJSON = {
                    accept: true,
                    newAttribute: {
                        "@type": "RelationshipAttribute",
                        key: "aKey",
                        confidentiality: RelationshipAttributeConfidentiality.Public,
                        owner: aThirdParty.toString(),
                        value: {
                            "@type": "ProprietaryString",
                            title: "aTitle",
                            value: "aStringValue"
                        }
                    }
                };

                const result = await processor.canAccept(requestItem, acceptParams, request);

                expect(result).errorValidationResult({
                    code: "error.consumption.requests.invalidAcceptParameters",
                    message: "When responding to a ThirdPartyRelationshipAttributeQuery, only RelationshipAttributes that already exist may be provided."
                });
            });

            test("can be called with an arbitrary third party if the thirdParty string array of the ThirdPartyRelationshipAttributeQuery contains an empty string", async function () {
                const aQueriedThirdParty = CoreAddress.from("aQueriedThirdParty");

                const requestItem = ReadAttributeRequestItem.from({
                    mustBeAccepted: true,
                    query: ThirdPartyRelationshipAttributeQuery.from({
                        owner: "",
                        key: "aKey",
                        thirdParty: ["", aQueriedThirdParty.toString()]
                    })
                });

                const requestId = await ConsumptionIds.request.generate();
                const request = LocalRequest.from({
                    id: requestId,
                    createdAt: CoreDate.utc(),
                    isOwn: false,
                    peer: sender,
                    status: LocalRequestStatus.DecisionRequired,
                    content: Request.from({
                        id: requestId,
                        items: [requestItem]
                    }),
                    statusLog: []
                });

                const localAttribute = await consumptionController.attributes.createSharedLocalAttribute({
                    content: RelationshipAttribute.from({
                        key: "aKey",
                        confidentiality: RelationshipAttributeConfidentiality.Public,
                        owner: aThirdParty,
                        value: ProprietaryString.from({
                            title: "aTitle",
                            value: "aStringValue"
                        })
                    }),
                    peer: aThirdParty,
                    requestReference: await ConsumptionIds.request.generate()
                });

                const acceptParams: AcceptReadAttributeRequestItemParametersWithExistingAttributeJSON = {
                    accept: true,
                    existingAttributeId: localAttribute.id.toString()
                };

                const result = await processor.canAccept(requestItem, acceptParams, request);

                expect(result).successfulValidationResult();
            });

            test("returns an error when the confidentiality of the existing RelationshipAttribute to be shared is private", async function () {
                const requestItem = ReadAttributeRequestItem.from({
                    mustBeAccepted: true,
                    query: ThirdPartyRelationshipAttributeQuery.from({
                        owner: ThirdPartyRelationshipAttributeQueryOwner.Recipient,
                        key: "aKey",
                        thirdParty: [aThirdParty.toString()]
                    })
                });
                const requestId = await ConsumptionIds.request.generate();
                const request = LocalRequest.from({
                    id: requestId,
                    createdAt: CoreDate.utc(),
                    isOwn: false,
                    peer: sender,
                    status: LocalRequestStatus.DecisionRequired,
                    content: Request.from({
                        id: requestId,
                        items: [requestItem]
                    }),
                    statusLog: []
                });

                const localAttribute = await consumptionController.attributes.createSharedLocalAttribute({
                    content: RelationshipAttribute.from({
                        key: "aKey",
                        confidentiality: RelationshipAttributeConfidentiality.Private,
                        owner: recipient,
                        value: ProprietaryString.from({
                            title: "aTitle",
                            value: "aStringValue"
                        })
                    }),
                    peer: aThirdParty,
                    requestReference: await ConsumptionIds.request.generate()
                });

                const acceptParams: AcceptReadAttributeRequestItemParametersWithExistingAttributeJSON = {
                    accept: true,
                    existingAttributeId: localAttribute.id.toString()
                };

                const result = await processor.canAccept(requestItem, acceptParams, request);

                expect(result).errorValidationResult({
                    code: "error.consumption.requests.attributeQueryMismatch",
                    message: "The confidentiality of the provided RelationshipAttribute is private. Therefore you are not allowed to share it."
                });
            });
        });
    });

    describe("accept", function () {
        const sender = CoreAddress.from("Sender");
        let recipient: CoreAddress;

        beforeAll(function () {
            recipient = accountController.identity.address;
        });

        describe("accept with existing Attribute", function () {
            test("accept with existing RepositoryAttribute", async function () {
                const attribute = await consumptionController.attributes.createRepositoryAttribute({
                    content: TestObjectFactory.createIdentityAttribute({
                        owner: recipient
                    })
                });

                const requestItem = ReadAttributeRequestItem.from({
                    mustBeAccepted: true,
                    query: IdentityAttributeQuery.from({ valueType: "GivenName" })
                });
                const requestId = await ConsumptionIds.request.generate();
                const incomingRequest = LocalRequest.from({
                    id: requestId,
                    createdAt: CoreDate.utc(),
                    isOwn: false,
                    peer: sender,
                    status: LocalRequestStatus.DecisionRequired,
                    content: Request.from({
                        id: requestId,
                        items: [requestItem]
                    }),
                    statusLog: []
                });

                const acceptParams: AcceptReadAttributeRequestItemParametersWithExistingAttributeJSON = {
                    accept: true,
                    existingAttributeId: attribute.id.toString()
                };

                const result = await processor.accept(requestItem, acceptParams, incomingRequest);
                expect(result).toBeInstanceOf(ReadAttributeAcceptResponseItem);

                const createdAttribute = await consumptionController.attributes.getLocalAttribute((result as ReadAttributeAcceptResponseItem).attributeId);
                expect(createdAttribute).toBeDefined();
                expect(createdAttribute!.shareInfo).toBeDefined();
                expect(createdAttribute!.shareInfo!.peer.toString()).toStrictEqual(incomingRequest.peer.toString());
            });

            test("accept with existing RepositoryAttribute and new tags", async function () {
                const repositoryAttribute = await consumptionController.attributes.createRepositoryAttribute({
                    content: TestObjectFactory.createIdentityAttribute({
                        owner: accountController.identity.address,
                        tags: ["x+%+anExistingTag"]
                    })
                });

                const requestItem = ReadAttributeRequestItem.from({
                    mustBeAccepted: true,
                    query: IdentityAttributeQuery.from({ tags: ["x+%+aNewTag", "x+%+anotherNewTag"], valueType: "GivenName" })
                });
                const requestId = await ConsumptionIds.request.generate();
                const incomingRequest = LocalRequest.from({
                    id: requestId,
                    createdAt: CoreDate.utc(),
                    isOwn: false,
                    peer: sender,
                    status: LocalRequestStatus.DecisionRequired,
                    content: Request.from({
                        id: requestId,
                        items: [requestItem]
                    }),
                    statusLog: []
                });

                const acceptParams: AcceptReadAttributeRequestItemParametersWithExistingAttributeJSON = {
                    accept: true,
                    existingAttributeId: repositoryAttribute.id.toString(),
                    tags: ["x+%+aNewTag"]
                };

                const result = await processor.accept(requestItem, acceptParams, incomingRequest);
                expect(result).toBeInstanceOf(ReadAttributeAcceptResponseItem);

                const ownSharedIdentityAttribute = await consumptionController.attributes.getLocalAttribute((result as ReadAttributeAcceptResponseItem).attributeId);
                const sourceAttribute = await consumptionController.attributes.getLocalAttribute(ownSharedIdentityAttribute!.shareInfo!.sourceAttribute!);
                expect(sourceAttribute!.succeeds).toBeDefined();
                expect((sourceAttribute!.content as IdentityAttribute).tags).toStrictEqual(["x+%+anExistingTag", "x+%+aNewTag"]);
            });

            test("accept with existing IdentityAttribute whose predecessor was already shared", async function () {
                const predecessorRepositoryAttribute = await consumptionController.attributes.createRepositoryAttribute({
                    content: TestObjectFactory.createIdentityAttribute({
                        owner: CoreAddress.from(accountController.identity.address)
                    })
                });

                const predecessorOwnSharedIdentityAttribute = await consumptionController.attributes.createSharedLocalAttributeCopy({
                    sourceAttributeId: predecessorRepositoryAttribute.id,
                    peer: sender,
                    requestReference: CoreId.from("initialRequest")
                });

                const { successor: successorRepositoryAttribute } = await consumptionController.attributes.succeedRepositoryAttribute(predecessorRepositoryAttribute.id, {
                    content: IdentityAttribute.from({
                        value: {
                            "@type": "GivenName",
                            value: "US"
                        },
                        owner: CoreAddress.from(accountController.identity.address)
                    })
                });

                const requestItem = ReadAttributeRequestItem.from({
                    mustBeAccepted: true,
                    query: IdentityAttributeQuery.from({ valueType: "GivenName" })
                });

                const requestId = await ConsumptionIds.request.generate();
                const incomingRequest = LocalRequest.from({
                    id: requestId,
                    createdAt: CoreDate.utc(),
                    isOwn: false,
                    peer: sender,
                    status: LocalRequestStatus.DecisionRequired,
                    content: Request.from({
                        id: requestId,
                        items: [requestItem]
                    }),
                    statusLog: []
                });

                const acceptParams: AcceptReadAttributeRequestItemParametersWithExistingAttributeJSON = {
                    accept: true,
                    existingAttributeId: successorRepositoryAttribute.id.toString()
                };

                const result = await processor.accept(requestItem, acceptParams, incomingRequest);
                expect(result).toBeInstanceOf(AttributeSuccessionAcceptResponseItem);

                const successorOwnSharedIdentityAttribute = await consumptionController.attributes.getLocalAttribute((result as AttributeSuccessionAcceptResponseItem).successorId);
                expect(successorOwnSharedIdentityAttribute).toBeDefined();
                expect(successorOwnSharedIdentityAttribute!.shareInfo).toBeDefined();
                expect(successorOwnSharedIdentityAttribute!.shareInfo!.peer.toString()).toStrictEqual(incomingRequest.peer.toString());
                expect(successorOwnSharedIdentityAttribute!.shareInfo!.sourceAttribute).toStrictEqual(successorRepositoryAttribute.id);
                expect(successorOwnSharedIdentityAttribute!.succeeds).toStrictEqual(predecessorOwnSharedIdentityAttribute.id);

                const updatedPredecessorOwnSharedIdentityAttribute = await consumptionController.attributes.getLocalAttribute(predecessorOwnSharedIdentityAttribute.id);
                expect(updatedPredecessorOwnSharedIdentityAttribute!.succeededBy).toStrictEqual(successorOwnSharedIdentityAttribute!.id);
            });

            test("accept with existing IdentityAttribute whose predecessor was already shared and new tags", async function () {
                const predecessorRepositoryAttribute = await consumptionController.attributes.createRepositoryAttribute({
                    content: TestObjectFactory.createIdentityAttribute({
                        owner: accountController.identity.address,
                        value: GivenName.fromAny({ value: "aGivenName" }),
                        tags: ["x+%+anExistingTag"]
                    })
                });

                await consumptionController.attributes.createSharedLocalAttributeCopy({
                    sourceAttributeId: predecessorRepositoryAttribute.id,
                    peer: sender,
                    requestReference: CoreId.from("initialRequest")
                });

                const { successor: successorRepositoryAttribute } = await consumptionController.attributes.succeedRepositoryAttribute(predecessorRepositoryAttribute.id, {
                    content: IdentityAttribute.from({
                        owner: accountController.identity.address,
                        value: GivenName.fromAny({ value: "aNewGivenName" }),
                        tags: ["x+%+anExistingTag"]
                    })
                });

                const requestItem = ReadAttributeRequestItem.from({
                    mustBeAccepted: true,
                    query: IdentityAttributeQuery.from({ tags: ["x+%+aNewTag", "x+%+anotherNewTag"], valueType: "GivenName" })
                });
                const requestId = await ConsumptionIds.request.generate();
                const incomingRequest = LocalRequest.from({
                    id: requestId,
                    createdAt: CoreDate.utc(),
                    isOwn: false,
                    peer: sender,
                    status: LocalRequestStatus.DecisionRequired,
                    content: Request.from({
                        id: requestId,
                        items: [requestItem]
                    }),
                    statusLog: []
                });

                const acceptParams: AcceptReadAttributeRequestItemParametersWithExistingAttributeJSON = {
                    accept: true,
                    existingAttributeId: successorRepositoryAttribute.id.toString(),
                    tags: ["x+%+aNewTag"]
                };

                const result = await processor.accept(requestItem, acceptParams, incomingRequest);
                expect(result).toBeInstanceOf(AttributeSuccessionAcceptResponseItem);

                const successorOwnSharedIdentityAttribute = await consumptionController.attributes.getLocalAttribute((result as AttributeSuccessionAcceptResponseItem).successorId);
                const sourceAttribute = await consumptionController.attributes.getLocalAttribute(successorOwnSharedIdentityAttribute!.shareInfo!.sourceAttribute!);
                expect(sourceAttribute!.succeeds).toStrictEqual(successorRepositoryAttribute.id);
                expect((sourceAttribute!.content as IdentityAttribute).tags).toStrictEqual(["x+%+anExistingTag", "x+%+aNewTag"]);
            });

            test("accept with existing IdentityAttribute whose predecessor was already shared but is DeletedByPeer", async function () {
                const predecessorRepositoryAttribute = await consumptionController.attributes.createRepositoryAttribute({
                    content: TestObjectFactory.createIdentityAttribute({
                        owner: accountController.identity.address
                    })
                });

                const { successor: successorRepositoryAttribute } = await consumptionController.attributes.succeedRepositoryAttribute(predecessorRepositoryAttribute.id, {
                    content: IdentityAttribute.from({
                        value: {
                            "@type": "GivenName",
                            value: "A succeeded given name"
                        },
                        owner: accountController.identity.address
                    })
                });

                await consumptionController.attributes.createAttributeUnsafe({
                    content: TestObjectFactory.createIdentityAttribute({
                        owner: accountController.identity.address
                    }),
                    shareInfo: LocalAttributeShareInfo.from({
                        sourceAttribute: predecessorRepositoryAttribute.id,
                        peer: sender,
                        requestReference: await CoreIdHelper.notPrefixed.generate()
                    }),
                    deletionInfo: LocalAttributeDeletionInfo.from({
                        deletionStatus: LocalAttributeDeletionStatus.DeletedByPeer,
                        deletionDate: CoreDate.utc().subtract({ days: 1 })
                    })
                });

                const requestItem = ReadAttributeRequestItem.from({
                    mustBeAccepted: true,
                    query: IdentityAttributeQuery.from({ valueType: "GivenName" })
                });

                const requestId = await ConsumptionIds.request.generate();
                const incomingRequest = LocalRequest.from({
                    id: requestId,
                    createdAt: CoreDate.utc(),
                    isOwn: false,
                    peer: sender,
                    status: LocalRequestStatus.DecisionRequired,
                    content: Request.from({
                        id: requestId,
                        items: [requestItem]
                    }),
                    statusLog: []
                });

                const acceptParams: AcceptReadAttributeRequestItemParametersWithExistingAttributeJSON = {
                    accept: true,
                    existingAttributeId: successorRepositoryAttribute.id.toString()
                };

                const result = await processor.accept(requestItem, acceptParams, incomingRequest);
                expect(result).toBeInstanceOf(ReadAttributeAcceptResponseItem);

                const createdAttribute = await consumptionController.attributes.getLocalAttribute((result as ReadAttributeAcceptResponseItem).attributeId);
                expect(createdAttribute!.content).toStrictEqual(successorRepositoryAttribute.content);
                expect(createdAttribute!.deletionInfo).toBeUndefined();
                expect(createdAttribute!.succeeds).toBeUndefined();
            });

            test("accept with existing IdentityAttribute whose predecessor was already shared but is ToBeDeletedByPeer", async function () {
                const predecessorRepositoryAttribute = await consumptionController.attributes.createRepositoryAttribute({
                    content: TestObjectFactory.createIdentityAttribute({
                        owner: CoreAddress.from(accountController.identity.address)
                    })
                });

                const { successor: successorRepositoryAttribute } = await consumptionController.attributes.succeedRepositoryAttribute(predecessorRepositoryAttribute.id, {
                    content: IdentityAttribute.from({
                        value: {
                            "@type": "GivenName",
                            value: "A succeeded given name"
                        },
                        owner: CoreAddress.from(accountController.identity.address)
                    })
                });

                await consumptionController.attributes.createAttributeUnsafe({
                    content: TestObjectFactory.createIdentityAttribute({
                        owner: CoreAddress.from(accountController.identity.address)
                    }),
                    shareInfo: LocalAttributeShareInfo.from({
                        sourceAttribute: predecessorRepositoryAttribute.id,
                        peer: sender,
                        requestReference: await CoreIdHelper.notPrefixed.generate()
                    }),
                    deletionInfo: LocalAttributeDeletionInfo.from({ deletionStatus: LocalAttributeDeletionStatus.ToBeDeletedByPeer, deletionDate: CoreDate.utc().add({ days: 1 }) })
                });

                const requestItem = ReadAttributeRequestItem.from({
                    mustBeAccepted: true,
                    query: IdentityAttributeQuery.from({ valueType: "GivenName" })
                });

                const requestId = await ConsumptionIds.request.generate();
                const incomingRequest = LocalRequest.from({
                    id: requestId,
                    createdAt: CoreDate.utc(),
                    isOwn: false,
                    peer: sender,
                    status: LocalRequestStatus.DecisionRequired,
                    content: Request.from({
                        id: requestId,
                        items: [requestItem]
                    }),
                    statusLog: []
                });

                const acceptParams: AcceptReadAttributeRequestItemParametersWithExistingAttributeJSON = {
                    accept: true,
                    existingAttributeId: successorRepositoryAttribute.id.toString()
                };

                const result = await processor.accept(requestItem, acceptParams, incomingRequest);
                expect(result).toBeInstanceOf(ReadAttributeAcceptResponseItem);

                const createdAttribute = await consumptionController.attributes.getLocalAttribute((result as ReadAttributeAcceptResponseItem).attributeId);
                expect(createdAttribute!.content).toStrictEqual(successorRepositoryAttribute.content);
                expect(createdAttribute!.deletionInfo).toBeUndefined();
                expect(createdAttribute!.succeeds).toBeUndefined();
            });

            test("accept with existing IdentityAttribute that is already shared and the latest shared version", async function () {
                const repositoryAttribute = await consumptionController.attributes.createRepositoryAttribute({
                    content: TestObjectFactory.createIdentityAttribute({
                        owner: accountController.identity.address
                    })
                });

                const alreadySharedAttribute = await consumptionController.attributes.createSharedLocalAttributeCopy({
                    sourceAttributeId: repositoryAttribute.id,
                    peer: sender,
                    requestReference: await CoreIdHelper.notPrefixed.generate()
                });

                const requestItem = ReadAttributeRequestItem.from({
                    mustBeAccepted: true,
                    query: IdentityAttributeQuery.from({ valueType: "GivenName" })
                });

                const requestId = await ConsumptionIds.request.generate();
                const incomingRequest = LocalRequest.from({
                    id: requestId,
                    createdAt: CoreDate.utc(),
                    isOwn: false,
                    peer: sender,
                    status: LocalRequestStatus.DecisionRequired,
                    content: Request.from({
                        id: requestId,
                        items: [requestItem]
                    }),
                    statusLog: []
                });

                const acceptParams: AcceptReadAttributeRequestItemParametersWithExistingAttributeJSON = {
                    accept: true,
                    existingAttributeId: repositoryAttribute.id.toString()
                };

                const result = await processor.accept(requestItem, acceptParams, incomingRequest);
                expect(result).toBeInstanceOf(AttributeAlreadySharedAcceptResponseItem);
                expect((result as AttributeAlreadySharedAcceptResponseItem).attributeId).toStrictEqual(alreadySharedAttribute.id);
            });

            test("accept with existing IdentityAttribute that is already shared and the latest shared version and new tags", async function () {
                const repositoryAttribute = await consumptionController.attributes.createRepositoryAttribute({
                    content: TestObjectFactory.createIdentityAttribute({
                        owner: accountController.identity.address,
                        tags: ["x+%+anExistingTag"]
                    })
                });

                await consumptionController.attributes.createSharedLocalAttributeCopy({
                    sourceAttributeId: repositoryAttribute.id,
                    peer: sender,
                    requestReference: await CoreIdHelper.notPrefixed.generate()
                });

                const requestItem = ReadAttributeRequestItem.from({
                    mustBeAccepted: true,
                    query: IdentityAttributeQuery.from({ tags: ["x+%+aNewTag", "x+%+anotherNewTag"], valueType: "GivenName" })
                });
                const requestId = await ConsumptionIds.request.generate();
                const incomingRequest = LocalRequest.from({
                    id: requestId,
                    createdAt: CoreDate.utc(),
                    isOwn: false,
                    peer: sender,
                    status: LocalRequestStatus.DecisionRequired,
                    content: Request.from({
                        id: requestId,
                        items: [requestItem]
                    }),
                    statusLog: []
                });

                const acceptParams: AcceptReadAttributeRequestItemParametersWithExistingAttributeJSON = {
                    accept: true,
                    existingAttributeId: repositoryAttribute.id.toString(),
                    tags: ["x+%+aNewTag"]
                };

                const result = await processor.accept(requestItem, acceptParams, incomingRequest);
                expect(result).toBeInstanceOf(AttributeSuccessionAcceptResponseItem);

                const successorOwnSharedIdentityAttribute = await consumptionController.attributes.getLocalAttribute((result as AttributeSuccessionAcceptResponseItem).successorId);
                const sourceAttribute = await consumptionController.attributes.getLocalAttribute(successorOwnSharedIdentityAttribute!.shareInfo!.sourceAttribute!);
                expect(sourceAttribute!.succeeds).toStrictEqual(repositoryAttribute.id);
                expect((sourceAttribute!.content as IdentityAttribute).tags).toStrictEqual(["x+%+anExistingTag", "x+%+aNewTag"]);
            });

            test("accept with existing IdentityAttribute that is already shared and the latest shared version but is DeletedByPeer", async function () {
                const repositoryAttribute = await consumptionController.attributes.createRepositoryAttribute({
                    content: TestObjectFactory.createIdentityAttribute({
                        owner: accountController.identity.address
                    })
                });

                const alreadySharedAttribute = await consumptionController.attributes.createAttributeUnsafe({
                    content: TestObjectFactory.createIdentityAttribute({
                        owner: accountController.identity.address
                    }),
                    shareInfo: LocalAttributeShareInfo.from({ sourceAttribute: repositoryAttribute.id, peer: sender, requestReference: await CoreIdHelper.notPrefixed.generate() }),
                    deletionInfo: LocalAttributeDeletionInfo.from({
                        deletionStatus: LocalAttributeDeletionStatus.DeletedByPeer,
                        deletionDate: CoreDate.utc().subtract({ days: 1 })
                    })
                });

                const requestItem = ReadAttributeRequestItem.from({
                    mustBeAccepted: true,
                    query: IdentityAttributeQuery.from({ valueType: "GivenName" })
                });

                const requestId = await ConsumptionIds.request.generate();
                const incomingRequest = LocalRequest.from({
                    id: requestId,
                    createdAt: CoreDate.utc(),
                    isOwn: false,
                    peer: sender,
                    status: LocalRequestStatus.DecisionRequired,
                    content: Request.from({
                        id: requestId,
                        items: [requestItem]
                    }),
                    statusLog: []
                });

                const acceptParams: AcceptReadAttributeRequestItemParametersWithExistingAttributeJSON = {
                    accept: true,
                    existingAttributeId: repositoryAttribute.id.toString()
                };

                const result = await processor.accept(requestItem, acceptParams, incomingRequest);
                expect(result).toBeInstanceOf(ReadAttributeAcceptResponseItem);

                const createdAttribute = await consumptionController.attributes.getLocalAttribute((result as ReadAttributeAcceptResponseItem).attributeId);
                expect(createdAttribute!.content).toStrictEqual(alreadySharedAttribute.content);
                expect(createdAttribute!.deletionInfo).toBeUndefined();
            });

            test("accept with existing IdentityAttribute that is already shared and the latest shared version but is ToBeDeletedByPeer", async function () {
                const repositoryAttribute = await consumptionController.attributes.createRepositoryAttribute({
                    content: TestObjectFactory.createIdentityAttribute({
                        owner: CoreAddress.from(accountController.identity.address)
                    })
                });

                const alreadySharedAttribute = await consumptionController.attributes.createAttributeUnsafe({
                    content: TestObjectFactory.createIdentityAttribute({
                        owner: CoreAddress.from(accountController.identity.address)
                    }),
                    shareInfo: LocalAttributeShareInfo.from({ sourceAttribute: repositoryAttribute.id, peer: sender, requestReference: await CoreIdHelper.notPrefixed.generate() }),
                    deletionInfo: LocalAttributeDeletionInfo.from({ deletionStatus: LocalAttributeDeletionStatus.ToBeDeletedByPeer, deletionDate: CoreDate.utc().add({ days: 1 }) })
                });

                const requestItem = ReadAttributeRequestItem.from({
                    mustBeAccepted: true,
                    query: IdentityAttributeQuery.from({ valueType: "GivenName" })
                });

                const requestId = await ConsumptionIds.request.generate();
                const incomingRequest = LocalRequest.from({
                    id: requestId,
                    createdAt: CoreDate.utc(),
                    isOwn: false,
                    peer: sender,
                    status: LocalRequestStatus.DecisionRequired,
                    content: Request.from({
                        id: requestId,
                        items: [requestItem]
                    }),
                    statusLog: []
                });

                const acceptParams: AcceptReadAttributeRequestItemParametersWithExistingAttributeJSON = {
                    accept: true,
                    existingAttributeId: repositoryAttribute.id.toString()
                };

                const result = await processor.accept(requestItem, acceptParams, incomingRequest);
                expect(result).toBeInstanceOf(ReadAttributeAcceptResponseItem);

                const createdAttribute = await consumptionController.attributes.getLocalAttribute((result as ReadAttributeAcceptResponseItem).attributeId);
                expect(createdAttribute!.content).toStrictEqual(alreadySharedAttribute.content);
                expect(createdAttribute!.deletionInfo).toBeUndefined();
            });

            test("accept with existing peer shared RelationshipAttribute that exists in the context of a Relationship with a third party", async function () {
                const peerAddress = CoreAddress.from("peerAddress");

                const localRelationshipAttribute = await consumptionController.attributes.createSharedLocalAttribute({
                    content: TestObjectFactory.createRelationshipAttribute({
                        owner: accountController.identity.address
                    }),
                    peer: peerAddress,
                    requestReference: CoreId.from("reqRef")
                });

                const requestItem = ReadAttributeRequestItem.from({
                    mustBeAccepted: true,
                    query: ThirdPartyRelationshipAttributeQuery.from({
                        key: "aKey",
                        owner: ThirdPartyRelationshipAttributeQueryOwner.Recipient,
                        thirdParty: [peerAddress.toString()]
                    })
                });
                const requestId = await ConsumptionIds.request.generate();
                const incomingRequest = LocalRequest.from({
                    id: requestId,
                    createdAt: CoreDate.utc(),
                    isOwn: false,
                    peer: sender,
                    status: LocalRequestStatus.DecisionRequired,
                    content: Request.from({
                        id: requestId,
                        items: [requestItem]
                    }),
                    statusLog: []
                });

                const acceptParams: AcceptReadAttributeRequestItemParametersWithExistingAttributeJSON = {
                    accept: true,
                    existingAttributeId: localRelationshipAttribute.id.toString()
                };
                const result = await processor.accept(requestItem, acceptParams, incomingRequest);

                expect(result).toBeInstanceOf(ReadAttributeAcceptResponseItem);
                expect((result as ReadAttributeAcceptResponseItem).thirdPartyAddress?.toString()).toBe(peerAddress.toString());
            });

            test("accept with existing own shared RelationshipAttribute that exists in the context of a Relationship with a third party whose predecessor was already shared", async function () {
                const thirdPartyAddress = CoreAddress.from("thirdPartyAddress");

                const predecessorSourceAttribute = await consumptionController.attributes.createSharedLocalAttribute({
                    content: TestObjectFactory.createRelationshipAttribute({
                        owner: accountController.identity.address
                    }),
                    peer: thirdPartyAddress,
                    requestReference: CoreId.from("reqRef")
                });

                const predecessorOwnSharedRelationshipAttribute = await consumptionController.attributes.createSharedLocalAttributeCopy({
                    sourceAttributeId: predecessorSourceAttribute.id,
                    peer: sender,
                    requestReference: CoreId.from("initialRequest")
                });

                const { successor: successorSourceAttribute } = await consumptionController.attributes.succeedOwnSharedRelationshipAttribute(predecessorSourceAttribute.id, {
                    content: RelationshipAttribute.from({
                        value: {
                            "@type": "ProprietaryString",
                            title: "aNewTitle",
                            value: "aNewValue"
                        },
                        confidentiality: RelationshipAttributeConfidentiality.Public,
                        key: "aKey",
                        owner: accountController.identity.address
                    }),
                    shareInfo: LocalAttributeShareInfo.from({
                        peer: thirdPartyAddress,
                        notificationReference: CoreId.from("successionNotification")
                    })
                });

                const requestItem = ReadAttributeRequestItem.from({
                    mustBeAccepted: true,
                    query: ThirdPartyRelationshipAttributeQuery.from({
                        key: "aKey",
                        owner: ThirdPartyRelationshipAttributeQueryOwner.Recipient,
                        thirdParty: [thirdPartyAddress.toString()]
                    })
                });

                const requestId = await ConsumptionIds.request.generate();
                const incomingRequest = LocalRequest.from({
                    id: requestId,
                    createdAt: CoreDate.utc(),
                    isOwn: false,
                    peer: sender,
                    status: LocalRequestStatus.DecisionRequired,
                    content: Request.from({
                        id: requestId,
                        items: [requestItem]
                    }),
                    statusLog: []
                });

                const acceptParams: AcceptReadAttributeRequestItemParametersWithExistingAttributeJSON = {
                    accept: true,
                    existingAttributeId: successorSourceAttribute.id.toString()
                };

                const result = await processor.accept(requestItem, acceptParams, incomingRequest);
                expect(result).toBeInstanceOf(AttributeSuccessionAcceptResponseItem);

                const successorOwnSharedRelationshipAttribute = await consumptionController.attributes.getLocalAttribute(
                    (result as AttributeSuccessionAcceptResponseItem).successorId
                );
                expect(successorOwnSharedRelationshipAttribute).toBeDefined();
                expect(successorOwnSharedRelationshipAttribute!.shareInfo).toBeDefined();
                expect(successorOwnSharedRelationshipAttribute!.shareInfo!.peer.toString()).toStrictEqual(incomingRequest.peer.toString());
                expect(successorOwnSharedRelationshipAttribute?.shareInfo!.sourceAttribute).toStrictEqual(successorSourceAttribute.id);
                expect(successorOwnSharedRelationshipAttribute?.shareInfo?.thirdPartyAddress).toStrictEqual(thirdPartyAddress);
                expect(successorOwnSharedRelationshipAttribute!.succeeds).toStrictEqual(predecessorOwnSharedRelationshipAttribute.id);

                const updatedPredecessorOwnSharedRelationshipAttribute = await consumptionController.attributes.getLocalAttribute(predecessorOwnSharedRelationshipAttribute.id);
                expect(updatedPredecessorOwnSharedRelationshipAttribute!.succeededBy).toStrictEqual(successorOwnSharedRelationshipAttribute!.id);
            });

            test("accept with existing peer shared RelationshipAttribute that exists in the context of a Relationship with a third party whose predecessor was already shared", async function () {
                const thirdPartyAddress = CoreAddress.from("thirdPartyAddress");

                const predecessorSourceAttribute = await consumptionController.attributes.createSharedLocalAttribute({
                    content: TestObjectFactory.createRelationshipAttribute({
                        owner: thirdPartyAddress
                    }),
                    peer: thirdPartyAddress,
                    requestReference: CoreId.from("reqRef")
                });

                const predecessorOwnSharedRelationshipAttribute = await consumptionController.attributes.createSharedLocalAttributeCopy({
                    sourceAttributeId: predecessorSourceAttribute.id,
                    peer: sender,
                    requestReference: CoreId.from("initialRequest")
                });

                const { successor: successorSourceAttribute } = await consumptionController.attributes.succeedPeerSharedRelationshipAttribute(predecessorSourceAttribute.id, {
                    content: RelationshipAttribute.from({
                        value: {
                            "@type": "ProprietaryString",
                            title: "aNewTitle",
                            value: "aNewValue"
                        },
                        confidentiality: RelationshipAttributeConfidentiality.Public,
                        key: "aKey",
                        owner: thirdPartyAddress
                    }),
                    shareInfo: LocalAttributeShareInfo.from({
                        peer: thirdPartyAddress,
                        notificationReference: CoreId.from("successionNotification")
                    })
                });

                const requestItem = ReadAttributeRequestItem.from({
                    mustBeAccepted: true,
                    query: ThirdPartyRelationshipAttributeQuery.from({
                        key: "aKey",
                        owner: ThirdPartyRelationshipAttributeQueryOwner.Recipient,
                        thirdParty: [thirdPartyAddress.toString()]
                    })
                });

                const requestId = await ConsumptionIds.request.generate();
                const incomingRequest = LocalRequest.from({
                    id: requestId,
                    createdAt: CoreDate.utc(),
                    isOwn: false,
                    peer: sender,
                    status: LocalRequestStatus.DecisionRequired,
                    content: Request.from({
                        id: requestId,
                        items: [requestItem]
                    }),
                    statusLog: []
                });

                const acceptParams: AcceptReadAttributeRequestItemParametersWithExistingAttributeJSON = {
                    accept: true,
                    existingAttributeId: successorSourceAttribute.id.toString()
                };

                const result = await processor.accept(requestItem, acceptParams, incomingRequest);
                expect(result).toBeInstanceOf(AttributeSuccessionAcceptResponseItem);

                const successorOwnSharedRelationshipAttribute = await consumptionController.attributes.getLocalAttribute(
                    (result as AttributeSuccessionAcceptResponseItem).successorId
                );
                expect(successorOwnSharedRelationshipAttribute).toBeDefined();
                expect(successorOwnSharedRelationshipAttribute!.shareInfo).toBeDefined();
                expect(successorOwnSharedRelationshipAttribute!.shareInfo!.peer.toString()).toStrictEqual(incomingRequest.peer.toString());
                expect(successorOwnSharedRelationshipAttribute?.shareInfo!.sourceAttribute).toStrictEqual(successorSourceAttribute.id);
                expect(successorOwnSharedRelationshipAttribute?.shareInfo!.thirdPartyAddress).toStrictEqual(thirdPartyAddress);
                expect(successorOwnSharedRelationshipAttribute!.succeeds).toStrictEqual(predecessorOwnSharedRelationshipAttribute.id);

                const updatedPredecessorOwnSharedRelationshipAttribute = await consumptionController.attributes.getLocalAttribute(predecessorOwnSharedRelationshipAttribute.id);
                expect(updatedPredecessorOwnSharedRelationshipAttribute!.succeededBy).toStrictEqual(successorOwnSharedRelationshipAttribute!.id);
            });
        });

        describe("accept with new Attribute", function () {
            test("accept with new IdentityAttribute", async function () {
                const requestItem = ReadAttributeRequestItem.from({
                    mustBeAccepted: true,
                    query: IdentityAttributeQuery.from({ valueType: "GivenName" })
                });
                const requestId = await ConsumptionIds.request.generate();
                const incomingRequest = LocalRequest.from({
                    id: requestId,
                    createdAt: CoreDate.utc(),
                    isOwn: false,
                    peer: sender,
                    status: LocalRequestStatus.DecisionRequired,
                    content: Request.from({
                        id: requestId,
                        items: [requestItem]
                    }),
                    statusLog: []
                });

                const acceptParams: AcceptReadAttributeRequestItemParametersWithNewAttributeJSON = {
                    accept: true,
                    newAttribute: {
                        "@type": "IdentityAttribute",
                        owner: recipient.toString(),
                        value: {
                            "@type": "GivenName",
                            value: "aGivenName"
                        }
                    }
                };

                const result = await processor.accept(requestItem, acceptParams, incomingRequest);
                expect(result).toBeInstanceOf(ReadAttributeAcceptResponseItem);
                const createdSharedAttribute = await consumptionController.attributes.getLocalAttribute((result as ReadAttributeAcceptResponseItem).attributeId);

                expect(createdSharedAttribute).toBeDefined();
                expect(createdSharedAttribute!.shareInfo).toBeDefined();
                expect(createdSharedAttribute!.shareInfo!.peer.toString()).toStrictEqual(incomingRequest.peer.toString());
                expect(createdSharedAttribute!.shareInfo!.sourceAttribute).toBeDefined();

                const createdRepositoryAttribute = await consumptionController.attributes.getLocalAttribute(createdSharedAttribute!.shareInfo!.sourceAttribute!);
                expect(createdRepositoryAttribute).toBeDefined();
            });

            test("trim the new IdentityAttribute", async function () {
                const requestItem = ReadAttributeRequestItem.from({
                    mustBeAccepted: true,
                    query: IdentityAttributeQuery.from({ valueType: "GivenName" })
                });
                const requestId = await ConsumptionIds.request.generate();
                const incomingRequest = LocalRequest.from({
                    id: requestId,
                    createdAt: CoreDate.utc(),
                    isOwn: false,
                    peer: sender,
                    status: LocalRequestStatus.DecisionRequired,
                    content: Request.from({
                        id: requestId,
                        items: [requestItem]
                    }),
                    statusLog: []
                });

                const acceptParams: AcceptReadAttributeRequestItemParametersWithNewAttributeJSON = {
                    accept: true,
                    newAttribute: {
                        "@type": "IdentityAttribute",
                        owner: recipient.toString(),
                        value: {
                            "@type": "GivenName",
                            value: "    aGivenName  "
                        }
                    }
                };

                const result = await processor.accept(requestItem, acceptParams, incomingRequest);
                expect(result).toBeInstanceOf(ReadAttributeAcceptResponseItem);

                const createdSharedAttribute = await consumptionController.attributes.getLocalAttribute((result as ReadAttributeAcceptResponseItem).attributeId);
                expect(createdSharedAttribute).toBeDefined();
                expect((createdSharedAttribute!.content.value as GivenName).value).toBe("aGivenName");

                const createdRepositoryAttribute = await consumptionController.attributes.getLocalAttribute(createdSharedAttribute!.shareInfo!.sourceAttribute!);
                expect(createdRepositoryAttribute).toBeDefined();
                expect((createdRepositoryAttribute!.content.value as GivenName).value).toBe("aGivenName");
            });

            test("accept with new RelationshipAttribute", async function () {
                const requestItem = ReadAttributeRequestItem.from({
                    mustBeAccepted: true,
                    query: RelationshipAttributeQuery.from({
                        key: "aKey",
                        owner: recipient,
                        attributeCreationHints: {
                            valueType: "ProprietaryString",
                            title: "aTitle",
                            confidentiality: RelationshipAttributeConfidentiality.Public
                        }
                    })
                });
                const requestId = await ConsumptionIds.request.generate();
                const incomingRequest = LocalRequest.from({
                    id: requestId,
                    createdAt: CoreDate.utc(),
                    isOwn: false,
                    peer: sender,
                    status: LocalRequestStatus.DecisionRequired,
                    content: Request.from({
                        id: requestId,
                        items: [requestItem]
                    }),
                    statusLog: []
                });

                const acceptParams: AcceptReadAttributeRequestItemParametersWithNewAttributeJSON = {
                    accept: true,
                    newAttribute: {
                        "@type": "RelationshipAttribute",
                        key: "aKey",
                        confidentiality: RelationshipAttributeConfidentiality.Public,
                        owner: recipient.toString(),
                        value: {
                            "@type": "ProprietaryString",
                            title: "aTitle",
                            value: "aStringValue"
                        }
                    }
                };

                const result = await processor.accept(requestItem, acceptParams, incomingRequest);
                expect(result).toBeInstanceOf(ReadAttributeAcceptResponseItem);
                const createdSharedAttribute = await consumptionController.attributes.getLocalAttribute((result as ReadAttributeAcceptResponseItem).attributeId);

                expect(createdSharedAttribute).toBeDefined();
                expect(createdSharedAttribute!.shareInfo).toBeDefined();
                expect(createdSharedAttribute!.shareInfo!.peer.toString()).toStrictEqual(incomingRequest.peer.toString());
                expect(createdSharedAttribute!.shareInfo!.sourceAttribute).toBeUndefined();
            });

            test("accept with new IdentityAttribute that is a duplicate", async function () {
                const existingRepositoryAttribute = await consumptionController.attributes.createRepositoryAttribute({
                    content: TestObjectFactory.createIdentityAttribute({
                        owner: recipient,
                        value: GivenName.fromAny({ value: "aGivenName" })
                    })
                });

                const requestItem = ReadAttributeRequestItem.from({
                    mustBeAccepted: true,
                    query: IdentityAttributeQuery.from({ valueType: "GivenName" })
                });
                const requestId = await ConsumptionIds.request.generate();
                const incomingRequest = LocalRequest.from({
                    id: requestId,
                    createdAt: CoreDate.utc(),
                    isOwn: false,
                    peer: sender,
                    status: LocalRequestStatus.DecisionRequired,
                    content: Request.from({
                        id: requestId,
                        items: [requestItem]
                    }),
                    statusLog: []
                });

                const acceptParams: AcceptReadAttributeRequestItemParametersWithNewAttributeJSON = {
                    accept: true,
                    newAttribute: {
                        "@type": "IdentityAttribute",
                        owner: recipient.toString(),
                        value: {
                            "@type": "GivenName",
                            value: "aGivenName"
                        }
                    }
                };

                const result = await processor.accept(requestItem, acceptParams, incomingRequest);
                expect(result).toBeInstanceOf(ReadAttributeAcceptResponseItem);

                const createdSharedAttribute = await consumptionController.attributes.getLocalAttribute((result as ReadAttributeAcceptResponseItem).attributeId);
                expect(createdSharedAttribute!.shareInfo!.sourceAttribute).toStrictEqual(existingRepositoryAttribute.id);
            });

            test("accept with new IdentityAttribute that is a duplicate after trimming", async function () {
                const existingRepositoryAttribute = await consumptionController.attributes.createRepositoryAttribute({
                    content: TestObjectFactory.createIdentityAttribute({
                        owner: recipient,
                        value: GivenName.fromAny({ value: "aGivenName" })
                    })
                });

                const requestItem = ReadAttributeRequestItem.from({
                    mustBeAccepted: true,
                    query: IdentityAttributeQuery.from({ valueType: "GivenName" })
                });
                const requestId = await ConsumptionIds.request.generate();
                const incomingRequest = LocalRequest.from({
                    id: requestId,
                    createdAt: CoreDate.utc(),
                    isOwn: false,
                    peer: sender,
                    status: LocalRequestStatus.DecisionRequired,
                    content: Request.from({
                        id: requestId,
                        items: [requestItem]
                    }),
                    statusLog: []
                });

                const acceptParams: AcceptReadAttributeRequestItemParametersWithNewAttributeJSON = {
                    accept: true,
                    newAttribute: {
                        "@type": "IdentityAttribute",
                        owner: recipient.toString(),
                        value: {
                            "@type": "GivenName",
                            value: " aGivenName "
                        }
                    }
                };

                const result = await processor.accept(requestItem, acceptParams, incomingRequest);
                expect(result).toBeInstanceOf(ReadAttributeAcceptResponseItem);

                const createdSharedAttribute = await consumptionController.attributes.getLocalAttribute((result as ReadAttributeAcceptResponseItem).attributeId);
                expect(createdSharedAttribute!.shareInfo!.sourceAttribute).toStrictEqual(existingRepositoryAttribute.id);
            });

            test("accept with new IdentityAttribute that is a duplicate with different tags", async function () {
                const existingRepositoryAttribute = await consumptionController.attributes.createRepositoryAttribute({
                    content: TestObjectFactory.createIdentityAttribute({
                        owner: recipient,
                        value: GivenName.fromAny({ value: "aGivenName" }),
                        tags: ["x+%+tag1"]
                    })
                });

                const requestItem = ReadAttributeRequestItem.from({
                    mustBeAccepted: true,
                    query: IdentityAttributeQuery.from({ valueType: "GivenName" })
                });
                const requestId = await ConsumptionIds.request.generate();
                const incomingRequest = LocalRequest.from({
                    id: requestId,
                    createdAt: CoreDate.utc(),
                    isOwn: false,
                    peer: sender,
                    status: LocalRequestStatus.DecisionRequired,
                    content: Request.from({
                        id: requestId,
                        items: [requestItem]
                    }),
                    statusLog: []
                });

                const acceptParams: AcceptReadAttributeRequestItemParametersWithNewAttributeJSON = {
                    accept: true,
                    newAttribute: {
                        "@type": "IdentityAttribute",
                        owner: recipient.toString(),
                        value: {
                            "@type": "GivenName",
                            value: "aGivenName"
                        },
                        tags: ["x+%+tag2"]
                    }
                };

                const result = await processor.accept(requestItem, acceptParams, incomingRequest);
                expect(result).toBeInstanceOf(ReadAttributeAcceptResponseItem);

                const createdSharedAttribute = await consumptionController.attributes.getLocalAttribute((result as ReadAttributeAcceptResponseItem).attributeId);
                const sourceAttribute = await consumptionController.attributes.getLocalAttribute(createdSharedAttribute!.shareInfo!.sourceAttribute!);
                expect(sourceAttribute!.succeeds).toStrictEqual(existingRepositoryAttribute.id);
                expect((sourceAttribute!.content as IdentityAttribute).tags).toStrictEqual(["x+%+tag1", "x+%+tag2"]);
            });

            test("accept with new IdentityAttribute that is a duplicate after trimming with different tags", async function () {
                const existingRepositoryAttribute = await consumptionController.attributes.createRepositoryAttribute({
                    content: TestObjectFactory.createIdentityAttribute({
                        owner: recipient,
                        value: GivenName.fromAny({ value: "aGivenName" }),
                        tags: ["x+%+tag1"]
                    })
                });

                const requestItem = ReadAttributeRequestItem.from({
                    mustBeAccepted: true,
                    query: IdentityAttributeQuery.from({ valueType: "GivenName" })
                });
                const requestId = await ConsumptionIds.request.generate();
                const incomingRequest = LocalRequest.from({
                    id: requestId,
                    createdAt: CoreDate.utc(),
                    isOwn: false,
                    peer: sender,
                    status: LocalRequestStatus.DecisionRequired,
                    content: Request.from({
                        id: requestId,
                        items: [requestItem]
                    }),
                    statusLog: []
                });

                const acceptParams: AcceptReadAttributeRequestItemParametersWithNewAttributeJSON = {
                    accept: true,
                    newAttribute: {
                        "@type": "IdentityAttribute",
                        owner: recipient.toString(),
                        value: {
                            "@type": "GivenName",
                            value: " aGivenName "
                        },
                        tags: ["x+%+tag2"]
                    }
                };

                const result = await processor.accept(requestItem, acceptParams, incomingRequest);
                expect(result).toBeInstanceOf(ReadAttributeAcceptResponseItem);

                const createdSharedAttribute = await consumptionController.attributes.getLocalAttribute((result as ReadAttributeAcceptResponseItem).attributeId);
                const sourceAttribute = await consumptionController.attributes.getLocalAttribute(createdSharedAttribute!.shareInfo!.sourceAttribute!);
                expect(sourceAttribute!.succeeds).toStrictEqual(existingRepositoryAttribute.id);
                expect((sourceAttribute!.content as IdentityAttribute).tags).toStrictEqual(["x+%+tag1", "x+%+tag2"]);
            });

            test("accept with new IdentityAttribute that is already shared", async function () {
                const existingRepositoryAttribute = await consumptionController.attributes.createRepositoryAttribute({
                    content: TestObjectFactory.createIdentityAttribute({
                        owner: recipient,
                        value: GivenName.fromAny({ value: "aGivenName" })
                    })
                });

                const existingOwnSharedIdentityAttribute = await consumptionController.attributes.createSharedLocalAttributeCopy({
                    sourceAttributeId: existingRepositoryAttribute.id,
                    peer: sender,
                    requestReference: CoreId.from("reqRef")
                });

                const requestItem = ReadAttributeRequestItem.from({
                    mustBeAccepted: true,
                    query: IdentityAttributeQuery.from({ valueType: "GivenName" })
                });
                const requestId = await ConsumptionIds.request.generate();
                const incomingRequest = LocalRequest.from({
                    id: requestId,
                    createdAt: CoreDate.utc(),
                    isOwn: false,
                    peer: sender,
                    status: LocalRequestStatus.DecisionRequired,
                    content: Request.from({
                        id: requestId,
                        items: [requestItem]
                    }),
                    statusLog: []
                });

                const acceptParams: AcceptReadAttributeRequestItemParametersWithNewAttributeJSON = {
                    accept: true,
                    newAttribute: {
                        "@type": "IdentityAttribute",
                        owner: recipient.toString(),
                        value: {
                            "@type": "GivenName",
                            value: "aGivenName"
                        }
                    }
                };

                const result = await processor.accept(requestItem, acceptParams, incomingRequest);
                expect(result).toBeInstanceOf(AttributeAlreadySharedAcceptResponseItem);
                expect((result as AttributeAlreadySharedAcceptResponseItem).attributeId).toStrictEqual(existingOwnSharedIdentityAttribute.id);
            });

            test("accept with new IdentityAttribute that is already shared after trimming", async function () {
                const existingRepositoryAttribute = await consumptionController.attributes.createRepositoryAttribute({
                    content: TestObjectFactory.createIdentityAttribute({
                        owner: recipient,
                        value: GivenName.fromAny({ value: "aGivenName" })
                    })
                });

                const existingOwnSharedIdentityAttribute = await consumptionController.attributes.createSharedLocalAttributeCopy({
                    sourceAttributeId: existingRepositoryAttribute.id,
                    peer: sender,
                    requestReference: CoreId.from("reqRef")
                });

                const requestItem = ReadAttributeRequestItem.from({
                    mustBeAccepted: true,
                    query: IdentityAttributeQuery.from({ valueType: "GivenName" })
                });
                const requestId = await ConsumptionIds.request.generate();
                const incomingRequest = LocalRequest.from({
                    id: requestId,
                    createdAt: CoreDate.utc(),
                    isOwn: false,
                    peer: sender,
                    status: LocalRequestStatus.DecisionRequired,
                    content: Request.from({
                        id: requestId,
                        items: [requestItem]
                    }),
                    statusLog: []
                });

                const acceptParams: AcceptReadAttributeRequestItemParametersWithNewAttributeJSON = {
                    accept: true,
                    newAttribute: {
                        "@type": "IdentityAttribute",
                        owner: recipient.toString(),
                        value: {
                            "@type": "GivenName",
                            value: " aGivenName "
                        }
                    }
                };

                const result = await processor.accept(requestItem, acceptParams, incomingRequest);
                expect(result).toBeInstanceOf(AttributeAlreadySharedAcceptResponseItem);
                expect((result as AttributeAlreadySharedAcceptResponseItem).attributeId).toStrictEqual(existingOwnSharedIdentityAttribute.id);
            });

            test("accept with new IdentityAttribute that is already shared with different tags", async function () {
                const existingRepositoryAttribute = await consumptionController.attributes.createRepositoryAttribute({
                    content: TestObjectFactory.createIdentityAttribute({
                        owner: recipient,
                        value: GivenName.fromAny({ value: "aGivenName" }),
                        tags: ["x+%+tag1"]
                    })
                });

                const existingOwnSharedIdentityAttribute = await consumptionController.attributes.createSharedLocalAttributeCopy({
                    sourceAttributeId: existingRepositoryAttribute.id,
                    peer: sender,
                    requestReference: CoreId.from("reqRef")
                });

                const requestItem = ReadAttributeRequestItem.from({
                    mustBeAccepted: true,
                    query: IdentityAttributeQuery.from({ valueType: "GivenName" })
                });
                const requestId = await ConsumptionIds.request.generate();
                const incomingRequest = LocalRequest.from({
                    id: requestId,
                    createdAt: CoreDate.utc(),
                    isOwn: false,
                    peer: sender,
                    status: LocalRequestStatus.DecisionRequired,
                    content: Request.from({
                        id: requestId,
                        items: [requestItem]
                    }),
                    statusLog: []
                });

                const acceptParams: AcceptReadAttributeRequestItemParametersWithNewAttributeJSON = {
                    accept: true,
                    newAttribute: {
                        "@type": "IdentityAttribute",
                        owner: recipient.toString(),
                        value: {
                            "@type": "GivenName",
                            value: "aGivenName"
                        },
                        tags: ["x+%+tag2"]
                    }
                };

                const result = await processor.accept(requestItem, acceptParams, incomingRequest);
                expect(result).toBeInstanceOf(AttributeSuccessionAcceptResponseItem);
                expect((result as AttributeSuccessionAcceptResponseItem).predecessorId).toStrictEqual(existingOwnSharedIdentityAttribute.id);

                const succeededOwnSharedIdentityAttribute = await consumptionController.attributes.getLocalAttribute((result as AttributeSuccessionAcceptResponseItem).successorId);
                const sourceAttribute = await consumptionController.attributes.getLocalAttribute(succeededOwnSharedIdentityAttribute!.shareInfo!.sourceAttribute!);
                expect(sourceAttribute!.succeeds).toStrictEqual(existingRepositoryAttribute.id);
                expect((sourceAttribute!.content as IdentityAttribute).tags).toStrictEqual(["x+%+tag1", "x+%+tag2"]);
            });

            test("accept with new IdentityAttribute that is already shared after trimming with different tags", async function () {
                const existingRepositoryAttribute = await consumptionController.attributes.createRepositoryAttribute({
                    content: TestObjectFactory.createIdentityAttribute({
                        owner: recipient,
                        value: GivenName.fromAny({ value: "aGivenName" }),
                        tags: ["x+%+tag1"]
                    })
                });

                const existingOwnSharedIdentityAttribute = await consumptionController.attributes.createSharedLocalAttributeCopy({
                    sourceAttributeId: existingRepositoryAttribute.id,
                    peer: sender,
                    requestReference: CoreId.from("reqRef")
                });

                const requestItem = ReadAttributeRequestItem.from({
                    mustBeAccepted: true,
                    query: IdentityAttributeQuery.from({ valueType: "GivenName" })
                });
                const requestId = await ConsumptionIds.request.generate();
                const incomingRequest = LocalRequest.from({
                    id: requestId,
                    createdAt: CoreDate.utc(),
                    isOwn: false,
                    peer: sender,
                    status: LocalRequestStatus.DecisionRequired,
                    content: Request.from({
                        id: requestId,
                        items: [requestItem]
                    }),
                    statusLog: []
                });

                const acceptParams: AcceptReadAttributeRequestItemParametersWithNewAttributeJSON = {
                    accept: true,
                    newAttribute: {
                        "@type": "IdentityAttribute",
                        owner: recipient.toString(),
                        value: {
                            "@type": "GivenName",
                            value: " aGivenName "
                        },
                        tags: ["x+%+tag2"]
                    }
                };

                const result = await processor.accept(requestItem, acceptParams, incomingRequest);
                expect(result).toBeInstanceOf(AttributeSuccessionAcceptResponseItem);
                expect((result as AttributeSuccessionAcceptResponseItem).predecessorId).toStrictEqual(existingOwnSharedIdentityAttribute.id);

                const succeededOwnSharedIdentityAttribute = await consumptionController.attributes.getLocalAttribute((result as AttributeSuccessionAcceptResponseItem).successorId);
                const sourceAttribute = await consumptionController.attributes.getLocalAttribute(succeededOwnSharedIdentityAttribute!.shareInfo!.sourceAttribute!);
                expect(sourceAttribute!.succeeds).toStrictEqual(existingRepositoryAttribute.id);
                expect((sourceAttribute!.content as IdentityAttribute).tags).toStrictEqual(["x+%+tag1", "x+%+tag2"]);
            });

            test("accept with new IdentityAttribute whose predecessor is already shared", async function () {
                const existingRepositoryAttributePredecessor = await consumptionController.attributes.createRepositoryAttribute({
                    content: TestObjectFactory.createIdentityAttribute({
                        owner: recipient,
                        value: GivenName.fromAny({ value: "aGivenName" })
                    })
                });

                const existingOwnSharedIdentityAttributePredecessor = await consumptionController.attributes.createSharedLocalAttributeCopy({
                    sourceAttributeId: existingRepositoryAttributePredecessor.id,
                    peer: sender,
                    requestReference: CoreId.from("reqRef")
                });

                const existingRepositoryAttributeSuccessor = (
                    await consumptionController.attributes.succeedRepositoryAttribute(existingRepositoryAttributePredecessor.id, {
                        content: IdentityAttribute.from({
                            value: GivenName.fromAny({ value: "aSucceededGivenName" }),
                            owner: recipient
                        })
                    })
                ).successor;

                const requestItem = ReadAttributeRequestItem.from({
                    mustBeAccepted: true,
                    query: IdentityAttributeQuery.from({ valueType: "GivenName" })
                });
                const requestId = await ConsumptionIds.request.generate();
                const incomingRequest = LocalRequest.from({
                    id: requestId,
                    createdAt: CoreDate.utc(),
                    isOwn: false,
                    peer: sender,
                    status: LocalRequestStatus.DecisionRequired,
                    content: Request.from({
                        id: requestId,
                        items: [requestItem]
                    }),
                    statusLog: []
                });

                const acceptParams: AcceptReadAttributeRequestItemParametersWithNewAttributeJSON = {
                    accept: true,
                    newAttribute: {
                        "@type": "IdentityAttribute",
                        owner: recipient.toString(),
                        value: {
                            "@type": "GivenName",
                            value: "aSucceededGivenName"
                        }
                    }
                };

                const result = await processor.accept(requestItem, acceptParams, incomingRequest);
                expect(result).toBeInstanceOf(AttributeSuccessionAcceptResponseItem);
                expect((result as AttributeSuccessionAcceptResponseItem).predecessorId).toStrictEqual(existingOwnSharedIdentityAttributePredecessor.id);

                const succeededOwnSharedIdentityAttribute = await consumptionController.attributes.getLocalAttribute((result as AttributeSuccessionAcceptResponseItem).successorId);
                expect(succeededOwnSharedIdentityAttribute!.shareInfo!.sourceAttribute).toStrictEqual(existingRepositoryAttributeSuccessor.id);
            });

            test("accept with new IdentityAttribute whose predecessor is already shared with different tags", async function () {
                const existingRepositoryAttributePredecessor = await consumptionController.attributes.createRepositoryAttribute({
                    content: TestObjectFactory.createIdentityAttribute({
                        owner: recipient,
                        value: GivenName.fromAny({ value: "aGivenName" })
                    })
                });

                const existingOwnSharedIdentityAttributePredecessor = await consumptionController.attributes.createSharedLocalAttributeCopy({
                    sourceAttributeId: existingRepositoryAttributePredecessor.id,
                    peer: sender,
                    requestReference: CoreId.from("reqRef")
                });

                const existingRepositoryAttributeSuccessor = (
                    await consumptionController.attributes.succeedRepositoryAttribute(existingRepositoryAttributePredecessor.id, {
                        content: IdentityAttribute.from({
                            value: GivenName.fromAny({ value: "aSucceededGivenName" }),
                            owner: recipient,
                            tags: ["x+%+tag1"]
                        })
                    })
                ).successor;

                const requestItem = ReadAttributeRequestItem.from({
                    mustBeAccepted: true,
                    query: IdentityAttributeQuery.from({ valueType: "GivenName" })
                });
                const requestId = await ConsumptionIds.request.generate();
                const incomingRequest = LocalRequest.from({
                    id: requestId,
                    createdAt: CoreDate.utc(),
                    isOwn: false,
                    peer: sender,
                    status: LocalRequestStatus.DecisionRequired,
                    content: Request.from({
                        id: requestId,
                        items: [requestItem]
                    }),
                    statusLog: []
                });

                const acceptParams: AcceptReadAttributeRequestItemParametersWithNewAttributeJSON = {
                    accept: true,
                    newAttribute: {
                        "@type": "IdentityAttribute",
                        owner: recipient.toString(),
                        value: {
                            "@type": "GivenName",
                            value: "aSucceededGivenName"
                        },
                        tags: ["x+%+tag2"]
                    }
                };

                const result = await processor.accept(requestItem, acceptParams, incomingRequest);
                expect(result).toBeInstanceOf(AttributeSuccessionAcceptResponseItem);
                expect((result as AttributeSuccessionAcceptResponseItem).predecessorId).toStrictEqual(existingOwnSharedIdentityAttributePredecessor.id);

                const succeededOwnSharedIdentityAttribute = await consumptionController.attributes.getLocalAttribute((result as AttributeSuccessionAcceptResponseItem).successorId);
                const sourceAttribute = await consumptionController.attributes.getLocalAttribute(succeededOwnSharedIdentityAttribute!.shareInfo!.sourceAttribute!);
                expect(sourceAttribute!.succeeds).toStrictEqual(existingRepositoryAttributeSuccessor.id);
                expect((sourceAttribute!.content as IdentityAttribute).tags).toStrictEqual(["x+%+tag1", "x+%+tag2"]);
            });
        });
    });

    describe("applyIncomingResponseItem", function () {
        const recipient = CoreAddress.from("Recipient");

        test("creates a new peer shared Attribute with the Attribute received in the ResponseItem", async function () {
            const requestItem = ReadAttributeRequestItem.from({
                mustBeAccepted: true,
                query: IdentityAttributeQuery.from({ valueType: "GivenName" })
            });
            const requestId = await ConsumptionIds.request.generate();

            const incomingRequest = LocalRequest.from({
                id: requestId,
                createdAt: CoreDate.utc(),
                isOwn: false,
                peer: recipient,
                status: LocalRequestStatus.DecisionRequired,
                content: Request.from({
                    id: requestId,
                    items: [requestItem]
                }),
                statusLog: []
            });
            const attributeId = await ConsumptionIds.attribute.generate();

            const responseItem = ReadAttributeAcceptResponseItem.from({
                result: ResponseItemResult.Accepted,
                attributeId: attributeId,
                attribute: TestObjectFactory.createIdentityAttribute({
                    owner: recipient
                })
            });

            await processor.applyIncomingResponseItem(responseItem, requestItem, incomingRequest);

            const createdAttribute = await consumptionController.attributes.getLocalAttribute(attributeId);
            expect(createdAttribute).toBeDefined();
            expect(createdAttribute!.shareInfo).toBeDefined();
            expect(createdAttribute!.shareInfo!.peer.toString()).toStrictEqual(incomingRequest.peer.toString());
            expect(createdAttribute!.shareInfo!.sourceAttribute).toBeUndefined();
        });

        test("succeeds an existing peer shared IdentityAttribute with the Attribute received in the ResponseItem", async function () {
            const predecessorPeerSharedIdentityAttribute = await consumptionController.attributes.createSharedLocalAttribute({
                content: TestObjectFactory.createIdentityAttribute({
                    owner: recipient
                }),
                peer: recipient,
                requestReference: CoreId.from("oldReqRef")
            });

            const requestItem = ReadAttributeRequestItem.from({
                mustBeAccepted: true,
                query: IdentityAttributeQuery.from({ valueType: "GivenName" })
            });
            const requestId = await ConsumptionIds.request.generate();

            const incomingRequest = LocalRequest.from({
                id: requestId,
                createdAt: CoreDate.utc(),
                isOwn: false,
                peer: recipient,
                status: LocalRequestStatus.DecisionRequired,
                content: Request.from({
                    id: requestId,
                    items: [requestItem]
                }),
                statusLog: []
            });

            const successorId = await ConsumptionIds.attribute.generate();
            const responseItem = AttributeSuccessionAcceptResponseItem.from({
                result: ResponseItemResult.Accepted,
                predecessorId: predecessorPeerSharedIdentityAttribute.id,
                successorId: successorId,
                successorContent: TestObjectFactory.createIdentityAttribute({
                    owner: recipient,
                    tags: ["x+%+aNewTag"]
                })
            });

            const event = await processor.applyIncomingResponseItem(responseItem, requestItem, incomingRequest);
            expect(event).toBeInstanceOf(PeerSharedAttributeSucceededEvent);

            const successorPeerSharedIdentityAttribute = await consumptionController.attributes.getLocalAttribute(successorId);
            expect(successorPeerSharedIdentityAttribute).toBeDefined();
            expect(successorPeerSharedIdentityAttribute!.shareInfo).toBeDefined();
            expect(successorPeerSharedIdentityAttribute!.shareInfo!.peer.toString()).toStrictEqual(incomingRequest.peer.toString());
            expect(successorPeerSharedIdentityAttribute!.shareInfo!.sourceAttribute).toBeUndefined();
            expect(successorPeerSharedIdentityAttribute!.succeeds).toStrictEqual(predecessorPeerSharedIdentityAttribute.id);

            const updatedPredecessorPeerSharedIdentityAttribute = await consumptionController.attributes.getLocalAttribute(predecessorPeerSharedIdentityAttribute.id);
            expect(updatedPredecessorPeerSharedIdentityAttribute!.succeededBy).toStrictEqual(successorPeerSharedIdentityAttribute!.id);
        });

        test("succeeds an existing ThirdPartyRelationshipAttribute with the Attribute received in the ResponseItem", async function () {
            const thirdPartyAddress = CoreAddress.from("thirdPartyAddress");

            const predecessorPeerSharedRelationshipAttribute = await consumptionController.attributes.createSharedLocalAttribute({
                content: TestObjectFactory.createRelationshipAttribute({
                    owner: thirdPartyAddress
                }),
                peer: recipient,
                requestReference: CoreId.from("oldReqRef"),
                thirdPartyAddress: thirdPartyAddress
            });

            const requestItem = ReadAttributeRequestItem.from({
                mustBeAccepted: true,
                query: ThirdPartyRelationshipAttributeQuery.from({
                    key: "aKey",
                    owner: ThirdPartyRelationshipAttributeQueryOwner.ThirdParty,
                    thirdParty: [thirdPartyAddress.toString()]
                })
            });
            const requestId = await ConsumptionIds.request.generate();

            const incomingRequest = LocalRequest.from({
                id: requestId,
                createdAt: CoreDate.utc(),
                isOwn: false,
                peer: recipient,
                status: LocalRequestStatus.DecisionRequired,
                content: Request.from({
                    id: requestId,
                    items: [requestItem]
                }),
                statusLog: []
            });

            const successorId = await ConsumptionIds.attribute.generate();
            const responseItem = AttributeSuccessionAcceptResponseItem.from({
                result: ResponseItemResult.Accepted,
                predecessorId: predecessorPeerSharedRelationshipAttribute.id,
                successorId: successorId,
                successorContent: TestObjectFactory.createRelationshipAttribute({
                    owner: thirdPartyAddress,
                    isTechnical: true
                })
            });

            await processor.applyIncomingResponseItem(responseItem, requestItem, incomingRequest);

            const successorPeerSharedRelationshipAttribute = await consumptionController.attributes.getLocalAttribute(successorId);
            expect(successorPeerSharedRelationshipAttribute).toBeDefined();
            expect(successorPeerSharedRelationshipAttribute!.shareInfo).toBeDefined();
            expect(successorPeerSharedRelationshipAttribute!.shareInfo!.peer.toString()).toStrictEqual(incomingRequest.peer.toString());
            expect(successorPeerSharedRelationshipAttribute!.shareInfo!.sourceAttribute).toBeUndefined();
            expect(successorPeerSharedRelationshipAttribute!.shareInfo!.thirdPartyAddress).toStrictEqual(thirdPartyAddress);
            expect(successorPeerSharedRelationshipAttribute!.succeeds).toStrictEqual(predecessorPeerSharedRelationshipAttribute.id);

            const updatedPredecessorPeerSharedRelationshipAttribute = await consumptionController.attributes.getLocalAttribute(predecessorPeerSharedRelationshipAttribute.id);
            expect(updatedPredecessorPeerSharedRelationshipAttribute!.succeededBy).toStrictEqual(successorPeerSharedRelationshipAttribute!.id);
        });
    });
});<|MERGE_RESOLUTION|>--- conflicted
+++ resolved
@@ -593,7 +593,6 @@
             });
         });
 
-<<<<<<< HEAD
         test("returns an error when the given Attribute has an invalid tag", async function () {
             const attributesControllerSpy = spy(consumptionController.attributes);
             when(attributesControllerSpy.validateTagsOfAttribute(anything())).thenResolve(ValidationResult.success());
@@ -612,12 +611,6 @@
             const requestItem = ReadAttributeRequestItem.from({
                 mustBeAccepted: true,
                 query: IdentityAttributeQuery.from({ valueType: "GivenName" })
-=======
-        test("returns an error trying to answer with a new Attribute that doesn't fulfill the validation criteria", async function () {
-            const requestItem = ReadAttributeRequestItem.from({
-                mustBeAccepted: true,
-                query: IdentityAttributeQuery.from({ valueType: "EMailAddress" })
->>>>>>> a319abe2
             });
             const requestId = await ConsumptionIds.request.generate();
             const request = LocalRequest.from({
@@ -626,7 +619,6 @@
                 isOwn: false,
                 peer: sender,
                 status: LocalRequestStatus.DecisionRequired,
-<<<<<<< HEAD
                 content: Request.from({
                     id: requestId,
                     items: [requestItem]
@@ -665,7 +657,20 @@
                 code: "error.consumption.requests.invalidAcceptParameters",
                 message: "Detected invalidity of the following tags: 'invalidTag'."
             });
-=======
+        });
+
+        test("returns an error trying to answer with a new Attribute that doesn't fulfill the validation criteria", async function () {
+            const requestItem = ReadAttributeRequestItem.from({
+                mustBeAccepted: true,
+                query: IdentityAttributeQuery.from({ valueType: "EMailAddress" })
+            });
+            const requestId = await ConsumptionIds.request.generate();
+            const request = LocalRequest.from({
+                id: requestId,
+                createdAt: CoreDate.utc(),
+                isOwn: false,
+                peer: sender,
+                status: LocalRequestStatus.DecisionRequired,
                 content: Request.from({ id: requestId, items: [requestItem] }),
                 statusLog: []
             });
@@ -683,7 +688,6 @@
             };
 
             await expect(processor.canAccept(requestItem, acceptParams, request)).rejects.toThrow(/EMailAddress.value :: Value does not match regular expression*/);
->>>>>>> a319abe2
         });
 
         describe("canAccept ReadAttributeRequestitem with IdentityAttributeQuery", function () {
