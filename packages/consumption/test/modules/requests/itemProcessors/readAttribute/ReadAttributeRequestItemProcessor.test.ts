--- conflicted
+++ resolved
@@ -641,95 +641,6 @@
                 });
             });
 
-<<<<<<< HEAD
-            // test("returns an error trying to answer with a new IdentityAttribute that is a duplicate of an existing RepositoryAttribute", async function () {
-            //     const sender = CoreAddress.from("Sender");
-            //     const recipient = accountController.identity.address;
-
-            //     const repositoryAttribute = await consumptionController.attributes.createRepositoryAttribute({
-            //         content: TestObjectFactory.createIdentityAttribute({
-            //             owner: recipient,
-            //             value: GivenName.fromAny({ value: "aGivenName" })
-            //         })
-            //     });
-
-            //     const requestItem = ReadAttributeRequestItem.from({
-            //         mustBeAccepted: true,
-            //         query: IdentityAttributeQuery.from({ valueType: "GivenName" })
-            //     });
-            //     const requestId = await ConsumptionIds.request.generate();
-            //     const request = LocalRequest.from({
-            //         id: requestId,
-            //         createdAt: CoreDate.utc(),
-            //         isOwn: false,
-            //         peer: sender,
-            //         status: LocalRequestStatus.DecisionRequired,
-            //         content: Request.from({
-            //             id: requestId,
-            //             items: [requestItem]
-            //         }),
-            //         statusLog: []
-            //     });
-
-            //     const acceptParams: AcceptReadAttributeRequestItemParametersWithNewAttributeJSON = {
-            //         accept: true,
-            //         newAttribute: TestObjectFactory.createIdentityAttribute({
-            //             owner: recipient,
-            //             value: GivenName.fromAny({ value: "aGivenName" })
-            //         }).toJSON()
-            //     };
-
-            //     const result = await processor.canAccept(requestItem, acceptParams, request);
-
-            //     expect(result).errorValidationResult({
-            //         code: "error.consumption.requests.invalidAcceptParameters",
-            //         message: `The new Attribute cannot be created because it has the same content.value as the already existing RepositoryAttribute with id '${repositoryAttribute.id.toString()}'.`
-            //     });
-            // });
-=======
-            test("returns an error trying to answer with a new IdentityAttribute that is a duplicate of an existing RepositoryAttribute", async function () {
-                const repositoryAttribute = await consumptionController.attributes.createRepositoryAttribute({
-                    content: TestObjectFactory.createIdentityAttribute({
-                        owner: recipient,
-                        value: GivenName.fromAny({ value: "aGivenName" })
-                    })
-                });
-
-                const requestItem = ReadAttributeRequestItem.from({
-                    mustBeAccepted: true,
-                    query: IdentityAttributeQuery.from({ valueType: "GivenName" })
-                });
-                const requestId = await ConsumptionIds.request.generate();
-                const request = LocalRequest.from({
-                    id: requestId,
-                    createdAt: CoreDate.utc(),
-                    isOwn: false,
-                    peer: sender,
-                    status: LocalRequestStatus.DecisionRequired,
-                    content: Request.from({
-                        id: requestId,
-                        items: [requestItem]
-                    }),
-                    statusLog: []
-                });
-
-                const acceptParams: AcceptReadAttributeRequestItemParametersWithNewAttributeJSON = {
-                    accept: true,
-                    newAttribute: TestObjectFactory.createIdentityAttribute({
-                        owner: recipient,
-                        value: GivenName.fromAny({ value: "aGivenName" })
-                    }).toJSON()
-                };
-
-                const result = await processor.canAccept(requestItem, acceptParams, request);
-
-                expect(result).errorValidationResult({
-                    code: "error.consumption.requests.invalidAcceptParameters",
-                    message: `The new Attribute cannot be created because it has the same content.value as the already existing RepositoryAttribute with id '${repositoryAttribute.id.toString()}'.`
-                });
-            });
->>>>>>> 0fb9b366
-
             test("returns success responding with a new Attribute that has additional tags than those requested by the IdentityAttributeQuery", async function () {
                 const requestItem = ReadAttributeRequestItem.from({
                     mustBeAccepted: true,
