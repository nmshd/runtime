--- conflicted
+++ resolved
@@ -408,7 +408,62 @@
             });
         });
 
-<<<<<<< HEAD
+        test("returns an error trying to share the predecessor of an already shared Attribute", async function () {
+            const sender = CoreAddress.from("Sender");
+
+            const predecessorRepositoryAttribute = await consumptionController.attributes.createLocalAttribute({
+                content: TestObjectFactory.createIdentityAttribute({
+                    owner: CoreAddress.from(accountController.identity.address)
+                })
+            });
+
+            const { successor: successorRepositoryAttribute } = await consumptionController.attributes.succeedRepositoryAttribute(predecessorRepositoryAttribute.id, {
+                content: IdentityAttribute.from({
+                    value: {
+                        "@type": "GivenName",
+                        value: "A new given name"
+                    },
+                    owner: CoreAddress.from(accountController.identity.address)
+                })
+            });
+
+            await consumptionController.attributes.createSharedLocalAttributeCopy({
+                sourceAttributeId: successorRepositoryAttribute.id,
+                peer: sender,
+                requestReference: await CoreId.generate()
+            });
+
+            const requestItem = ReadAttributeRequestItem.from({
+                mustBeAccepted: true,
+                query: IdentityAttributeQuery.from({ valueType: "GivenName" })
+            });
+            const requestId = await ConsumptionIds.request.generate();
+            const request = LocalRequest.from({
+                id: requestId,
+                createdAt: CoreDate.utc(),
+                isOwn: false,
+                peer: sender,
+                status: LocalRequestStatus.DecisionRequired,
+                content: Request.from({
+                    id: requestId,
+                    items: [requestItem]
+                }),
+                statusLog: []
+            });
+
+            const acceptParams: AcceptReadAttributeRequestItemParametersWithExistingAttributeJSON = {
+                accept: true,
+                existingAttributeId: predecessorRepositoryAttribute.id.toString()
+            };
+
+            const result = await processor.canAccept(requestItem, acceptParams, request);
+
+            expect(result).errorValidationResult({
+                code: "error.consumption.requests.attributeQueryMismatch",
+                message: `The provided IdentityAttribute is outdated. You have already shared the successor '${successorRepositoryAttribute.id}' of it.`
+            });
+        });
+
         describe("canAccept ReadAttributeRequestitem with IdentityAttributeQuery", function () {
             test("returns an error when the existing IdentityAttribute is already shared", async function () {
                 const sender = CoreAddress.from("Sender");
@@ -451,20 +506,6 @@
                     code: "error.consumption.requests.attributeQueryMismatch",
                     message: "The provided IdentityAttribute is a shared copy of a RepositoryAttribute. You can only share RepositoryAttributes."
                 });
-=======
-        test("returns an error when the given Attribute id belongs to a peer shared Attribute", async function () {
-            const peer = CoreAddress.from("Peer");
-
-            const peerSharedAttributeId = await ConsumptionIds.attribute.generate();
-
-            await consumptionController.attributes.createPeerLocalAttribute({
-                id: peerSharedAttributeId,
-                content: TestObjectFactory.createIdentityAttribute({
-                    owner: peer
-                }),
-                peer: peer,
-                requestReference: await ConsumptionIds.request.generate()
->>>>>>> 3e5e2d79
             });
 
             test("returns an error when a successor of the existing IdentityAttribute is already shared", async function () {
@@ -566,17 +607,10 @@
             });
         });
 
-<<<<<<< HEAD
         describe("canAccept ReadAttributeRequestitem with IQLQuery", function () {
             test("can be called with property tags used in the IQLQuery", async function () {
                 const sender = CoreAddress.from("Sender");
                 const recipient = accountController.identity.address;
-=======
-            const acceptParams: AcceptReadAttributeRequestItemParametersWithExistingAttributeJSON = {
-                accept: true,
-                existingAttributeId: peerSharedAttributeId.toString()
-            };
->>>>>>> 3e5e2d79
 
                 const requestItem = ReadAttributeRequestItem.from({
                     mustBeAccepted: true,
@@ -1053,62 +1087,6 @@
                 });
             });
         });
-
-        test("returns an error trying to share the predecessor of an already shared Attribute", async function () {
-            const sender = CoreAddress.from("Sender");
-
-            const predecessorRepositoryAttribute = await consumptionController.attributes.createLocalAttribute({
-                content: TestObjectFactory.createIdentityAttribute({
-                    owner: CoreAddress.from(accountController.identity.address)
-                })
-            });
-
-            const { successor: successorRepositoryAttribute } = await consumptionController.attributes.succeedRepositoryAttribute(predecessorRepositoryAttribute.id, {
-                content: IdentityAttribute.from({
-                    value: {
-                        "@type": "GivenName",
-                        value: "A new given name"
-                    },
-                    owner: CoreAddress.from(accountController.identity.address)
-                })
-            });
-
-            await consumptionController.attributes.createSharedLocalAttributeCopy({
-                sourceAttributeId: successorRepositoryAttribute.id,
-                peer: sender,
-                requestReference: await CoreId.generate()
-            });
-
-            const requestItem = ReadAttributeRequestItem.from({
-                mustBeAccepted: true,
-                query: IdentityAttributeQuery.from({ valueType: "GivenName" })
-            });
-            const requestId = await ConsumptionIds.request.generate();
-            const request = LocalRequest.from({
-                id: requestId,
-                createdAt: CoreDate.utc(),
-                isOwn: false,
-                peer: sender,
-                status: LocalRequestStatus.DecisionRequired,
-                content: Request.from({
-                    id: requestId,
-                    items: [requestItem]
-                }),
-                statusLog: []
-            });
-
-            const acceptParams: AcceptReadAttributeRequestItemParametersWithExistingAttributeJSON = {
-                accept: true,
-                existingAttributeId: predecessorRepositoryAttribute.id.toString()
-            };
-
-            const result = await processor.canAccept(requestItem, acceptParams, request);
-
-            expect(result).errorValidationResult({
-                code: "error.consumption.requests.invalidAcceptParameters",
-                message: "You cannot share the predecessor of an already shared Attribute version."
-            });
-        });
     });
 
     describe("accept", function () {
@@ -1635,68 +1613,7 @@
                 query: IdentityAttributeQuery.from({ valueType: "GivenName" })
             });
             const requestId = await ConsumptionIds.request.generate();
-<<<<<<< HEAD
-=======
             const recipient = CoreAddress.from("Recipient");
->>>>>>> 3e5e2d79
-
-            const incomingRequest = LocalRequest.from({
-                id: requestId,
-                createdAt: CoreDate.utc(),
-                isOwn: false,
-<<<<<<< HEAD
-                peer: CoreAddress.from("Recipient"),
-=======
-                peer: recipient,
->>>>>>> 3e5e2d79
-                status: LocalRequestStatus.DecisionRequired,
-                content: Request.from({
-                    id: requestId,
-                    items: [requestItem]
-                }),
-                statusLog: []
-            });
-            const attributeId = await ConsumptionIds.attribute.generate();
-
-            const responseItem = ReadAttributeAcceptResponseItem.from({
-                result: ResponseItemResult.Accepted,
-                attributeId: attributeId,
-                attribute: TestObjectFactory.createIdentityAttribute({
-<<<<<<< HEAD
-                    owner: CoreAddress.from("Recipient")
-=======
-                    owner: recipient
->>>>>>> 3e5e2d79
-                })
-            });
-
-            await processor.applyIncomingResponseItem(responseItem, requestItem, incomingRequest);
-
-            const createdAttribute = await consumptionController.attributes.getLocalAttribute(attributeId);
-            expect(createdAttribute).toBeDefined();
-            expect(createdAttribute!.shareInfo).toBeDefined();
-            expect(createdAttribute!.shareInfo!.peer.toString()).toStrictEqual(incomingRequest.peer.toString());
-            expect(createdAttribute!.shareInfo!.sourceAttribute).toBeUndefined();
-        });
-
-        test("succeeds an existing peer shared IdentityAttribute with the Attribute received in the ResponseItem", async function () {
-            const recipient = CoreAddress.from("Recipient");
-
-            const predecessorPeerSharedIdentityAttribute = await consumptionController.attributes.createLocalAttribute({
-                content: TestObjectFactory.createIdentityAttribute({
-                    owner: recipient
-                }),
-                shareInfo: LocalAttributeShareInfo.from({
-                    peer: recipient,
-                    requestReference: CoreId.from("oldReqRef")
-                })
-            });
-
-            const requestItem = ReadAttributeRequestItem.from({
-                mustBeAccepted: true,
-                query: IdentityAttributeQuery.from({ valueType: "GivenName" })
-            });
-            const requestId = await ConsumptionIds.request.generate();
 
             const incomingRequest = LocalRequest.from({
                 id: requestId,
@@ -1710,6 +1627,56 @@
                 }),
                 statusLog: []
             });
+            const attributeId = await ConsumptionIds.attribute.generate();
+
+            const responseItem = ReadAttributeAcceptResponseItem.from({
+                result: ResponseItemResult.Accepted,
+                attributeId: attributeId,
+                attribute: TestObjectFactory.createIdentityAttribute({
+                    owner: recipient
+                })
+            });
+
+            await processor.applyIncomingResponseItem(responseItem, requestItem, incomingRequest);
+
+            const createdAttribute = await consumptionController.attributes.getLocalAttribute(attributeId);
+            expect(createdAttribute).toBeDefined();
+            expect(createdAttribute!.shareInfo).toBeDefined();
+            expect(createdAttribute!.shareInfo!.peer.toString()).toStrictEqual(incomingRequest.peer.toString());
+            expect(createdAttribute!.shareInfo!.sourceAttribute).toBeUndefined();
+        });
+
+        test("succeeds an existing peer shared IdentityAttribute with the Attribute received in the ResponseItem", async function () {
+            const recipient = CoreAddress.from("Recipient");
+
+            const predecessorPeerSharedIdentityAttribute = await consumptionController.attributes.createLocalAttribute({
+                content: TestObjectFactory.createIdentityAttribute({
+                    owner: recipient
+                }),
+                shareInfo: LocalAttributeShareInfo.from({
+                    peer: recipient,
+                    requestReference: CoreId.from("oldReqRef")
+                })
+            });
+
+            const requestItem = ReadAttributeRequestItem.from({
+                mustBeAccepted: true,
+                query: IdentityAttributeQuery.from({ valueType: "GivenName" })
+            });
+            const requestId = await ConsumptionIds.request.generate();
+
+            const incomingRequest = LocalRequest.from({
+                id: requestId,
+                createdAt: CoreDate.utc(),
+                isOwn: false,
+                peer: recipient,
+                status: LocalRequestStatus.DecisionRequired,
+                content: Request.from({
+                    id: requestId,
+                    items: [requestItem]
+                }),
+                statusLog: []
+            });
 
             const successorId = await ConsumptionIds.attribute.generate();
             const responseItem = AttributeSuccessionAcceptResponseItem.from({
