import { IDatabaseConnection } from "@js-soft/docdb-access-abstractions";
import { sleep } from "@js-soft/ts-utils";
import { IdentityAttribute, IdentityFileReference, Request, ResponseItemResult, TransferFileOwnershipAcceptResponseItem, TransferFileOwnershipRequestItem } from "@nmshd/content";
import { CoreAddress, CoreDate, FileReference } from "@nmshd/core-types";
import { AccountController } from "@nmshd/transport";
import { ConsumptionController, ConsumptionIds, LocalRequest, LocalRequestStatus, TransferFileOwnershipRequestItemProcessor } from "../../../../../src";
import { TestUtil } from "../../../../core/TestUtil";

describe("TransferFileOwnershipRequestItemProcessor", function () {
    let connection: IDatabaseConnection;

    let sender: CoreAddress;
    let senderAccountController: AccountController;
    let senderConsumptionController: ConsumptionController;
    let senderProcessor: TransferFileOwnershipRequestItemProcessor;

    let recipient: CoreAddress;
    let recipientAccountController: AccountController;
    let recipientConsumptionController: ConsumptionController;
    let recipientProcessor: TransferFileOwnershipRequestItemProcessor;

    let thirdPartyAccountController: AccountController;

    beforeAll(async function () {
        connection = await TestUtil.createConnection();
        const transport = TestUtil.createTransport();
        await transport.init();
        const accounts = await TestUtil.provideAccounts(transport, connection, 3);

        ({ accountController: senderAccountController, consumptionController: senderConsumptionController } = accounts[0]);
        sender = senderAccountController.identity.address;
        senderProcessor = new TransferFileOwnershipRequestItemProcessor(senderConsumptionController);

        ({ accountController: recipientAccountController, consumptionController: recipientConsumptionController } = accounts[1]);
        recipient = recipientAccountController.identity.address;
        recipientProcessor = new TransferFileOwnershipRequestItemProcessor(recipientConsumptionController);

<<<<<<< HEAD
        const thirdPartyAccountController = accounts[2].accountController;

        const senderFile = await TestUtil.uploadFile(senderAccountController, { tags: ["x:tag"] });
        senderTrucatedFileReference = senderFile.toFileReference(senderAccountController.config.baseUrl).truncate();

        const senderExpiredFile = await TestUtil.uploadFile(senderAccountController, { expiresAt: CoreDate.utc().add({ seconds: 1 }) });
        senderExpiredTrucatedFileReference = senderExpiredFile.toFileReference(senderAccountController.config.baseUrl).truncate();
        await sleep(2000);

        const recipientFile = await TestUtil.uploadFile(recipientAccountController, { tags: ["x:tag"] });
        recipientTrucatedFileReference = recipientFile.toFileReference(recipientAccountController.config.baseUrl).truncate();

        const thirdPartyFile = await TestUtil.uploadFile(thirdPartyAccountController);
        thirdPartyTrucatedFileReference = thirdPartyFile.toFileReference(thirdPartyAccountController.config.baseUrl).truncate();
=======
        thirdPartyAccountController = accounts[2].accountController;
>>>>>>> 2bbc8a12
    });

    beforeEach(async () => {
        await TestUtil.cleanupAttributes(senderConsumptionController);
        await TestUtil.cleanupAttributes(recipientConsumptionController);
    });

    afterAll(async () => await connection.close());

    describe("canCreateOutgoingRequestItem", function () {
        test("returns success if the ownership of an own File should be transferred entering a truncatedFileReference", async function () {
            const senderFile = await TestUtil.uploadFile(senderAccountController, { tags: ["x+%+tag"] });

            const requestItem = TransferFileOwnershipRequestItem.from({
                mustBeAccepted: false,
                fileReference: senderFile.toFileReference(senderAccountController.config.baseUrl).truncate()
            });
            const request = Request.from({ items: [requestItem] });

            const result = await senderProcessor.canCreateOutgoingRequestItem(requestItem, request, recipient);
            expect(result).successfulValidationResult();
        });

        test("returns success if the ownership of an own File should be transferred entering a FileReference", async function () {
            const senderFile = await TestUtil.uploadFile(senderAccountController, { tags: ["x+%+tag"] });

            const requestItem = TransferFileOwnershipRequestItem.from({
                mustBeAccepted: false,
                fileReference: senderFile.toFileReference(senderAccountController.config.baseUrl)
            });
            const request = Request.from({ items: [requestItem] });

            const result = await senderProcessor.canCreateOutgoingRequestItem(requestItem, request, recipient);
            expect(result).successfulValidationResult();
        });

        test("returns success if the ownership of an own File should be transferred using an ownershipToken", async function () {
            const senderFile = await TestUtil.uploadFile(senderAccountController, { tags: ["x+%+tag"] });

            const requestItem = TransferFileOwnershipRequestItem.from({
                mustBeAccepted: false,
                fileReference: senderFile.toFileReference(senderAccountController.config.baseUrl),
                ownershipToken: senderFile.ownershipToken
            });
            const request = Request.from({ items: [requestItem] });

            const result = await senderProcessor.canCreateOutgoingRequestItem(requestItem, request, recipient);
            expect(result).successfulValidationResult();
        });

        test("returns error if the ownership of a File should be transferred that is not known by the sender", async function () {
            const thirdPartyFile = await TestUtil.uploadFile(thirdPartyAccountController);

            const requestItem = TransferFileOwnershipRequestItem.from({
                mustBeAccepted: false,
                fileReference: thirdPartyFile.toFileReference(thirdPartyAccountController.config.baseUrl)
            });
            const request = Request.from({ items: [requestItem] });

            const result = await senderProcessor.canCreateOutgoingRequestItem(requestItem, request, recipient);
            expect(result).errorValidationResult({
                code: "error.consumption.requests.invalidRequestItem",
                message: `The File with the given ID '${requestItem.fileReference.id.toString()}' could not be found.`
            });
        });

        test("returns error if the ownership of a File should be transferred that is not owned by the sender", async function () {
            const thirdPartyFile = await TestUtil.uploadFile(thirdPartyAccountController);
            const thirdPartyFileReference = thirdPartyFile.toFileReference(thirdPartyAccountController.config.baseUrl);
            await senderAccountController.files.getOrLoadFileByReference(thirdPartyFileReference);

            const requestItem = TransferFileOwnershipRequestItem.from({
                mustBeAccepted: false,
                fileReference: thirdPartyFileReference
            });
            const request = Request.from({ items: [requestItem] });

            const result = await senderProcessor.canCreateOutgoingRequestItem(requestItem, request, recipient);
            expect(result).errorValidationResult({
                code: "error.consumption.requests.invalidRequestItem",
                message: `You cannot request the transfer of ownership of the File with ID '${requestItem.fileReference.id.toString()}' since it is not owned by you.`
            });
        });

        test("returns error if the ownership of a File should be transferred that is expired", async function () {
            const senderExpiredFile = await TestUtil.uploadFile(senderAccountController, { expiresAt: CoreDate.utc().add({ seconds: 1 }) });
            await sleep(2000);

            const requestItem = TransferFileOwnershipRequestItem.from({
                mustBeAccepted: false,
                fileReference: senderExpiredFile.toFileReference(senderAccountController.config.baseUrl)
            });
            const request = Request.from({ items: [requestItem] });

            const result = await senderProcessor.canCreateOutgoingRequestItem(requestItem, request, recipient);
            expect(result).errorValidationResult({
                code: "error.consumption.requests.invalidRequestItem",
                message: `You cannot request the transfer of ownership of the File with ID '${requestItem.fileReference.id.toString()}' since it is already expired.`
            });
        });

        test("returns error if the ownership of an own File should be transferred using a wrong ownershipToken", async function () {
            const senderFile = await TestUtil.uploadFile(senderAccountController, { tags: ["x+%+tag"] });

            const requestItem = TransferFileOwnershipRequestItem.from({
                mustBeAccepted: false,
                fileReference: senderFile.toFileReference(senderAccountController.config.baseUrl),
                ownershipToken: "anInvalidToken"
            });
            const request = Request.from({ items: [requestItem] });

            const result = await senderProcessor.canCreateOutgoingRequestItem(requestItem, request, recipient);
            expect(result).errorValidationResult({
                code: "error.consumption.requests.invalidRequestItem",
                message: `The specified ownershipToken is not valid for the File with ID '${requestItem.fileReference.id.toString()}'.`
            });
        });
    });

    describe("canAccept", function () {
        test("returns success when checking if the transfer of ownership of a File can be accepted that is owned by the sender", async function () {
            const senderFile = await TestUtil.uploadFile(senderAccountController, { tags: ["x+%+tag"] });

            const requestItem = TransferFileOwnershipRequestItem.from({
                mustBeAccepted: false,
                fileReference: senderFile.toFileReference(senderAccountController.config.baseUrl)
            });

            const incomingRequest = LocalRequest.from({
                id: await ConsumptionIds.request.generate(),
                createdAt: CoreDate.utc(),
                isOwn: false,
                peer: sender,
                status: LocalRequestStatus.DecisionRequired,
                content: Request.from({ items: [requestItem] }),
                statusLog: []
            });

            const result = await recipientProcessor.canAccept(requestItem, { accept: true }, incomingRequest);
            expect(result).successfulValidationResult();
        });

        test("returns success when checking if the transfer of ownership of a File can be accepted with an ownershipToken", async function () {
            const senderFile = await TestUtil.uploadFile(senderAccountController, { tags: ["x+%+tag"] });

            const requestItem = TransferFileOwnershipRequestItem.from({
                mustBeAccepted: false,
                fileReference: senderFile.toFileReference(senderAccountController.config.baseUrl),
                ownershipToken: senderFile.ownershipToken
            });

            const incomingRequest = LocalRequest.from({
                id: await ConsumptionIds.request.generate(),
                createdAt: CoreDate.utc(),
                isOwn: false,
                peer: sender,
                status: LocalRequestStatus.DecisionRequired,
                content: Request.from({ items: [requestItem] }),
                statusLog: []
            });

            const result = await recipientProcessor.canAccept(requestItem, { accept: true }, incomingRequest);
            expect(result).successfulValidationResult();
        });

        test("returns error when checking if the transfer of ownership of a File can be accepted that is expired", async function () {
            const senderExpiredFile = await TestUtil.uploadFile(senderAccountController, { expiresAt: CoreDate.utc().add({ seconds: 1 }) });
            await sleep(2000);

            const requestItem = TransferFileOwnershipRequestItem.from({
                mustBeAccepted: false,
                fileReference: senderExpiredFile.toFileReference(senderAccountController.config.baseUrl)
            });

            const incomingRequest = LocalRequest.from({
                id: await ConsumptionIds.request.generate(),
                createdAt: CoreDate.utc(),
                isOwn: false,
                peer: sender,
                status: LocalRequestStatus.DecisionRequired,
                content: Request.from({ items: [requestItem] }),
                statusLog: []
            });

            const result = await recipientProcessor.canAccept(requestItem, { accept: true }, incomingRequest);
            expect(result).errorValidationResult({
                code: "error.consumption.requests.invalidRequestItem",
                message: `You cannot accept this RequestItem since the File with the given ID '${requestItem.fileReference.id.toString()}' could not be found.`
            });
        });

        test("returns error when checking if the transfer of ownership of a File can be accepted that is already owned by the recipient", async function () {
            const recipientFile = await TestUtil.uploadFile(recipientAccountController, { tags: ["x+%+tag"] });

            const requestItem = TransferFileOwnershipRequestItem.from({
                mustBeAccepted: false,
                fileReference: recipientFile.toFileReference(recipientAccountController.config.baseUrl)
            });

            const incomingRequest = LocalRequest.from({
                id: await ConsumptionIds.request.generate(),
                createdAt: CoreDate.utc(),
                isOwn: false,
                peer: sender,
                status: LocalRequestStatus.DecisionRequired,
                content: Request.from({ items: [requestItem] }),
                statusLog: []
            });

            const result = await recipientProcessor.canAccept(requestItem, { accept: true }, incomingRequest);
            expect(result).errorValidationResult({
                code: "error.consumption.requests.invalidRequestItem",
                message: `You cannot accept this RequestItem since the File with the given fileReference '${requestItem.fileReference.id.toString()}' is already owned by you.`
            });
        });

        test("returns error when checking if the transfer of ownership of a File can be accepted that is not owned by the sender", async function () {
            const thirdPartyFile = await TestUtil.uploadFile(thirdPartyAccountController);

            const requestItem = TransferFileOwnershipRequestItem.from({
                mustBeAccepted: false,
                fileReference: thirdPartyFile.toFileReference(thirdPartyAccountController.config.baseUrl)
            });

            const incomingRequest = LocalRequest.from({
                id: await ConsumptionIds.request.generate(),
                createdAt: CoreDate.utc(),
                isOwn: false,
                peer: sender,
                status: LocalRequestStatus.DecisionRequired,
                content: Request.from({ items: [requestItem] }),
                statusLog: []
            });

            const result = await recipientProcessor.canAccept(requestItem, { accept: true }, incomingRequest);
            expect(result).errorValidationResult({
                code: "error.consumption.requests.invalidRequestItem",
                message: `You cannot accept this RequestItem since the File with the given fileReference '${requestItem.fileReference.id.toString()}' is not owned by the peer.`
            });
        });

        test("returns error when checking if the transfer of ownership of a File can be accepted with an invalid ownershipToken", async function () {
            const senderFile = await TestUtil.uploadFile(senderAccountController, { tags: ["x+%+tag"] });

            const requestItem = TransferFileOwnershipRequestItem.from({
                mustBeAccepted: false,
                fileReference: senderFile.toFileReference(senderAccountController.config.baseUrl),
                ownershipToken: "anInvalidToken"
            });

            const incomingRequest = LocalRequest.from({
                id: await ConsumptionIds.request.generate(),
                createdAt: CoreDate.utc(),
                isOwn: false,
                peer: sender,
                status: LocalRequestStatus.DecisionRequired,
                content: Request.from({ items: [requestItem] }),
                statusLog: []
            });

            const result = await recipientProcessor.canAccept(requestItem, { accept: true }, incomingRequest);
            expect(result).errorValidationResult({
                code: "error.consumption.requests.invalidRequestItem",
                message: `You cannot accept this RequestItem since the specified ownershipToken is not valid for the File with ID '${requestItem.fileReference.id.toString()}'.`
            });
        });
    });

    describe("accept", function () {
        test("creates a RepositoryAttribute with tags and an own shared IdentityAttribute and responds with a TransferFileOwnershipAcceptResponseItem", async function () {
            const senderFile = await TestUtil.uploadFile(senderAccountController, { tags: ["x+%+tag"] });

            const requestItem = TransferFileOwnershipRequestItem.from({
                mustBeAccepted: false,
                fileReference: senderFile.toFileReference(senderAccountController.config.baseUrl)
            });

            const incomingRequest = LocalRequest.from({
                id: await ConsumptionIds.request.generate(),
                createdAt: CoreDate.utc(),
                isOwn: false,
                peer: sender,
                status: LocalRequestStatus.DecisionRequired,
                content: Request.from({ items: [requestItem] }),
                statusLog: []
            });

            const responseItem = await recipientProcessor.accept(requestItem, { accept: true }, incomingRequest);
            expect(responseItem).toBeInstanceOf(TransferFileOwnershipAcceptResponseItem);

            const ownSharedIdentityAttribute = await recipientConsumptionController.attributes.getLocalAttribute(responseItem.attributeId);
            expect(ownSharedIdentityAttribute!.shareInfo!.peer).toStrictEqual(sender);
            expect(ownSharedIdentityAttribute!.shareInfo!.requestReference).toStrictEqual(incomingRequest.id);
            expect(ownSharedIdentityAttribute!.content.value).toBeInstanceOf(IdentityFileReference);
            expect((ownSharedIdentityAttribute!.content as IdentityAttribute).tags).toStrictEqual(["x:tag"]);

            const repositoryAttribute = await recipientConsumptionController.attributes.getLocalAttribute(ownSharedIdentityAttribute!.shareInfo!.sourceAttribute!);
            expect(repositoryAttribute!.shareInfo).toBeUndefined();
            expect(repositoryAttribute!.content.value).toBeInstanceOf(IdentityFileReference);
            expect((repositoryAttribute!.content as IdentityAttribute).tags).toStrictEqual(["x:tag"]);

            const fileReference = FileReference.from((repositoryAttribute!.content.value as IdentityFileReference).value);
            const file = await recipientAccountController.files.getFile(fileReference.id);
            expect(file!.isOwn).toBe(true);
            expect(file!.cache!.tags).toStrictEqual(["x:tag"]);
        });

        test("claims the ownership of the sender's file", async function () {
            const senderFile = await TestUtil.uploadFile(senderAccountController, { tags: ["x+%+tag"] });
            const senderFileReference = senderFile.toFileReference(senderAccountController.config.baseUrl);

            const requestItem = TransferFileOwnershipRequestItem.from({
                mustBeAccepted: false,
                fileReference: senderFileReference,
                ownershipToken: senderFile.ownershipToken
            });

            const incomingRequest = LocalRequest.from({
                id: await ConsumptionIds.request.generate(),
                createdAt: CoreDate.utc(),
                isOwn: false,
                peer: sender,
                status: LocalRequestStatus.DecisionRequired,
                content: Request.from({ items: [requestItem] }),
                statusLog: []
            });

            const responseItem = await recipientProcessor.accept(requestItem, { accept: true }, incomingRequest);
            expect(responseItem).toBeInstanceOf(TransferFileOwnershipAcceptResponseItem);

            const claimedFile = await recipientAccountController.files.getFile(senderFile.id);
            expect(claimedFile!.isOwn).toBe(true);
            expect(claimedFile!.cache!.owner).toStrictEqual(recipient);
            expect(claimedFile!.toFileReference(recipientAccountController.config.baseUrl)).toStrictEqual(senderFileReference);

            const ownSharedIdentityAttribute = await recipientConsumptionController.attributes.getLocalAttribute(responseItem.attributeId);
            expect(ownSharedIdentityAttribute!.shareInfo!.peer).toStrictEqual(sender);
            expect(ownSharedIdentityAttribute!.shareInfo!.requestReference).toStrictEqual(incomingRequest.id);
            expect(ownSharedIdentityAttribute!.content.value).toBeInstanceOf(IdentityFileReference);
            expect((ownSharedIdentityAttribute!.content.value as IdentityFileReference).value).toStrictEqual(senderFileReference.truncate());
            expect((ownSharedIdentityAttribute!.content as IdentityAttribute).tags).toStrictEqual(["x+%+tag"]);

            const repositoryAttribute = await recipientConsumptionController.attributes.getLocalAttribute(ownSharedIdentityAttribute!.shareInfo!.sourceAttribute!);
            expect(repositoryAttribute!.shareInfo).toBeUndefined();
            expect(repositoryAttribute!.content.value).toBeInstanceOf(IdentityFileReference);
            expect((ownSharedIdentityAttribute!.content.value as IdentityFileReference).value).toStrictEqual(senderFileReference.truncate());
            expect((repositoryAttribute!.content as IdentityAttribute).tags).toStrictEqual(["x+%+tag"]);
        });
    });

    describe("applyIncomingResponseItem", function () {
        test("creates peer shared IdentityAttribute in case of a TransferFileOwnershipAcceptResponseItem", async function () {
            const senderFile = await TestUtil.uploadFile(senderAccountController, { tags: ["x+%+tag"] });

            const requestItem = TransferFileOwnershipRequestItem.from({
                mustBeAccepted: false,
                fileReference: senderFile.toFileReference(senderAccountController.config.baseUrl)
            });

            const requestInfo = {
                id: await ConsumptionIds.request.generate(),
                peer: recipient
            };

            const recipientFile = await TestUtil.uploadFile(recipientAccountController, { tags: ["x+%+tag"] });
            const responseItem = TransferFileOwnershipAcceptResponseItem.from({
                result: ResponseItemResult.Accepted,
                attributeId: await ConsumptionIds.attribute.generate(),
                attribute: IdentityAttribute.from({
                    value: IdentityFileReference.from({
                        value: recipientFile.toFileReference(recipientAccountController.config.baseUrl).truncate()
                    }),
                    owner: recipient,
                    tags: ["x:tag"]
                })
            });

            await senderProcessor.applyIncomingResponseItem(responseItem, requestItem, requestInfo);

            const peerSharedIdentityAttribute = await senderConsumptionController.attributes.getLocalAttribute(responseItem.attributeId);
            expect(peerSharedIdentityAttribute!.shareInfo!.peer).toStrictEqual(recipient);
            expect(peerSharedIdentityAttribute!.shareInfo!.requestReference).toStrictEqual(requestInfo.id);
            expect(peerSharedIdentityAttribute!.shareInfo!.sourceAttribute).toBeUndefined();

            const truncatedFileReference = (peerSharedIdentityAttribute!.content.value as IdentityFileReference).value;
            const file = await senderAccountController.files.getOrLoadFileByReference(FileReference.from(truncatedFileReference));
            expect(file.isOwn).toBe(false);
            expect(file.cache!.tags).toStrictEqual(["x:tag"]);
        });

        test("updates the File whose ownership was claimed", async function () {
            const senderFile = await TestUtil.uploadFile(senderAccountController, { tags: ["x+%+tag"] });
            const senderTruncatedFileReference = senderFile.toFileReference(senderAccountController.config.baseUrl).truncate();

            const requestItem = TransferFileOwnershipRequestItem.from({
                mustBeAccepted: false,
                fileReference: senderTruncatedFileReference,
                ownershipToken: senderFile.ownershipToken
            });

            const requestInfo = {
                id: await ConsumptionIds.request.generate(),
                peer: recipient
            };

            const loadedSenderFile = await recipientAccountController.files.getOrLoadFileByReference(requestItem.fileReference);
            const recipientFile = await recipientAccountController.files.claimFileOwnership(loadedSenderFile.id, senderFile.ownershipToken!);
            await senderAccountController.syncEverything();

            const responseItem = TransferFileOwnershipAcceptResponseItem.from({
                result: ResponseItemResult.Accepted,
                attributeId: await ConsumptionIds.attribute.generate(),
                attribute: IdentityAttribute.from({
                    value: IdentityFileReference.from({
                        value: recipientFile.toFileReference(recipientAccountController.config.baseUrl).truncate()
                    }),
                    owner: recipient,
                    tags: ["x+%+tag"]
                })
            });

            await senderProcessor.applyIncomingResponseItem(responseItem, requestItem, requestInfo);

            const claimedFile = await senderAccountController.files.getFile(senderFile.id);
            expect(claimedFile!.isOwn).toBe(false);
            expect(claimedFile!.cache!.owner).toStrictEqual(recipient);

            const peerSharedIdentityAttribute = await senderConsumptionController.attributes.getLocalAttribute(responseItem.attributeId);
            expect(peerSharedIdentityAttribute!.shareInfo!.peer).toStrictEqual(recipient);
            expect(peerSharedIdentityAttribute!.shareInfo!.requestReference).toStrictEqual(requestInfo.id);
            expect(peerSharedIdentityAttribute!.shareInfo!.sourceAttribute).toBeUndefined();

            const peerTruncatedFileReference = (peerSharedIdentityAttribute!.content.value as IdentityFileReference).value;
            expect(peerTruncatedFileReference).toStrictEqual(senderTruncatedFileReference);
        });
    });
});<|MERGE_RESOLUTION|>--- conflicted
+++ resolved
@@ -35,24 +35,7 @@
         recipient = recipientAccountController.identity.address;
         recipientProcessor = new TransferFileOwnershipRequestItemProcessor(recipientConsumptionController);
 
-<<<<<<< HEAD
-        const thirdPartyAccountController = accounts[2].accountController;
-
-        const senderFile = await TestUtil.uploadFile(senderAccountController, { tags: ["x:tag"] });
-        senderTrucatedFileReference = senderFile.toFileReference(senderAccountController.config.baseUrl).truncate();
-
-        const senderExpiredFile = await TestUtil.uploadFile(senderAccountController, { expiresAt: CoreDate.utc().add({ seconds: 1 }) });
-        senderExpiredTrucatedFileReference = senderExpiredFile.toFileReference(senderAccountController.config.baseUrl).truncate();
-        await sleep(2000);
-
-        const recipientFile = await TestUtil.uploadFile(recipientAccountController, { tags: ["x:tag"] });
-        recipientTrucatedFileReference = recipientFile.toFileReference(recipientAccountController.config.baseUrl).truncate();
-
-        const thirdPartyFile = await TestUtil.uploadFile(thirdPartyAccountController);
-        thirdPartyTrucatedFileReference = thirdPartyFile.toFileReference(thirdPartyAccountController.config.baseUrl).truncate();
-=======
         thirdPartyAccountController = accounts[2].accountController;
->>>>>>> 2bbc8a12
     });
 
     beforeEach(async () => {
