--- conflicted
+++ resolved
@@ -1,13 +1,8 @@
 import { IDatabaseConnection } from "@js-soft/docdb-access-abstractions";
 import { sleep } from "@js-soft/ts-utils";
 import { IdentityAttribute, IdentityFileReference, Request, ResponseItemResult, TransferFileOwnershipAcceptResponseItem, TransferFileOwnershipRequestItem } from "@nmshd/content";
-<<<<<<< HEAD
 import { CoreAddress, CoreDate } from "@nmshd/core-types";
-import { AccountController } from "@nmshd/transport";
-=======
-import { CoreAddress, CoreDate, FileReference } from "@nmshd/core-types";
 import { AccountController, FileOwnershipClaimedEvent } from "@nmshd/transport";
->>>>>>> ddb59bd6
 import { ConsumptionController, ConsumptionIds, LocalRequest, LocalRequestStatus, TransferFileOwnershipRequestItemProcessor } from "../../../../../src";
 import { TestUtil } from "../../../../core/TestUtil";
 
@@ -331,7 +326,7 @@
             const requestItem = TransferFileOwnershipRequestItem.from({
                 mustBeAccepted: false,
                 fileReference: senderFileReference,
-                ownershipToken: senderFile.ownershipToken
+                ownershipToken: senderFile.ownershipToken!
             });
 
             const incomingRequest = LocalRequest.from({
