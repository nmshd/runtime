import { IDatabaseConnection } from "@js-soft/docdb-access-abstractions";
import {
    GivenName,
    IdentityAttribute,
    IIdentityAttribute,
    IRelationshipAttribute,
    ProprietaryString,
    RelationshipAttribute,
    RelationshipAttributeConfidentiality,
    Request,
    ResponseItemResult,
    ShareAttributeAcceptResponseItem,
    ShareAttributeRequestItem,
    Surname
} from "@nmshd/content";
import { AccountController, CoreAddress, CoreDate, CoreId, Transport } from "@nmshd/transport";
import { ConsumptionController, ConsumptionIds, DeletionStatus, LocalAttribute, LocalRequest, LocalRequestStatus, ShareAttributeRequestItemProcessor } from "../../../../../src";
import { TestUtil } from "../../../../core/TestUtil";
import { TestObjectFactory } from "../../testHelpers/TestObjectFactory";

describe("ShareAttributeRequestItemProcessor", function () {
    let connection: IDatabaseConnection;
    let transport: Transport;

    let consumptionController: ConsumptionController;
    let testAccount: AccountController;

    let processor: ShareAttributeRequestItemProcessor;

    let thirdPartyConsumptionController: ConsumptionController;
    let thirdPartyTestAccount: AccountController;
    let aThirdParty: CoreAddress;

    beforeAll(async function () {
        connection = await TestUtil.createConnection();
        transport = TestUtil.createTransport(connection);

        await transport.init();

        const accounts = await TestUtil.provideAccounts(transport, 2);
        ({ accountController: testAccount, consumptionController } = accounts[0]);

        ({ accountController: thirdPartyTestAccount, consumptionController: thirdPartyConsumptionController } = accounts[1]);
        aThirdParty = thirdPartyTestAccount.identity.address;
    });

    afterAll(async function () {
        await connection.close();
    });

    beforeEach(function () {
        processor = new ShareAttributeRequestItemProcessor(consumptionController);
    });

    describe("canCreateOutgoingRequestItem", function () {
        beforeEach(async function () {
            await TestUtil.ensureActiveRelationship(testAccount, thirdPartyTestAccount);
        });

        test.each([
            {
                scenario: "an Identity Attribute with owner=sender",
                result: "success",
                attribute: IdentityAttribute.from({
                    value: GivenName.fromAny({ value: "AGivenName" }),
                    owner: CoreAddress.from("Sender")
                })
            },
            {
                scenario: "an Identity Attribute with owner=<empty string>",
                result: "success",
                attribute: IdentityAttribute.from({
                    value: GivenName.fromAny({ value: "AGivenName" }),
                    owner: CoreAddress.from("")
                })
            },
            {
                scenario: "an Identity Attribute with owner=someOtherOwner",
                result: "error",
                expectedError: {
                    code: "error.consumption.requests.invalidRequestItem",
                    message: "The provided IdentityAttribute belongs to someone else. You can only share own IdentityAttributes."
                },
                attribute: IdentityAttribute.from({
                    value: GivenName.fromAny({ value: "AGivenName" }),
                    owner: CoreAddress.from("someOtherOwner")
                })
            },
            {
                scenario: "a Relationship Attribute with owner=sender",
                result: "success",
                attribute: RelationshipAttribute.from({
                    value: ProprietaryString.fromAny({ value: "AGivenName", title: "ATitle" }),
                    owner: CoreAddress.from("Sender"),
                    confidentiality: RelationshipAttributeConfidentiality.Public,
                    key: "AKey"
                })
            },
            {
                scenario: "a Relationship Attribute with owner=<empty string>",
                result: "success",
                attribute: RelationshipAttribute.from({
                    value: ProprietaryString.fromAny({ value: "AGivenName", title: "ATitle" }),
                    owner: CoreAddress.from("Sender"),
                    confidentiality: RelationshipAttributeConfidentiality.Public,
                    key: "AKey"
                })
            },
            {
                scenario: "a Relationship Attribute with owner=someOtherOwner",
                result: "success",
                attribute: RelationshipAttribute.from({
                    value: ProprietaryString.fromAny({ value: "AGivenName", title: "ATitle" }),
                    owner: CoreAddress.from("Sender"),
                    confidentiality: RelationshipAttributeConfidentiality.Public,
                    key: "AKey"
                })
            },
            {
                scenario: "a Relationship Attribute with confidentiality=private",
                result: "error",
                attribute: RelationshipAttribute.from({
                    value: ProprietaryString.fromAny({ value: "AGivenName", title: "ATitle" }),
                    owner: CoreAddress.from("Sender"),
                    confidentiality: RelationshipAttributeConfidentiality.Private,
                    key: "AKey"
                }),
                expectedError: {
                    code: "error.consumption.requests.invalidRequestItem",
                    message: "The confidentiality of the given `attribute` is private. Therefore you are not allowed to share it."
                }
            },
            {
                scenario: "a Relationship Attribute with owner=recipient",
                result: "error",
                attribute: RelationshipAttribute.from({
                    value: ProprietaryString.fromAny({ value: "AGivenName", title: "ATitle" }),
                    owner: CoreAddress.from("Recipient"),
                    confidentiality: RelationshipAttributeConfidentiality.Public,
                    key: "AKey"
                }),
                expectedError: {
                    code: "error.consumption.requests.invalidRequestItem",
                    message: "It doesn't make sense to share a RelationshipAttribute with its owner."
                }
            }
        ])("returns ${value.result} when passing ${value.scenario}", async function (testParams) {
            const sender = testAccount.identity.address;
            const recipient = CoreAddress.from("Recipient");

            if (testParams.attribute.owner.address === "Sender") {
                testParams.attribute.owner = sender;
            }

            if (testParams.attribute.owner.address === "Recipient") {
                testParams.attribute.owner = recipient;
            }

            let sourceAttribute;

            if (testParams.attribute instanceof IdentityAttribute) {
                sourceAttribute = await consumptionController.attributes.createAttributeUnsafe({
                    content: {
                        ...testParams.attribute.toJSON(),
                        owner: testParams.attribute.owner.equals("") ? sender : testParams.attribute.owner
                    } as IIdentityAttribute
                });
            } else {
                sourceAttribute = await consumptionController.attributes.createSharedLocalAttribute({
                    content: {
                        ...testParams.attribute.toJSON(),
                        owner: testParams.attribute.owner.equals("") ? sender : testParams.attribute.owner
                    } as IRelationshipAttribute,
                    peer: aThirdParty,
                    requestReference: await ConsumptionIds.request.generate()
                });
            }

            const requestItem = ShareAttributeRequestItem.from({
                mustBeAccepted: false,
                attribute: sourceAttribute.content,
                sourceAttributeId: sourceAttribute.id
            });
            const request = Request.from({ items: [requestItem] });

            const result = await processor.canCreateOutgoingRequestItem(requestItem, request, recipient);

            if (testParams.result === "success") {
                // eslint-disable-next-line jest/no-conditional-expect
                expect(result).successfulValidationResult();
            } else {
                // eslint-disable-next-line jest/no-conditional-expect
                expect(result).errorValidationResult(testParams.expectedError);
            }
        });

        test("returns error when the attribute doesn't exists", async function () {
            const sender = testAccount.identity.address;
            const recipient = CoreAddress.from("Recipient");

            const requestItem = ShareAttributeRequestItem.from({
                mustBeAccepted: false,
                attribute: IdentityAttribute.from({
                    value: GivenName.fromAny({ value: "AGivenName" }),
                    owner: sender
                }),
                sourceAttributeId: CoreId.from("anIdThatDoesntExist")
            });
            const request = Request.from({ items: [requestItem] });

            const result = await processor.canCreateOutgoingRequestItem(requestItem, request, recipient);

            expect(result).errorValidationResult({
                code: "error.consumption.requests.invalidRequestItem",
                message: "The Attribute with the given sourceAttributeId 'anIdThatDoesntExist' could not be found."
            });
        });

        test("returns error when the attribute content is not equal to the content persisted in the attribute collection", async function () {
            const sender = testAccount.identity.address;
            const recipient = CoreAddress.from("Recipient");

            const attribute = IdentityAttribute.from({
                value: GivenName.fromAny({ value: "AGivenName" }),
                owner: sender
            });

            const sourceAttribute = await consumptionController.attributes.createRepositoryAttribute({
                content: attribute
            });
            const requestItem = ShareAttributeRequestItem.from({
                mustBeAccepted: false,
                attribute: IdentityAttribute.from({
                    ...sourceAttribute.content.toJSON(),
                    value: Surname.from("ASurname").toJSON()
                }),
                sourceAttributeId: sourceAttribute.id
            });
            const request = Request.from({ items: [requestItem] });

            const result = await processor.canCreateOutgoingRequestItem(requestItem, request, recipient);

            expect(result).errorValidationResult({
                code: "error.consumption.requests.invalidRequestItem",
                message: `The Attribute with the given sourceAttributeId '${sourceAttribute.id.toString()}' does not match the given Attribute.`
            });
        });

        test("returns error when the IdentityAttribute is a shared copy of a RepositoryAttribute", async function () {
            const sender = testAccount.identity.address;
            const recipient = CoreAddress.from("Recipient");

            const localAttribute = await consumptionController.attributes.createAttributeUnsafe({
                content: IdentityAttribute.from({
                    owner: sender,
                    value: GivenName.from({
                        value: "AGivenName"
                    })
                }),
                shareInfo: {
                    peer: aThirdParty,
                    requestReference: await ConsumptionIds.request.generate(),
                    sourceAttribute: CoreId.from("sourceAttributeId")
                }
            });
            const requestItem = ShareAttributeRequestItem.from({
                mustBeAccepted: false,
                attribute: localAttribute.content,
                sourceAttributeId: localAttribute.id
            });
            const request = Request.from({ items: [requestItem] });

            const result = await processor.canCreateOutgoingRequestItem(requestItem, request, recipient);

            expect(result).errorValidationResult({
                code: "error.consumption.requests.invalidRequestItem",
                message: "The provided IdentityAttribute is a shared copy of a RepositoryAttribute. You can only share RepositoryAttributes."
            });
        });

        test("returns error when the IdentityAttribute is already shared with the peer", async function () {
            const sender = testAccount.identity.address;
            const recipient = CoreAddress.from("Recipient");

            const localAttribute = await consumptionController.attributes.createRepositoryAttribute({
                content: IdentityAttribute.from({
                    owner: sender,
                    value: GivenName.from({
                        value: "AGivenName"
                    })
                })
            });

            const localAttributeCopy = await consumptionController.attributes.createSharedLocalAttributeCopy({
                peer: recipient,
                requestReference: await ConsumptionIds.request.generate(),
                sourceAttributeId: localAttribute.id
            });
            expect(localAttributeCopy.isShared()).toBe(true);

            const requestItem = ShareAttributeRequestItem.from({
                mustBeAccepted: false,
                attribute: localAttribute.content,
                sourceAttributeId: localAttribute.id
            });
            const request = Request.from({ items: [requestItem] });

            const result = await processor.canCreateOutgoingRequestItem(requestItem, request, recipient);

            expect(result).errorValidationResult({
                code: "error.consumption.requests.invalidRequestItem",
                message: `The IdentityAttribute with the given sourceAttributeId '${requestItem.sourceAttributeId.toString()}' is already shared with the peer.`
            });
        });

        test("returns success when the IdentityAttribute is already shared with the peer but DeletedByPeer", async function () {
            const sender = testAccount.identity.address;
            const recipient = CoreAddress.from("Recipient");

            const localAttribute = await consumptionController.attributes.createRepositoryAttribute({
                content: IdentityAttribute.from({
                    owner: sender,
                    value: GivenName.from({
                        value: "AGivenName"
                    })
                })
            });

            const localAttributeCopy = await consumptionController.attributes.createAttributeUnsafe({
                content: IdentityAttribute.from({
                    owner: sender,
                    value: GivenName.from({
                        value: "AGivenName"
                    })
                }),
                shareInfo: {
                    peer: recipient,
                    requestReference: await ConsumptionIds.request.generate(),
                    sourceAttribute: localAttribute.id
                },
                deletionInfo: {
                    deletionStatus: DeletionStatus.DeletedByPeer,
                    deletionDate: CoreDate.utc().subtract({ days: 1 })
                }
            });
            expect(localAttributeCopy.isShared()).toBe(true);

            const requestItem = ShareAttributeRequestItem.from({
                mustBeAccepted: false,
                attribute: localAttribute.content,
                sourceAttributeId: localAttribute.id
            });
            const request = Request.from({ items: [requestItem] });

            const result = await processor.canCreateOutgoingRequestItem(requestItem, request, recipient);

            expect(result).successfulValidationResult();
        });

        test("returns success when the IdentityAttribute is already shared with the peer but ToBeDeletedByPeer", async function () {
            const sender = testAccount.identity.address;
            const recipient = CoreAddress.from("Recipient");

            const localAttribute = await consumptionController.attributes.createRepositoryAttribute({
                content: IdentityAttribute.from({
                    owner: sender,
                    value: GivenName.from({
                        value: "AGivenName"
                    })
                })
            });

            const localAttributeCopy = await consumptionController.attributes.createAttributeUnsafe({
                content: IdentityAttribute.from({
                    owner: sender,
                    value: GivenName.from({
                        value: "AGivenName"
                    })
                }),
                shareInfo: {
                    peer: recipient,
                    requestReference: await ConsumptionIds.request.generate(),
                    sourceAttribute: localAttribute.id
                },
                deletionInfo: {
                    deletionStatus: DeletionStatus.ToBeDeletedByPeer,
                    deletionDate: CoreDate.utc().add({ days: 1 })
                }
            });
            expect(localAttributeCopy.isShared()).toBe(true);

            const requestItem = ShareAttributeRequestItem.from({
                mustBeAccepted: false,
                attribute: localAttribute.content,
                sourceAttributeId: localAttribute.id
            });
            const request = Request.from({ items: [requestItem] });

            const result = await processor.canCreateOutgoingRequestItem(requestItem, request, recipient);

            expect(result).successfulValidationResult();
        });

        test("returns an error when a successor of the existing IdentityAttribute is already shared with the peer", async function () {
            const sender = testAccount.identity.address;
            const recipient = CoreAddress.from("Recipient");

            const repositoryAttribute = await consumptionController.attributes.createRepositoryAttribute({
                content: TestObjectFactory.createIdentityAttribute({
                    owner: sender
                })
            });

            const { successor: successorOfRepositoryAttribute } = await consumptionController.attributes.succeedRepositoryAttribute(repositoryAttribute.id, {
                content: {
                    "@type": "IdentityAttribute",
                    owner: sender.toString(),
                    value: {
                        "@type": "GivenName",
                        value: "AnotherGivenName"
                    }
                }
            });

            const ownSharedCopyOfSuccessor = await consumptionController.attributes.createSharedLocalAttributeCopy({
                sourceAttributeId: successorOfRepositoryAttribute.id,
                peer: recipient,
                requestReference: await ConsumptionIds.request.generate()
            });

            const requestItem = ShareAttributeRequestItem.from({
                mustBeAccepted: true,
                attribute: repositoryAttribute.content,
                sourceAttributeId: repositoryAttribute.id
            });
            const request = Request.from({ items: [requestItem] });

            const result = await processor.canCreateOutgoingRequestItem(requestItem, request, recipient);

            expect(result).errorValidationResult({
                code: "error.consumption.requests.invalidRequestItem",
                message: `The provided IdentityAttribute is outdated. Its successor '${ownSharedCopyOfSuccessor.shareInfo?.sourceAttribute?.toString()}' is already shared with the peer.`
            });
        });

        test("returns success when a successor of the existing IdentityAttribute is already shared with the peer but DeletedByPeer", async function () {
            const sender = testAccount.identity.address;
            const recipient = CoreAddress.from("Recipient");

            const repositoryAttribute = await consumptionController.attributes.createRepositoryAttribute({
                content: TestObjectFactory.createIdentityAttribute({
                    owner: sender
                })
            });

            const { successor: successorOfRepositoryAttribute } = await consumptionController.attributes.succeedRepositoryAttribute(repositoryAttribute.id, {
                content: {
                    "@type": "IdentityAttribute",
                    owner: sender.toString(),
                    value: {
                        "@type": "GivenName",
                        value: "AnotherGivenName"
                    }
                }
            });

            await consumptionController.attributes.createAttributeUnsafe({
                content: IdentityAttribute.from({
                    owner: sender,
                    value: GivenName.from({
                        value: "AGivenName"
                    })
                }),
                shareInfo: {
                    peer: recipient,
                    requestReference: await ConsumptionIds.request.generate(),
                    sourceAttribute: successorOfRepositoryAttribute.id
                },
                deletionInfo: {
                    deletionStatus: DeletionStatus.DeletedByPeer,
                    deletionDate: CoreDate.utc().subtract({ days: 1 })
                }
            });

            const requestItem = ShareAttributeRequestItem.from({
                mustBeAccepted: true,
                attribute: repositoryAttribute.content,
                sourceAttributeId: repositoryAttribute.id
            });
            const request = Request.from({ items: [requestItem] });

            const result = await processor.canCreateOutgoingRequestItem(requestItem, request, recipient);

            expect(result).successfulValidationResult();
        });

        test("returns success when a successor of the existing IdentityAttribute is already shared with the peer but ToBeDeletedByPeer", async function () {
            const sender = testAccount.identity.address;
            const recipient = CoreAddress.from("Recipient");

            const repositoryAttribute = await consumptionController.attributes.createRepositoryAttribute({
                content: TestObjectFactory.createIdentityAttribute({
                    owner: sender
                })
            });

            const { successor: successorOfRepositoryAttribute } = await consumptionController.attributes.succeedRepositoryAttribute(repositoryAttribute.id, {
                content: {
                    "@type": "IdentityAttribute",
                    owner: sender.toString(),
                    value: {
                        "@type": "GivenName",
                        value: "AnotherGivenName"
                    }
                }
            });

            await consumptionController.attributes.createAttributeUnsafe({
                content: IdentityAttribute.from({
                    owner: sender,
                    value: GivenName.from({
                        value: "AGivenName"
                    })
                }),
                shareInfo: {
                    peer: recipient,
                    requestReference: await ConsumptionIds.request.generate(),
                    sourceAttribute: successorOfRepositoryAttribute.id
                },
                deletionInfo: {
                    deletionStatus: DeletionStatus.ToBeDeletedByPeer,
                    deletionDate: CoreDate.utc().add({ days: 1 })
                }
            });

            const requestItem = ShareAttributeRequestItem.from({
                mustBeAccepted: true,
                attribute: repositoryAttribute.content,
                sourceAttributeId: repositoryAttribute.id
            });
            const request = Request.from({ items: [requestItem] });

            const result = await processor.canCreateOutgoingRequestItem(requestItem, request, recipient);

            expect(result).successfulValidationResult();
        });

        test("returns an error when a predecessor of the existing IdentityAttribute is already shared and therefore the user should notify about the Attribute succession instead of share it.", async function () {
            const sender = testAccount.identity.address;
            const recipient = CoreAddress.from("Recipient");

            const repositoryAttribute = await consumptionController.attributes.createRepositoryAttribute({
                content: TestObjectFactory.createIdentityAttribute({
                    owner: sender
                })
            });

            const ownSharedCopyOfPredecessor = await consumptionController.attributes.createSharedLocalAttributeCopy({
                sourceAttributeId: repositoryAttribute.id,
                peer: recipient,
                requestReference: await ConsumptionIds.request.generate()
            });

            expect(ownSharedCopyOfPredecessor.isShared()).toBe(true);

            const { successor: successorOfRepositoryAttribute } = await consumptionController.attributes.succeedRepositoryAttribute(repositoryAttribute.id, {
                content: {
                    "@type": "IdentityAttribute",
                    owner: sender.toString(),
                    value: {
                        "@type": "GivenName",
                        value: "AnotherGivenName"
                    }
                }
            });

            expect(successorOfRepositoryAttribute.isShared()).toBe(false);

            const requestItem = ShareAttributeRequestItem.from({
                mustBeAccepted: true,
                attribute: successorOfRepositoryAttribute.content,
                sourceAttributeId: successorOfRepositoryAttribute.id
            });
            const request = Request.from({ items: [requestItem] });

            const result = await processor.canCreateOutgoingRequestItem(requestItem, request, recipient);

            expect(result).errorValidationResult({
                code: "error.consumption.requests.invalidRequestItem",
                message: `The predecessor '${ownSharedCopyOfPredecessor.shareInfo?.sourceAttribute?.toString()}' of the IdentityAttribute is already shared with the peer. Instead of sharing it, you should notify the peer about the Attribute succession.`
            });
        });

        test("returns success when a predecessor of the existing IdentityAttribute is already shared with the peer but DeletedByPeer", async function () {
            const sender = testAccount.identity.address;
            const recipient = CoreAddress.from("Recipient");

            const repositoryAttribute = await consumptionController.attributes.createRepositoryAttribute({
                content: TestObjectFactory.createIdentityAttribute({
                    owner: sender
                })
            });

            const { successor: successorOfRepositoryAttribute } = await consumptionController.attributes.succeedRepositoryAttribute(repositoryAttribute.id, {
                content: {
                    "@type": "IdentityAttribute",
                    owner: sender.toString(),
                    value: {
                        "@type": "GivenName",
                        value: "AnotherGivenName"
                    }
                }
            });

            await consumptionController.attributes.createAttributeUnsafe({
                content: IdentityAttribute.from({
                    owner: sender,
                    value: GivenName.from({
                        value: "AGivenName"
                    })
                }),
                shareInfo: {
                    peer: recipient,
                    requestReference: await ConsumptionIds.request.generate(),
                    sourceAttribute: repositoryAttribute.id
                },
                deletionInfo: {
                    deletionStatus: DeletionStatus.DeletedByPeer,
                    deletionDate: CoreDate.utc().subtract({ days: 1 })
                }
            });

            const requestItem = ShareAttributeRequestItem.from({
                mustBeAccepted: true,
                attribute: successorOfRepositoryAttribute.content,
                sourceAttributeId: successorOfRepositoryAttribute.id
            });
            const request = Request.from({ items: [requestItem] });

            const result = await processor.canCreateOutgoingRequestItem(requestItem, request, recipient);

            expect(result).successfulValidationResult();
        });

        test("returns success when a predecessor of the existing IdentityAttribute is already shared with the peer but ToBeDeletedByPeer", async function () {
            const sender = testAccount.identity.address;
            const recipient = CoreAddress.from("Recipient");

            const repositoryAttribute = await consumptionController.attributes.createRepositoryAttribute({
                content: TestObjectFactory.createIdentityAttribute({
                    owner: sender
                })
            });

            const { successor: successorOfRepositoryAttribute } = await consumptionController.attributes.succeedRepositoryAttribute(repositoryAttribute.id, {
                content: {
                    "@type": "IdentityAttribute",
                    owner: sender.toString(),
                    value: {
                        "@type": "GivenName",
                        value: "AnotherGivenName"
                    }
                }
            });

            await consumptionController.attributes.createAttributeUnsafe({
                content: IdentityAttribute.from({
                    owner: sender,
                    value: GivenName.from({
                        value: "AGivenName"
                    })
                }),
                shareInfo: {
                    peer: recipient,
                    requestReference: await ConsumptionIds.request.generate(),
                    sourceAttribute: repositoryAttribute.id
                },
                deletionInfo: {
                    deletionStatus: DeletionStatus.ToBeDeletedByPeer,
                    deletionDate: CoreDate.utc().add({ days: 1 })
                }
            });

            const requestItem = ShareAttributeRequestItem.from({
                mustBeAccepted: true,
                attribute: successorOfRepositoryAttribute.content,
                sourceAttributeId: successorOfRepositoryAttribute.id
            });
            const request = Request.from({ items: [requestItem] });

            const result = await processor.canCreateOutgoingRequestItem(requestItem, request, recipient);

            expect(result).successfulValidationResult();
        });

        test("returns error when the RelationshipAttribute is a copy of another RelationshipAttribute", async function () {
            const sender = testAccount.identity.address;
            const recipient = CoreAddress.from("Recipient");

            const relationshipAttribute = await consumptionController.attributes.createAttributeUnsafe({
                content: RelationshipAttribute.from({
                    owner: sender,
                    value: ProprietaryString.fromAny({ value: "AGivenName", title: "ATitle" }),
                    confidentiality: RelationshipAttributeConfidentiality.Public,
                    key: "AKey"
                }),
                shareInfo: {
                    peer: aThirdParty,
                    requestReference: await ConsumptionIds.request.generate(),
                    sourceAttribute: CoreId.from("sourceAttributeId")
                }
            });
            const requestItem = ShareAttributeRequestItem.from({
                mustBeAccepted: false,
                attribute: relationshipAttribute.content,
                sourceAttributeId: relationshipAttribute.id
            });
            const request = Request.from({ items: [requestItem] });

            const result = await processor.canCreateOutgoingRequestItem(requestItem, request, recipient);

            expect(result).errorValidationResult({
                code: "error.consumption.requests.invalidRequestItem",
                message: "You can only share RelationshipAttributes that are not a copy of a sourceAttribute."
            });
        });

        test("returns error when the initial RelationshipAttribute already exists in the context of the Relationship with the peer", async function () {
            const sender = testAccount.identity.address;
            const recipient = CoreAddress.from("Recipient");

            const relationshipAttribute = await consumptionController.attributes.createSharedLocalAttribute({
                content: RelationshipAttribute.from({
                    owner: sender,
                    value: ProprietaryString.fromAny({ value: "AGivenName", title: "ATitle" }),
                    confidentiality: RelationshipAttributeConfidentiality.Public,
                    key: "AKey"
                }),
                peer: recipient,
                requestReference: await ConsumptionIds.request.generate()
            });
            const requestItem = ShareAttributeRequestItem.from({
                mustBeAccepted: false,
                attribute: relationshipAttribute.content,
                sourceAttributeId: relationshipAttribute.id
            });
            const request = Request.from({ items: [requestItem] });

            const result = await processor.canCreateOutgoingRequestItem(requestItem, request, recipient);

            expect(result).errorValidationResult({
                code: "error.consumption.requests.invalidRequestItem",
                message: "The provided RelationshipAttribute already exists in the context of the Relationship with the peer."
            });
        });

<<<<<<< HEAD
        test("returns an error when trying to share a RelationshipAttribute of a pending Relationship", async function () {
            const sender = testAccount.identity.address;
            const recipient = CoreAddress.from("Recipient");
            await TestUtil.mutualDecompositionIfActiveRelationshipExists(testAccount, consumptionController, thirdPartyTestAccount, thirdPartyConsumptionController);
            await TestUtil.addPendingRelationship(testAccount, thirdPartyTestAccount);

            const relationshipAttribute = await consumptionController.attributes.createAttributeUnsafe({
=======
        test("returns error when a ThirdPartyRelationshipAttribute already exists in the context of the Relationship with the peer", async function () {
            const sender = testAccount.identity.address;
            const recipient = CoreAddress.from("Recipient");
            const aThirdParty = CoreAddress.from("AThirdParty");

            const initialRelationshipAttribute = await consumptionController.attributes.createAttributeUnsafe({
>>>>>>> 21db57c0
                content: RelationshipAttribute.from({
                    owner: sender,
                    value: ProprietaryString.fromAny({ value: "AGivenName", title: "ATitle" }),
                    confidentiality: RelationshipAttributeConfidentiality.Public,
                    key: "AKey"
                }),
                shareInfo: {
                    peer: aThirdParty,
                    requestReference: await ConsumptionIds.request.generate()
                }
            });
<<<<<<< HEAD
            const requestItem = ShareAttributeRequestItem.from({
                mustBeAccepted: false,
                attribute: relationshipAttribute.content,
                sourceAttributeId: relationshipAttribute.id
=======

            await consumptionController.attributes.createAttributeUnsafe({
                content: RelationshipAttribute.from({
                    owner: sender,
                    value: ProprietaryString.fromAny({ value: "AGivenName", title: "ATitle" }),
                    confidentiality: RelationshipAttributeConfidentiality.Public,
                    key: "AKey"
                }),
                shareInfo: {
                    peer: recipient,
                    requestReference: await ConsumptionIds.request.generate(),
                    sourceAttribute: initialRelationshipAttribute.id
                }
            });

            const requestItem = ShareAttributeRequestItem.from({
                mustBeAccepted: false,
                attribute: initialRelationshipAttribute.content,
                sourceAttributeId: initialRelationshipAttribute.id
>>>>>>> 21db57c0
            });
            const request = Request.from({ items: [requestItem] });

            const result = await processor.canCreateOutgoingRequestItem(requestItem, request, recipient);

            expect(result).errorValidationResult({
<<<<<<< HEAD
                code: "error.consumption.requests.cannotShareRelationshipAttributeOfPendingRelationship",
                message: "The provided RelationshipAttribute exists in the context of a pending Relationship and therefore cannot be shared."
            });
=======
                code: "error.consumption.requests.invalidRequestItem",
                message: "The provided RelationshipAttribute already exists in the context of the Relationship with the peer."
            });
        });

        test("returns success when a ThirdPartyRelationshipAttribute already exists in the context of the Relationship with the peer but is ToBeDeletedByPeer", async function () {
            const sender = testAccount.identity.address;
            const recipient = CoreAddress.from("Recipient");
            const aThirdParty = CoreAddress.from("AThirdParty");

            const initialRelationshipAttribute = await consumptionController.attributes.createAttributeUnsafe({
                content: RelationshipAttribute.from({
                    owner: sender,
                    value: ProprietaryString.fromAny({ value: "AGivenName", title: "ATitle" }),
                    confidentiality: RelationshipAttributeConfidentiality.Public,
                    key: "AKey"
                }),
                shareInfo: {
                    peer: aThirdParty,
                    requestReference: await ConsumptionIds.request.generate()
                }
            });

            await consumptionController.attributes.createAttributeUnsafe({
                content: RelationshipAttribute.from({
                    owner: sender,
                    value: ProprietaryString.fromAny({ value: "AGivenName", title: "ATitle" }),
                    confidentiality: RelationshipAttributeConfidentiality.Public,
                    key: "AKey"
                }),
                shareInfo: {
                    peer: recipient,
                    requestReference: await ConsumptionIds.request.generate(),
                    sourceAttribute: initialRelationshipAttribute.id
                },
                deletionInfo: {
                    deletionStatus: DeletionStatus.ToBeDeletedByPeer,
                    deletionDate: CoreDate.utc().add({ day: 1 })
                }
            });

            const requestItem = ShareAttributeRequestItem.from({
                mustBeAccepted: false,
                attribute: initialRelationshipAttribute.content,
                sourceAttributeId: initialRelationshipAttribute.id
            });
            const request = Request.from({ items: [requestItem] });

            const result = await processor.canCreateOutgoingRequestItem(requestItem, request, recipient);

            expect(result).successfulValidationResult();
        });

        test("returns success when a ThirdPartyRelationshipAttribute already exists in the context of the Relationship with the peer but is DeletedByPeer", async function () {
            const sender = testAccount.identity.address;
            const recipient = CoreAddress.from("Recipient");
            const aThirdParty = CoreAddress.from("AThirdParty");

            const initialRelationshipAttribute = await consumptionController.attributes.createAttributeUnsafe({
                content: RelationshipAttribute.from({
                    owner: sender,
                    value: ProprietaryString.fromAny({ value: "AGivenName", title: "ATitle" }),
                    confidentiality: RelationshipAttributeConfidentiality.Public,
                    key: "AKey"
                }),
                shareInfo: {
                    peer: aThirdParty,
                    requestReference: await ConsumptionIds.request.generate()
                }
            });

            await consumptionController.attributes.createAttributeUnsafe({
                content: RelationshipAttribute.from({
                    owner: sender,
                    value: ProprietaryString.fromAny({ value: "AGivenName", title: "ATitle" }),
                    confidentiality: RelationshipAttributeConfidentiality.Public,
                    key: "AKey"
                }),
                shareInfo: {
                    peer: recipient,
                    requestReference: await ConsumptionIds.request.generate(),
                    sourceAttribute: initialRelationshipAttribute.id
                },
                deletionInfo: {
                    deletionStatus: DeletionStatus.DeletedByPeer,
                    deletionDate: CoreDate.utc().subtract({ day: 1 })
                }
            });

            const requestItem = ShareAttributeRequestItem.from({
                mustBeAccepted: false,
                attribute: initialRelationshipAttribute.content,
                sourceAttributeId: initialRelationshipAttribute.id
            });
            const request = Request.from({ items: [requestItem] });

            const result = await processor.canCreateOutgoingRequestItem(requestItem, request, recipient);

            expect(result).successfulValidationResult();
>>>>>>> 21db57c0
        });
    });

    describe("accept", function () {
        test("in case of an IdentityAttribute with 'owner=<empty>', creates a Local Attribute for the Sender of the Request", async function () {
            const sender = CoreAddress.from("Sender");

            const requestItem = ShareAttributeRequestItem.from({
                mustBeAccepted: true,
                sourceAttributeId: CoreId.from("aSourceAttributeId"),
                attribute: TestObjectFactory.createIdentityAttribute({
                    owner: CoreAddress.from("")
                })
            });
            const incomingRequest = LocalRequest.from({
                id: await ConsumptionIds.request.generate(),
                createdAt: CoreDate.utc(),
                isOwn: false,
                peer: sender,
                status: LocalRequestStatus.DecisionRequired,
                content: Request.from({
                    items: [requestItem]
                }),
                statusLog: []
            });
            const result = await processor.accept(
                requestItem,
                {
                    accept: true
                },
                incomingRequest
            );
            const createdAttribute = await consumptionController.attributes.getLocalAttribute(result.attributeId);
            expect(createdAttribute).toBeDefined();
            expect(createdAttribute!.shareInfo).toBeDefined();
            expect(createdAttribute!.shareInfo!.peer.toString()).toStrictEqual(sender.toString());
            expect(createdAttribute!.shareInfo!.sourceAttribute).toBeUndefined();
            expect(createdAttribute!.content.owner.toString()).toStrictEqual(sender.toString());
        });

        test("in case of a RelationshipAttribute with 'owner=<empty>', creates a Local Attribute for the Sender of the Request", async function () {
            const sender = CoreAddress.from("Sender");

            const requestItem = ShareAttributeRequestItem.from({
                mustBeAccepted: true,
                sourceAttributeId: CoreId.from("aSourceAttributeId"),
                attribute: TestObjectFactory.createRelationshipAttribute({
                    owner: CoreAddress.from("")
                })
            });
            const incomingRequest = LocalRequest.from({
                id: await ConsumptionIds.request.generate(),
                createdAt: CoreDate.utc(),
                isOwn: false,
                peer: sender,
                status: LocalRequestStatus.DecisionRequired,
                content: Request.from({
                    items: [requestItem]
                }),
                statusLog: []
            });
            const result = await processor.accept(
                requestItem,
                {
                    accept: true
                },
                incomingRequest
            );
            const createdAttribute = await consumptionController.attributes.getLocalAttribute(result.attributeId);
            expect(createdAttribute).toBeDefined();
            expect(createdAttribute!.shareInfo).toBeDefined();
            expect(createdAttribute!.shareInfo!.peer.toString()).toStrictEqual(sender.toString());
            expect(createdAttribute!.shareInfo!.sourceAttribute).toBeUndefined();
            expect(createdAttribute!.content.owner.toString()).toStrictEqual(sender.toString());
        });
    });

    describe("applyIncomingResponseItem", function () {
        test.each([
            {
                attributeType: "IdentityAttribute",
                attributeOwner: ""
            },
            {
                attributeType: "IdentityAttribute",
                attributeOwner: "Sender"
            },
            {
                attributeType: "RelationshipAttribute",
                attributeOwner: ""
            },
            {
                attributeType: "RelationshipAttribute",
                attributeOwner: "Sender"
            }
        ])(
            "in case of a ${value.attributeType}, creates a LocalAttribute with the Attribute from the RequestItem and the attributeId from the ResponseItem for the peer of the Request",

            async function (testParams) {
                const sourceAttributeContent =
                    testParams.attributeType === "IdentityAttribute"
                        ? TestObjectFactory.createIdentityAttribute({ owner: testAccount.identity.address })
                        : TestObjectFactory.createRelationshipAttribute({ owner: testAccount.identity.address });

                const sourceAttribute = await consumptionController.attributes.createAttributeUnsafe({
                    content: sourceAttributeContent
                });

                testParams.attributeOwner = testParams.attributeOwner.replace("Sender", testAccount.identity.address.toString());

                sourceAttribute.content.owner = CoreAddress.from(testParams.attributeOwner);

                const { localRequest, requestItem } = await createLocalRequest({ sourceAttribute });

                const responseItem = ShareAttributeAcceptResponseItem.from({
                    result: ResponseItemResult.Accepted,
                    attributeId: await ConsumptionIds.attribute.generate()
                });
                await processor.applyIncomingResponseItem(responseItem, requestItem, localRequest);
                const createdAttribute = await consumptionController.attributes.getLocalAttribute(responseItem.attributeId);
                expect(createdAttribute).toBeDefined();
                expect(createdAttribute!.id.toString()).toBe(responseItem.attributeId.toString());
                expect(createdAttribute!.shareInfo).toBeDefined();
                expect(createdAttribute!.shareInfo!.peer.toString()).toStrictEqual(localRequest.peer.toString());
                expect(createdAttribute!.shareInfo!.sourceAttribute?.toString()).toStrictEqual(sourceAttribute.id.toString());
                expect(createdAttribute!.content.owner.toString()).toStrictEqual(testAccount.identity.address.toString());
            }
        );
    });

    async function createLocalRequest({ sourceAttribute }: { sourceAttribute: LocalAttribute }): Promise<{ localRequest: LocalRequest; requestItem: ShareAttributeRequestItem }> {
        const requestItem = ShareAttributeRequestItem.from({
            mustBeAccepted: true,
            attribute: sourceAttribute.content,
            sourceAttributeId: sourceAttribute.id
        });
        const requestId = await ConsumptionIds.request.generate();
        const peer = CoreAddress.from("did:e:a-domain:dids:anidentity");
        const localRequest = LocalRequest.from({
            id: requestId,
            createdAt: CoreDate.utc(),
            isOwn: true,
            peer: peer,
            status: LocalRequestStatus.Open,
            content: Request.from({
                id: requestId,
                items: [requestItem]
            }),
            statusLog: []
        });

        return { localRequest, requestItem };
    }
});<|MERGE_RESOLUTION|>--- conflicted
+++ resolved
@@ -754,22 +754,11 @@
             });
         });
 
-<<<<<<< HEAD
-        test("returns an error when trying to share a RelationshipAttribute of a pending Relationship", async function () {
-            const sender = testAccount.identity.address;
-            const recipient = CoreAddress.from("Recipient");
-            await TestUtil.mutualDecompositionIfActiveRelationshipExists(testAccount, consumptionController, thirdPartyTestAccount, thirdPartyConsumptionController);
-            await TestUtil.addPendingRelationship(testAccount, thirdPartyTestAccount);
-
-            const relationshipAttribute = await consumptionController.attributes.createAttributeUnsafe({
-=======
         test("returns error when a ThirdPartyRelationshipAttribute already exists in the context of the Relationship with the peer", async function () {
             const sender = testAccount.identity.address;
             const recipient = CoreAddress.from("Recipient");
-            const aThirdParty = CoreAddress.from("AThirdParty");
 
             const initialRelationshipAttribute = await consumptionController.attributes.createAttributeUnsafe({
->>>>>>> 21db57c0
                 content: RelationshipAttribute.from({
                     owner: sender,
                     value: ProprietaryString.fromAny({ value: "AGivenName", title: "ATitle" }),
@@ -781,12 +770,7 @@
                     requestReference: await ConsumptionIds.request.generate()
                 }
             });
-<<<<<<< HEAD
-            const requestItem = ShareAttributeRequestItem.from({
-                mustBeAccepted: false,
-                attribute: relationshipAttribute.content,
-                sourceAttributeId: relationshipAttribute.id
-=======
+
 
             await consumptionController.attributes.createAttributeUnsafe({
                 content: RelationshipAttribute.from({
@@ -806,18 +790,12 @@
                 mustBeAccepted: false,
                 attribute: initialRelationshipAttribute.content,
                 sourceAttributeId: initialRelationshipAttribute.id
->>>>>>> 21db57c0
             });
             const request = Request.from({ items: [requestItem] });
 
             const result = await processor.canCreateOutgoingRequestItem(requestItem, request, recipient);
 
             expect(result).errorValidationResult({
-<<<<<<< HEAD
-                code: "error.consumption.requests.cannotShareRelationshipAttributeOfPendingRelationship",
-                message: "The provided RelationshipAttribute exists in the context of a pending Relationship and therefore cannot be shared."
-            });
-=======
                 code: "error.consumption.requests.invalidRequestItem",
                 message: "The provided RelationshipAttribute already exists in the context of the Relationship with the peer."
             });
@@ -826,7 +804,6 @@
         test("returns success when a ThirdPartyRelationshipAttribute already exists in the context of the Relationship with the peer but is ToBeDeletedByPeer", async function () {
             const sender = testAccount.identity.address;
             const recipient = CoreAddress.from("Recipient");
-            const aThirdParty = CoreAddress.from("AThirdParty");
 
             const initialRelationshipAttribute = await consumptionController.attributes.createAttributeUnsafe({
                 content: RelationshipAttribute.from({
@@ -874,7 +851,6 @@
         test("returns success when a ThirdPartyRelationshipAttribute already exists in the context of the Relationship with the peer but is DeletedByPeer", async function () {
             const sender = testAccount.identity.address;
             const recipient = CoreAddress.from("Recipient");
-            const aThirdParty = CoreAddress.from("AThirdParty");
 
             const initialRelationshipAttribute = await consumptionController.attributes.createAttributeUnsafe({
                 content: RelationshipAttribute.from({
@@ -917,7 +893,40 @@
             const result = await processor.canCreateOutgoingRequestItem(requestItem, request, recipient);
 
             expect(result).successfulValidationResult();
->>>>>>> 21db57c0
+        });
+      
+        test("returns an error when trying to share a RelationshipAttribute of a pending Relationship", async function () {
+            const sender = testAccount.identity.address;
+            const recipient = CoreAddress.from("Recipient");
+            await TestUtil.mutualDecompositionIfActiveRelationshipExists(testAccount, consumptionController, thirdPartyTestAccount, thirdPartyConsumptionController);
+            await TestUtil.addPendingRelationship(testAccount, thirdPartyTestAccount);
+
+            const relationshipAttribute = await consumptionController.attributes.createAttributeUnsafe({
+              content: RelationshipAttribute.from({
+                  owner: sender,
+                  value: ProprietaryString.fromAny({ value: "AGivenName", title: "ATitle" }),
+                  confidentiality: RelationshipAttributeConfidentiality.Public,
+                  key: "AKey"
+              }),
+              shareInfo: {
+                  peer: aThirdParty,
+                  requestReference: await ConsumptionIds.request.generate()
+              }
+            });
+              
+            const requestItem = ShareAttributeRequestItem.from({
+                mustBeAccepted: false,
+                attribute: relationshipAttribute.content,
+                sourceAttributeId: relationshipAttribute.id
+            });
+            const request = Request.from({ items: [requestItem] });
+
+            const result = await processor.canCreateOutgoingRequestItem(requestItem, request, recipient);
+
+            expect(result).errorValidationResult({
+               code: "error.consumption.requests.cannotShareRelationshipAttributeOfPendingRelationship",
+                message: "The provided RelationshipAttribute exists in the context of a pending Relationship and therefore cannot be shared."
+            });
         });
     });
 
