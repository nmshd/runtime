--- conflicted
+++ resolved
@@ -372,11 +372,7 @@
                 forwardedOwnIdentityAttribute.id
             )) as OwnIdentityAttribute;
 
-<<<<<<< HEAD
             expect(forwardedOwnIdentityAttributeWithDeletionInfo.isSharedWith(recipient, false, true)).toBe(true);
-=======
-            expect(forwardedOwnIdentityAttributeWithDeletionInfo.isSharedWith(recipient, true, true)).toBe(true);
->>>>>>> c13b44e1
 
             const requestItem = ShareAttributeRequestItem.from({
                 mustBeAccepted: false,
