--- conflicted
+++ resolved
@@ -1275,15 +1275,8 @@
                 });
 
                 const alreadySharedAttribute = await consumptionController.attributes.createAttributeUnsafe({
-<<<<<<< HEAD
-                    content: TestObjectFactory.createIdentityAttribute({
-                        owner: accountController.identity.address
-                    }),
+                    content: TestObjectFactory.createIdentityAttribute({ owner: accountController.identity.address }),
                     shareInfo: LocalAttributeShareInfo.from({ sourceAttribute: repositoryAttribute.id, peer: sender, sourceReference: await CoreIdHelper.notPrefixed.generate() }),
-=======
-                    content: TestObjectFactory.createIdentityAttribute({ owner: accountController.identity.address }),
-                    shareInfo: LocalAttributeShareInfo.from({ sourceAttribute: repositoryAttribute.id, peer: sender, requestReference: await CoreIdHelper.notPrefixed.generate() }),
->>>>>>> 04c91d96
                     deletionInfo: LocalAttributeDeletionInfo.from({
                         deletionStatus: LocalAttributeDeletionStatus.DeletedByPeer,
                         deletionDate: CoreDate.utc().subtract({ days: 1 })
@@ -1329,16 +1322,8 @@
                 });
 
                 const alreadySharedAttribute = await consumptionController.attributes.createAttributeUnsafe({
-<<<<<<< HEAD
-                    content: TestObjectFactory.createIdentityAttribute({
-                        owner: CoreAddress.from(accountController.identity.address)
-                    }),
-                    shareInfo: LocalAttributeShareInfo.from({ sourceAttribute: repositoryAttribute.id, peer: sender, sourceReference: await CoreIdHelper.notPrefixed.generate() }),
-=======
                     content: TestObjectFactory.createIdentityAttribute({ owner: CoreAddress.from(accountController.identity.address) }),
-                    shareInfo: LocalAttributeShareInfo.from({ sourceAttribute: repositoryAttribute.id, peer: sender, requestReference: await CoreIdHelper.notPrefixed.generate() }),
->>>>>>> 04c91d96
-                    deletionInfo: LocalAttributeDeletionInfo.from({ deletionStatus: LocalAttributeDeletionStatus.ToBeDeletedByPeer, deletionDate: CoreDate.utc().add({ days: 1 }) })
+                    shareInfo: LocalAttributeShareInfo.from({ sourceAttribute: repositoryAttribute.id, peer: sender, sourceReference: await CoreIdHelper.notPrefixed.generate() })
                 });
 
                 const requestItem = ProposeAttributeRequestItem.from({
