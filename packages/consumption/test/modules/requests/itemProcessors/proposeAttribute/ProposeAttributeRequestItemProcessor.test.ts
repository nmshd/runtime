import { IDatabaseConnection } from "@js-soft/docdb-access-abstractions";
import {
    AttributeAlreadySharedAcceptResponseItem,
    AttributeSuccessionAcceptResponseItem,
    GivenName,
    IdentityAttribute,
    IdentityAttributeQuery,
    ProposeAttributeAcceptResponseItem,
    ProposeAttributeRequestItem,
    ProprietaryString,
    RelationshipAttribute,
    RelationshipAttributeConfidentiality,
    RelationshipAttributeQuery,
    Request,
    ResponseItemResult
} from "@nmshd/content";
import { CoreAddress, CoreDate, CoreId } from "@nmshd/core-types";
import { AccountController, CoreIdHelper, Transport } from "@nmshd/transport";
import {
    AcceptProposeAttributeRequestItemParametersWithExistingAttributeJSON,
    AcceptProposeAttributeRequestItemParametersWithNewAttributeJSON,
    ConsumptionController,
    ConsumptionIds,
    LocalAttributeDeletionInfo,
    LocalAttributeDeletionStatus,
    LocalAttributeShareInfo,
    LocalRequest,
    LocalRequestStatus,
    PeerSharedAttributeSucceededEvent,
    ProposeAttributeRequestItemProcessor
} from "../../../../../src";
import { TestUtil } from "../../../../core/TestUtil";
import { TestObjectFactory } from "../../testHelpers/TestObjectFactory";

describe("ProposeAttributeRequestItemProcessor", function () {
    let connection: IDatabaseConnection;
    let transport: Transport;

    let consumptionController: ConsumptionController;
    let accountController: AccountController;

    let processor: ProposeAttributeRequestItemProcessor;

    beforeAll(async function () {
        connection = await TestUtil.createConnection();
        transport = TestUtil.createTransport(connection);
        await transport.init();

        const accounts = await TestUtil.provideAccounts(transport, 2);
        ({ accountController, consumptionController } = accounts[0]);

        processor = new ProposeAttributeRequestItemProcessor(consumptionController);
    });

    afterAll(async function () {
        await connection.close();
    });

    describe("canCreateOutgoingRequestItem", function () {
        test("returns success when proposing an Identity Attribute", async () => {
            const recipient = CoreAddress.from("Recipient");

            const requestItem = ProposeAttributeRequestItem.from({
                mustBeAccepted: false,
                attribute: TestObjectFactory.createIdentityAttribute({
                    value: GivenName.fromAny({ value: "aGivenName" }),
                    owner: CoreAddress.from("")
                }),
                query: IdentityAttributeQuery.from({
                    valueType: "GivenName"
                })
            });

            const result = await processor.canCreateOutgoingRequestItem(requestItem, Request.from({ items: [requestItem] }), recipient);

            expect(result).successfulValidationResult();
        });

        test("returns success when proposing a Relationship Attribute", async () => {
            const recipient = CoreAddress.from("Recipient");

            const requestItem = ProposeAttributeRequestItem.from({
                mustBeAccepted: false,
                attribute: TestObjectFactory.createRelationshipAttribute({
<<<<<<< HEAD
                    value: ProprietaryString.from({ title: "ATitle", value: "AStringValue" }),
=======
                    value: ProprietaryString.from({ title: "aTitle", value: "aGivenName" }),
>>>>>>> dc9134de
                    owner: CoreAddress.from("")
                }),
                query: RelationshipAttributeQuery.from({
                    key: "aKey",
                    owner: CoreAddress.from(""),
                    attributeCreationHints: {
                        valueType: "ProprietaryString",
                        title: "aTitle",
                        confidentiality: RelationshipAttributeConfidentiality.Public
                    }
                })
            });

            const result = await processor.canCreateOutgoingRequestItem(requestItem, Request.from({ items: [requestItem] }), recipient);

            expect(result).successfulValidationResult();
        });

        test("returns an error when passing anything other than an empty string as an owner into 'attribute'", async () => {
            const recipient = CoreAddress.from("Recipient");

            const requestItem = ProposeAttributeRequestItem.from({
                mustBeAccepted: false,
                attribute: TestObjectFactory.createRelationshipAttribute({
<<<<<<< HEAD
                    value: ProprietaryString.from({ title: "ATitle", value: "AStringValue" }),
=======
                    value: ProprietaryString.from({ title: "aTitle", value: "aGivenName" }),
>>>>>>> dc9134de
                    owner: recipient
                }),
                query: RelationshipAttributeQuery.from({
                    key: "aKey",
                    owner: CoreAddress.from(""),
                    attributeCreationHints: {
                        valueType: "ProprietaryString",
                        title: "aTitle",
                        confidentiality: RelationshipAttributeConfidentiality.Public
                    }
                })
            });

            const result = await processor.canCreateOutgoingRequestItem(requestItem, Request.from({ items: [requestItem] }), recipient);

            expect(result).errorValidationResult({
                code: "error.consumption.requests.invalidRequestItem"
            });
        });

        test("returns an error when passing anything other than an empty string as an owner into 'query'", async () => {
            const recipient = CoreAddress.from("Recipient");

            const requestItem = ProposeAttributeRequestItem.from({
                mustBeAccepted: false,
                attribute: TestObjectFactory.createRelationshipAttribute({
<<<<<<< HEAD
                    value: ProprietaryString.from({ title: "ATitle", value: "AStringValue" }),
=======
                    value: ProprietaryString.from({ title: "aTitle", value: "aGivenName" }),
>>>>>>> dc9134de
                    owner: CoreAddress.from("")
                }),
                query: RelationshipAttributeQuery.from({
                    key: "aKey",
                    owner: recipient,
                    attributeCreationHints: {
                        valueType: "ProprietaryString",
                        title: "aTitle",
                        confidentiality: RelationshipAttributeConfidentiality.Public
                    }
                })
            });

            const result = await processor.canCreateOutgoingRequestItem(requestItem, Request.from({ items: [requestItem] }), recipient);

            expect(result).errorValidationResult({
                code: "error.consumption.requests.invalidRequestItem"
            });
        });

        describe("query", function () {
            describe("IdentityAttributeQuery", function () {
                test("simple query", async () => {
                    const recipient = CoreAddress.from("Recipient");

                    const requestItem = ProposeAttributeRequestItem.from({
                        mustBeAccepted: false,
                        attribute: TestObjectFactory.createIdentityAttribute({
                            owner: CoreAddress.from("")
                        }),
                        query: IdentityAttributeQuery.from({
                            valueType: "GivenName"
                        })
                    });

                    const result = await processor.canCreateOutgoingRequestItem(requestItem, Request.from({ items: [requestItem] }), recipient);

                    expect(result).successfulValidationResult();
                });
            });

            describe("RelationshipAttributeQuery", function () {
                test("simple query", async () => {
                    const recipient = CoreAddress.from("Recipient");

                    const query = RelationshipAttributeQuery.from({
                        owner: "",
                        key: "aKey",
                        attributeCreationHints: {
                            valueType: "ProprietaryString",
                            title: "aTitle",
                            confidentiality: RelationshipAttributeConfidentiality.Public
                        }
                    });

                    const requestItem = ProposeAttributeRequestItem.from({
                        mustBeAccepted: false,
                        query: query,
                        attribute: TestObjectFactory.createRelationshipAttribute({
<<<<<<< HEAD
                            value: ProprietaryString.fromAny({ title: "ATitle", value: "AStringValue" }),
=======
                            value: ProprietaryString.fromAny({ title: "aTitle", value: "aGivenName" }),
>>>>>>> dc9134de
                            owner: CoreAddress.from("")
                        })
                    });

                    const result = await processor.canCreateOutgoingRequestItem(requestItem, Request.from({ items: [requestItem] }), recipient);

                    expect(result).successfulValidationResult();
                });

                test("returns an error when proposing another RelationshipAttribute with same key", async () => {
                    const recipient = CoreAddress.from("Recipient");

                    await consumptionController.attributes.createSharedLocalAttribute({
                        content: RelationshipAttribute.from({
                            key: "UniqueKey",
                            confidentiality: RelationshipAttributeConfidentiality.Public,
                            owner: recipient,
                            value: ProprietaryString.from({
                                title: "ATitle",
                                value: "AStringValue"
                            })
                        }),
                        peer: recipient,
                        requestReference: await ConsumptionIds.request.generate()
                    });

                    const query = RelationshipAttributeQuery.from({
                        owner: "",
                        key: "UniqueKey",
                        attributeCreationHints: {
                            valueType: "ProprietaryString",
                            title: "ATitle",
                            confidentiality: RelationshipAttributeConfidentiality.Public
                        }
                    });

                    const requestItem = ProposeAttributeRequestItem.from({
                        mustBeAccepted: false,
                        query: query,
                        attribute: TestObjectFactory.createRelationshipAttribute({
                            value: ProprietaryString.fromAny({ title: "ATitle", value: "AStringValue" }),
                            owner: CoreAddress.from(""),
                            key: "UniqueKey"
                        })
                    });

                    const result = await processor.canCreateOutgoingRequestItem(requestItem, Request.from({ items: [requestItem] }), recipient);

                    expect(result).errorValidationResult({
                        code: "error.consumption.requests.invalidRequestItem",
                        message:
                            "The queried RelationshipAttribute could not be created because there is already a RelationshipAttribute with the same key in the context of this Relationship."
                    });
                });
            });
        });
    });

    describe("canAccept", function () {
        test("returns success when called with the id of an existing own LocalAttribute", async function () {
            const sender = CoreAddress.from("Sender");
            const recipient = accountController.identity.address;

            const existingLocalAttribute = await consumptionController.attributes.createRepositoryAttribute({
                content: TestObjectFactory.createIdentityAttribute({
                    owner: recipient
                })
            });

            const requestItem = ProposeAttributeRequestItem.from({
                mustBeAccepted: false,
                attribute: TestObjectFactory.createIdentityAttribute({
                    value: GivenName.fromAny({ value: "aGivenName" }),
                    owner: CoreAddress.from("")
                }),
                query: IdentityAttributeQuery.from({
                    valueType: "GivenName"
                })
            });
            const requestId = await ConsumptionIds.request.generate();
            const request = LocalRequest.from({
                id: requestId,
                createdAt: CoreDate.utc(),
                isOwn: false,
                peer: sender,
                status: LocalRequestStatus.DecisionRequired,
                content: Request.from({
                    id: requestId,
                    items: [requestItem]
                }),
                statusLog: []
            });

            const acceptParams: AcceptProposeAttributeRequestItemParametersWithExistingAttributeJSON = {
                accept: true,
                attributeId: existingLocalAttribute.id.toString()
            };

            const result = await processor.canAccept(requestItem, acceptParams, request);

            expect(result).successfulValidationResult();
        });

        test("returns success when called with a new own Attribute", async function () {
            const sender = CoreAddress.from("Sender");
            const recipient = accountController.identity.address;

            const requestItem = ProposeAttributeRequestItem.from({
                mustBeAccepted: true,
                query: IdentityAttributeQuery.from({ valueType: "GivenName" }),
                attribute: TestObjectFactory.createIdentityAttribute()
            });
            const requestId = await ConsumptionIds.request.generate();
            const request = LocalRequest.from({
                id: requestId,
                createdAt: CoreDate.utc(),
                isOwn: false,
                peer: sender,
                status: LocalRequestStatus.DecisionRequired,
                content: Request.from({
                    id: requestId,
                    items: [requestItem]
                }),
                statusLog: []
            });

            const acceptParams: AcceptProposeAttributeRequestItemParametersWithNewAttributeJSON = {
                accept: true,
                attribute: {
                    "@type": "IdentityAttribute",
                    owner: recipient.toString(),
                    value: {
                        "@type": "GivenName",
                        value: "aGivenName"
                    }
                }
            };

            const result = await processor.canAccept(requestItem, acceptParams, request);

            expect(result).successfulValidationResult();
        });

        test("returns success when called with the proposed Attribute", async function () {
            const sender = CoreAddress.from("Sender");

            const requestItem = ProposeAttributeRequestItem.from({
                mustBeAccepted: true,
                query: IdentityAttributeQuery.from({ valueType: "GivenName" }),
                attribute: IdentityAttribute.from({
                    value: GivenName.fromAny({ value: "aGivenName" }),
                    owner: CoreAddress.from("")
                })
            });

            const requestId = await ConsumptionIds.request.generate();
            const request = LocalRequest.from({
                id: requestId,
                createdAt: CoreDate.utc(),
                isOwn: false,
                peer: sender,
                status: LocalRequestStatus.DecisionRequired,
                content: Request.from({
                    id: requestId,
                    items: [requestItem]
                }),
                statusLog: []
            });

            const acceptParams: AcceptProposeAttributeRequestItemParametersWithNewAttributeJSON = {
                accept: true,
                attribute: requestItem.attribute.toJSON()
            };

            const result = await processor.canAccept(requestItem, acceptParams, request);

            expect(result).successfulValidationResult();
        });

        test("returns an error when the given Attribute id does not exist", async function () {
            const sender = CoreAddress.from("Sender");

            const requestItem = ProposeAttributeRequestItem.from({
                mustBeAccepted: true,
                query: IdentityAttributeQuery.from({ valueType: "GivenName" }),
                attribute: TestObjectFactory.createIdentityAttribute()
            });
            const requestId = await ConsumptionIds.request.generate();
            const request = LocalRequest.from({
                id: requestId,
                createdAt: CoreDate.utc(),
                isOwn: false,
                peer: sender,
                status: LocalRequestStatus.DecisionRequired,
                content: Request.from({
                    id: requestId,
                    items: [requestItem]
                }),
                statusLog: []
            });

            const acceptParams: AcceptProposeAttributeRequestItemParametersWithExistingAttributeJSON = {
                accept: true,
                attributeId: "non-existent-id"
            };

            const result = await processor.canAccept(requestItem, acceptParams, request);

            expect(result).errorValidationResult({
                code: "error.transport.recordNotFound"
            });
        });

        test("returns an error when the existing IdentityAttribute is already shared", async function () {
            const sender = CoreAddress.from("Sender");
            const recipient = accountController.identity.address;

            const attribute = await consumptionController.attributes.createSharedLocalAttribute({
                content: TestObjectFactory.createIdentityAttribute({
                    owner: recipient
                }),
                peer: sender,
                requestReference: await ConsumptionIds.request.generate()
            });

            const requestItem = ProposeAttributeRequestItem.from({
                mustBeAccepted: true,
                query: IdentityAttributeQuery.from({ valueType: "GivenName" }),
                attribute: TestObjectFactory.createIdentityAttribute({
                    owner: CoreAddress.from("")
                })
            });
            const requestId = await ConsumptionIds.request.generate();
            const request = LocalRequest.from({
                id: requestId,
                createdAt: CoreDate.utc(),
                isOwn: false,
                peer: sender,
                status: LocalRequestStatus.DecisionRequired,
                content: Request.from({
                    id: requestId,
                    items: [requestItem]
                }),
                statusLog: []
            });

            const acceptParams: AcceptProposeAttributeRequestItemParametersWithExistingAttributeJSON = {
                accept: true,
                attributeId: attribute.id.toString()
            };

            const result = await processor.canAccept(requestItem, acceptParams, request);

            expect(result).errorValidationResult({
                code: "error.consumption.requests.attributeQueryMismatch",
                message: "The provided IdentityAttribute is a shared copy of a RepositoryAttribute. You can only share RepositoryAttributes."
            });
        });

        test("returns an error when a successor of the existing IdentityAttribute is already shared", async function () {
            const sender = CoreAddress.from("Sender");
            const recipient = accountController.identity.address;

            const repositoryAttribute = await consumptionController.attributes.createRepositoryAttribute({
                content: TestObjectFactory.createIdentityAttribute({
                    owner: recipient
                })
            });

            const { successor: successorOfRepositoryAttribute } = await consumptionController.attributes.succeedRepositoryAttribute(repositoryAttribute.id, {
                content: {
                    "@type": "IdentityAttribute",
                    owner: recipient.toString(),
                    value: {
                        "@type": "GivenName",
                        value: "AnotherGivenName"
                    }
                }
            });

            const ownSharedCopyOfSuccessor = await consumptionController.attributes.createSharedLocalAttributeCopy({
                sourceAttributeId: successorOfRepositoryAttribute.id,
                peer: sender,
                requestReference: await ConsumptionIds.request.generate()
            });

            const requestItem = ProposeAttributeRequestItem.from({
                mustBeAccepted: true,
                query: IdentityAttributeQuery.from({ valueType: "GivenName" }),
                attribute: TestObjectFactory.createIdentityAttribute({
                    owner: CoreAddress.from("")
                })
            });
            const requestId = await ConsumptionIds.request.generate();
            const request = LocalRequest.from({
                id: requestId,
                createdAt: CoreDate.utc(),
                isOwn: false,
                peer: sender,
                status: LocalRequestStatus.DecisionRequired,
                content: Request.from({
                    id: requestId,
                    items: [requestItem]
                }),
                statusLog: []
            });

            const acceptParams: AcceptProposeAttributeRequestItemParametersWithExistingAttributeJSON = {
                accept: true,
                attributeId: repositoryAttribute.id.toString()
            };

            const result = await processor.canAccept(requestItem, acceptParams, request);

            expect(result).errorValidationResult({
                code: "error.consumption.requests.attributeQueryMismatch",
                message: `The provided IdentityAttribute is outdated. You have already shared the successor '${ownSharedCopyOfSuccessor.shareInfo?.sourceAttribute?.toString()}' of it.`
            });
        });

        test("returns an error when a RelationshipAttribute was queried and the Recipient tries to respond with an existing RelationshipAttribute", async function () {
            const sender = CoreAddress.from("Sender");
            const recipient = accountController.identity.address;

            const requestItem = ProposeAttributeRequestItem.from({
                mustBeAccepted: true,
                query: RelationshipAttributeQuery.from({
                    owner: recipient.toString(),
                    key: "aKey",
                    attributeCreationHints: {
                        valueType: "ProprietaryString",
                        title: "aTitle",
                        confidentiality: RelationshipAttributeConfidentiality.Public
                    }
                }),
                attribute: RelationshipAttribute.from({
                    key: "aKey",
                    confidentiality: RelationshipAttributeConfidentiality.Public,
                    owner: recipient,
                    value: ProprietaryString.from({
                        title: "aTitle",
                        value: "aStringValue"
                    })
                })
            });
            const requestId = await ConsumptionIds.request.generate();
            const request = LocalRequest.from({
                id: requestId,
                createdAt: CoreDate.utc(),
                isOwn: false,
                peer: sender,
                status: LocalRequestStatus.DecisionRequired,
                content: Request.from({
                    id: requestId,
                    items: [requestItem]
                }),
                statusLog: []
            });

            const localAttribute = await consumptionController.attributes.createSharedLocalAttribute({
                content: RelationshipAttribute.from({
                    key: "aKey",
                    confidentiality: RelationshipAttributeConfidentiality.Public,
                    owner: recipient,
                    value: ProprietaryString.from({
                        title: "aTitle",
                        value: "AnotherStringValue"
                    })
                }),
                peer: sender,
                requestReference: await ConsumptionIds.request.generate()
            });

            const acceptParams: AcceptProposeAttributeRequestItemParametersWithExistingAttributeJSON = {
                accept: true,
                attributeId: localAttribute.id.toString()
            };

            const result = await processor.canAccept(requestItem, acceptParams, request);

            expect(result).errorValidationResult({
                code: "error.consumption.requests.invalidAcceptParameters",
                message: "When responding to a RelationshipAttributeQuery, only new RelationshipAttributes may be provided."
            });
        });

        test("throws an error when another RelationshipAttribute with same key was queried", async function () {
            const sender = CoreAddress.from("Sender");
            const recipient = accountController.identity.address;

            await consumptionController.attributes.createSharedLocalAttribute({
                content: TestObjectFactory.createRelationshipAttribute({
                    key: "UniqueKey",
                    owner: recipient,
                    value: ProprietaryString.from({ title: "ATitle", value: "AStringValue" })
                }),
                peer: sender,
                requestReference: CoreId.from("reqRef")
            });

            const requestItem = ProposeAttributeRequestItem.from({
                mustBeAccepted: true,
                query: RelationshipAttributeQuery.from({
                    key: "UniqueKey",
                    owner: "",
                    attributeCreationHints: {
                        valueType: "ProprietaryString",
                        title: "ATitle",
                        confidentiality: RelationshipAttributeConfidentiality.Public
                    }
                }),
                attribute: RelationshipAttribute.from({
                    key: "UniqueKey",
                    confidentiality: RelationshipAttributeConfidentiality.Public,
                    owner: CoreAddress.from(""),
                    value: ProprietaryString.from({
                        title: "ATitle",
                        value: "AStringValue"
                    })
                })
            });
            const requestId = await ConsumptionIds.request.generate();
            const incomingRequest = LocalRequest.from({
                id: requestId,
                createdAt: CoreDate.utc(),
                isOwn: false,
                peer: sender,
                status: LocalRequestStatus.DecisionRequired,
                content: Request.from({
                    id: requestId,
                    items: [requestItem]
                }),
                statusLog: []
            });

            const acceptParams: AcceptProposeAttributeRequestItemParametersWithNewAttributeJSON = {
                accept: true,
                attribute: {
                    "@type": "RelationshipAttribute",
                    key: "UniqueKey",
                    confidentiality: RelationshipAttributeConfidentiality.Public,
                    owner: recipient.toString(),
                    value: {
                        "@type": "ProprietaryString",
                        title: "ATitle",
                        value: "AStringValue"
                    }
                }
            };

            await expect(processor.canAccept(requestItem, acceptParams, incomingRequest)).rejects.toThrow(
                "The queried RelationshipAttribute cannot be created because there is already a RelationshipAttribute with the same key in the context of this Relationship."
            );
        });

        test("returns an error trying to share the predecessor of an already shared Attribute", async function () {
            const sender = CoreAddress.from("Sender");

            const predecessorRepositoryAttribute = await consumptionController.attributes.createRepositoryAttribute({
                content: TestObjectFactory.createIdentityAttribute({
                    owner: accountController.identity.address
                })
            });

            const { successor: successorRepositoryAttribute } = await consumptionController.attributes.succeedRepositoryAttribute(predecessorRepositoryAttribute.id, {
                content: IdentityAttribute.from({
                    value: {
                        "@type": "GivenName",
                        value: "A new given name"
                    },
                    owner: accountController.identity.address
                })
            });

            await consumptionController.attributes.createSharedLocalAttributeCopy({
                sourceAttributeId: successorRepositoryAttribute.id,
                peer: sender,
                requestReference: await CoreIdHelper.notPrefixed.generate()
            });

            const requestItem = ProposeAttributeRequestItem.from({
                mustBeAccepted: true,
                query: IdentityAttributeQuery.from({ valueType: "GivenName" }),
                attribute: TestObjectFactory.createIdentityAttribute()
            });
            const requestId = await ConsumptionIds.request.generate();
            const request = LocalRequest.from({
                id: requestId,
                createdAt: CoreDate.utc(),
                isOwn: false,
                peer: sender,
                status: LocalRequestStatus.DecisionRequired,
                content: Request.from({
                    id: requestId,
                    items: [requestItem]
                }),
                statusLog: []
            });

            const acceptParams: AcceptProposeAttributeRequestItemParametersWithExistingAttributeJSON = {
                accept: true,
                attributeId: predecessorRepositoryAttribute.id.toString()
            };

            const result = await processor.canAccept(requestItem, acceptParams, request);

            expect(result).errorValidationResult({
                code: "error.consumption.requests.attributeQueryMismatch",
                message: `The provided IdentityAttribute is outdated. You have already shared the successor '${successorRepositoryAttribute.id}' of it.`
            });
        });
    });

    describe("accept", function () {
        test("accept with existing RepositoryAttribute", async function () {
            const sender = CoreAddress.from("Sender");
            const recipient = accountController.identity.address;

            const attribute = await consumptionController.attributes.createRepositoryAttribute({
                content: TestObjectFactory.createIdentityAttribute({
                    owner: recipient
                })
            });

            const requestItem = ProposeAttributeRequestItem.from({
                mustBeAccepted: true,
                query: IdentityAttributeQuery.from({ valueType: "GivenName" }),
                attribute: TestObjectFactory.createIdentityAttribute()
            });
            const requestId = await ConsumptionIds.request.generate();
            const incomingRequest = LocalRequest.from({
                id: requestId,
                createdAt: CoreDate.utc(),
                isOwn: false,
                peer: sender,
                status: LocalRequestStatus.DecisionRequired,
                content: Request.from({
                    id: requestId,
                    items: [requestItem]
                }),
                statusLog: []
            });

            const acceptParams: AcceptProposeAttributeRequestItemParametersWithExistingAttributeJSON = {
                accept: true,
                attributeId: attribute.id.toString()
            };

            const result = await processor.accept(requestItem, acceptParams, incomingRequest);

            const createdAttribute = await consumptionController.attributes.getLocalAttribute((result as ProposeAttributeAcceptResponseItem).attributeId);
            expect(createdAttribute).toBeDefined();
            expect(createdAttribute!.shareInfo).toBeDefined();
            expect(createdAttribute!.shareInfo!.peer.toString()).toStrictEqual(incomingRequest.peer.toString());
        });

        test("accept proposed IdentityAttribute", async function () {
            const sender = CoreAddress.from("Sender");
            const recipient = accountController.identity.address;

            const requestItem = ProposeAttributeRequestItem.from({
                mustBeAccepted: true,
                query: IdentityAttributeQuery.from({ valueType: "GivenName" }),
                attribute: IdentityAttribute.from({
                    value: GivenName.fromAny({ value: "aGivenName" }),
                    owner: CoreAddress.from("")
                })
            });

            const requestId = await ConsumptionIds.request.generate();
            const incomingRequest = LocalRequest.from({
                id: requestId,
                createdAt: CoreDate.utc(),
                isOwn: false,
                peer: sender,
                status: LocalRequestStatus.DecisionRequired,
                content: Request.from({
                    id: requestId,
                    items: [requestItem]
                }),
                statusLog: []
            });

            const acceptParams: AcceptProposeAttributeRequestItemParametersWithNewAttributeJSON = {
                accept: true,
                attribute: requestItem.attribute.toJSON()
            };

            const result = await processor.accept(requestItem, acceptParams, incomingRequest);

            const createdAttribute = await consumptionController.attributes.getLocalAttribute((result as ProposeAttributeAcceptResponseItem).attributeId);
            expect(createdAttribute).toBeDefined();
            expect(createdAttribute!.shareInfo).toBeDefined();
            expect(createdAttribute!.shareInfo!.peer.toString()).toStrictEqual(incomingRequest.peer.toString());
            expect(createdAttribute!.content.owner.toString()).toStrictEqual(recipient.toString());
        });

        test("in case of accepting with a new IdentityAttribute, create a new RepositoryAttribute as well as a copy of it for the Recipient", async function () {
            const sender = CoreAddress.from("Sender");
            const recipient = accountController.identity.address;

            const requestItem = ProposeAttributeRequestItem.from({
                mustBeAccepted: true,
                query: IdentityAttributeQuery.from({ valueType: "GivenName" }),
                attribute: TestObjectFactory.createIdentityAttribute()
            });
            const requestId = await ConsumptionIds.request.generate();
            const incomingRequest = LocalRequest.from({
                id: requestId,
                createdAt: CoreDate.utc(),
                isOwn: false,
                peer: sender,
                status: LocalRequestStatus.DecisionRequired,
                content: Request.from({
                    id: requestId,
                    items: [requestItem]
                }),
                statusLog: []
            });

            const acceptParams: AcceptProposeAttributeRequestItemParametersWithNewAttributeJSON = {
                accept: true,
                attribute: {
                    "@type": "IdentityAttribute",
                    owner: recipient.toString(),
                    value: {
                        "@type": "GivenName",
                        value: "aGivenName"
                    }
                }
            };

            const result = await processor.accept(requestItem, acceptParams, incomingRequest);
            const createdSharedAttribute = await consumptionController.attributes.getLocalAttribute((result as ProposeAttributeAcceptResponseItem).attributeId);

            expect(createdSharedAttribute).toBeDefined();
            expect(createdSharedAttribute!.shareInfo).toBeDefined();
            expect(createdSharedAttribute!.shareInfo!.peer.toString()).toStrictEqual(incomingRequest.peer.toString());
            expect(createdSharedAttribute!.shareInfo!.sourceAttribute).toBeDefined();

            const createdRepositoryAttribute = await consumptionController.attributes.getLocalAttribute(createdSharedAttribute!.shareInfo!.sourceAttribute!);
            expect(createdRepositoryAttribute).toBeDefined();
        });

        test("accept with new RelationshipAttribute", async function () {
            const sender = CoreAddress.from("Sender");
            const recipient = accountController.identity.address;

            const requestItem = ProposeAttributeRequestItem.from({
                mustBeAccepted: true,
                query: RelationshipAttributeQuery.from({
                    key: "aKey",
                    owner: "",
                    attributeCreationHints: {
                        valueType: "ProprietaryString",
                        title: "aTitle",
                        confidentiality: RelationshipAttributeConfidentiality.Public
                    }
                }),
                attribute: TestObjectFactory.createRelationshipAttribute()
            });
            const requestId = await ConsumptionIds.request.generate();
            const incomingRequest = LocalRequest.from({
                id: requestId,
                createdAt: CoreDate.utc(),
                isOwn: false,
                peer: sender,
                status: LocalRequestStatus.DecisionRequired,
                content: Request.from({
                    id: requestId,
                    items: [requestItem]
                }),
                statusLog: []
            });

            const acceptParams: AcceptProposeAttributeRequestItemParametersWithNewAttributeJSON = {
                accept: true,
                attribute: {
                    "@type": "RelationshipAttribute",
                    key: "aKey",
                    confidentiality: RelationshipAttributeConfidentiality.Public,
                    owner: "",
                    value: {
                        "@type": "ProprietaryString",
                        title: "aTitle",
                        value: "aStringValue"
                    }
                }
            };

            const result = await processor.accept(requestItem, acceptParams, incomingRequest);
            const createdSharedAttribute = await consumptionController.attributes.getLocalAttribute((result as ProposeAttributeAcceptResponseItem).attributeId);

            expect(createdSharedAttribute).toBeDefined();
            expect(createdSharedAttribute!.shareInfo).toBeDefined();
            expect(createdSharedAttribute!.shareInfo!.peer.toString()).toStrictEqual(incomingRequest.peer.toString());
            expect(createdSharedAttribute!.shareInfo!.sourceAttribute).toBeUndefined();
            expect(createdSharedAttribute!.content.owner.toString()).toStrictEqual(recipient.toString());
        });

        test("accept with existing IdentityAttribute whose predecessor was already shared", async function () {
            const sender = CoreAddress.from("Sender");

            const predecessorRepositoryAttribute = await consumptionController.attributes.createRepositoryAttribute({
                content: TestObjectFactory.createIdentityAttribute({
                    owner: accountController.identity.address
                })
            });

            const predecessorOwnSharedIdentityAttribute = await consumptionController.attributes.createSharedLocalAttributeCopy({
                sourceAttributeId: predecessorRepositoryAttribute.id,
                peer: sender,
                requestReference: CoreId.from("initialRequest")
            });

            const { successor: successorRepositoryAttribute } = await consumptionController.attributes.succeedRepositoryAttribute(predecessorRepositoryAttribute.id, {
                content: IdentityAttribute.from({
                    value: {
                        "@type": "GivenName",
                        value: "A new given name"
                    },
                    owner: accountController.identity.address
                })
            });

            const requestItem = ProposeAttributeRequestItem.from({
                mustBeAccepted: true,
                query: IdentityAttributeQuery.from({ valueType: "GivenName" }),
                attribute: IdentityAttribute.from({
                    value: GivenName.fromAny({ value: "aGivenName" }),
                    owner: CoreAddress.from("")
                })
            });

            const requestId = await ConsumptionIds.request.generate();
            const incomingRequest = LocalRequest.from({
                id: requestId,
                createdAt: CoreDate.utc(),
                isOwn: false,
                peer: sender,
                status: LocalRequestStatus.DecisionRequired,
                content: Request.from({
                    id: requestId,
                    items: [requestItem]
                }),
                statusLog: []
            });

            const acceptParams: AcceptProposeAttributeRequestItemParametersWithExistingAttributeJSON = {
                accept: true,
                attributeId: successorRepositoryAttribute.id.toString()
            };

            const result = await processor.accept(requestItem, acceptParams, incomingRequest);
            expect(result).toBeInstanceOf(AttributeSuccessionAcceptResponseItem);

            const successorOwnSharedIdentityAttribute = await consumptionController.attributes.getLocalAttribute((result as AttributeSuccessionAcceptResponseItem).successorId);
            expect(successorOwnSharedIdentityAttribute).toBeDefined();
            expect(successorOwnSharedIdentityAttribute!.shareInfo).toBeDefined();
            expect(successorOwnSharedIdentityAttribute!.shareInfo!.peer.toString()).toStrictEqual(incomingRequest.peer.toString());
            expect(successorOwnSharedIdentityAttribute!.shareInfo!.sourceAttribute).toStrictEqual(successorRepositoryAttribute.id);
            expect(successorOwnSharedIdentityAttribute!.succeeds).toStrictEqual(predecessorOwnSharedIdentityAttribute.id);

            const updatedPredecessorOwnSharedIdentityAttribute = await consumptionController.attributes.getLocalAttribute(predecessorOwnSharedIdentityAttribute.id);
            expect(updatedPredecessorOwnSharedIdentityAttribute!.succeededBy).toStrictEqual(successorOwnSharedIdentityAttribute!.id);
        });

        test("accept with existing IdentityAttribute whose predecessor was already shared but is DeletedByPeer", async function () {
            const sender = CoreAddress.from("Sender");

            const predecessorRepositoryAttribute = await consumptionController.attributes.createRepositoryAttribute({
                content: TestObjectFactory.createIdentityAttribute({
                    owner: accountController.identity.address
                })
            });

            const { successor: successorRepositoryAttribute } = await consumptionController.attributes.succeedRepositoryAttribute(predecessorRepositoryAttribute.id, {
                content: IdentityAttribute.from({
                    value: {
                        "@type": "GivenName",
                        value: "A succeeded given name"
                    },
                    owner: accountController.identity.address
                })
            });

            await consumptionController.attributes.createAttributeUnsafe({
                content: TestObjectFactory.createIdentityAttribute({
                    owner: accountController.identity.address
                }),
                shareInfo: LocalAttributeShareInfo.from({
                    sourceAttribute: predecessorRepositoryAttribute.id,
                    peer: sender,
                    requestReference: await CoreIdHelper.notPrefixed.generate()
                }),
                deletionInfo: LocalAttributeDeletionInfo.from({
                    deletionStatus: LocalAttributeDeletionStatus.DeletedByPeer,
                    deletionDate: CoreDate.utc().subtract({ days: 1 })
                })
            });

            const requestItem = ProposeAttributeRequestItem.from({
                mustBeAccepted: true,
                query: IdentityAttributeQuery.from({ valueType: "GivenName" }),
                attribute: IdentityAttribute.from({
                    value: GivenName.fromAny({ value: "aGivenName" }),
                    owner: CoreAddress.from("")
                })
            });

            const requestId = await ConsumptionIds.request.generate();
            const incomingRequest = LocalRequest.from({
                id: requestId,
                createdAt: CoreDate.utc(),
                isOwn: false,
                peer: sender,
                status: LocalRequestStatus.DecisionRequired,
                content: Request.from({
                    id: requestId,
                    items: [requestItem]
                }),
                statusLog: []
            });

            const acceptParams: AcceptProposeAttributeRequestItemParametersWithExistingAttributeJSON = {
                accept: true,
                attributeId: successorRepositoryAttribute.id.toString()
            };

            const result = await processor.accept(requestItem, acceptParams, incomingRequest);
            expect(result).toBeInstanceOf(ProposeAttributeAcceptResponseItem);

            const createdAttribute = await consumptionController.attributes.getLocalAttribute((result as ProposeAttributeAcceptResponseItem).attributeId);
            expect(createdAttribute!.content).toStrictEqual(successorRepositoryAttribute.content);
            expect(createdAttribute!.deletionInfo).toBeUndefined();
            expect(createdAttribute!.succeeds).toBeUndefined();
        });

        test("accept with existing IdentityAttribute whose predecessor was already shared but is ToBeDeletedByPeer", async function () {
            const sender = CoreAddress.from("Sender");

            const predecessorRepositoryAttribute = await consumptionController.attributes.createRepositoryAttribute({
                content: TestObjectFactory.createIdentityAttribute({
                    owner: CoreAddress.from(accountController.identity.address)
                })
            });

            const { successor: successorRepositoryAttribute } = await consumptionController.attributes.succeedRepositoryAttribute(predecessorRepositoryAttribute.id, {
                content: IdentityAttribute.from({
                    value: {
                        "@type": "GivenName",
                        value: "A succeeded given name"
                    },
                    owner: CoreAddress.from(accountController.identity.address)
                })
            });

            await consumptionController.attributes.createAttributeUnsafe({
                content: TestObjectFactory.createIdentityAttribute({
                    owner: CoreAddress.from(accountController.identity.address)
                }),
                shareInfo: LocalAttributeShareInfo.from({
                    sourceAttribute: predecessorRepositoryAttribute.id,
                    peer: sender,
                    requestReference: await CoreIdHelper.notPrefixed.generate()
                }),
                deletionInfo: LocalAttributeDeletionInfo.from({ deletionStatus: LocalAttributeDeletionStatus.ToBeDeletedByPeer, deletionDate: CoreDate.utc().add({ days: 1 }) })
            });

            const requestItem = ProposeAttributeRequestItem.from({
                mustBeAccepted: true,
                query: IdentityAttributeQuery.from({ valueType: "GivenName" }),
                attribute: IdentityAttribute.from({
                    value: GivenName.fromAny({ value: "aGivenName" }),
                    owner: CoreAddress.from("")
                })
            });

            const requestId = await ConsumptionIds.request.generate();
            const incomingRequest = LocalRequest.from({
                id: requestId,
                createdAt: CoreDate.utc(),
                isOwn: false,
                peer: sender,
                status: LocalRequestStatus.DecisionRequired,
                content: Request.from({
                    id: requestId,
                    items: [requestItem]
                }),
                statusLog: []
            });

            const acceptParams: AcceptProposeAttributeRequestItemParametersWithExistingAttributeJSON = {
                accept: true,
                attributeId: successorRepositoryAttribute.id.toString()
            };

            const result = await processor.accept(requestItem, acceptParams, incomingRequest);
            expect(result).toBeInstanceOf(ProposeAttributeAcceptResponseItem);

            const createdAttribute = await consumptionController.attributes.getLocalAttribute((result as ProposeAttributeAcceptResponseItem).attributeId);
            expect(createdAttribute!.content).toStrictEqual(successorRepositoryAttribute.content);
            expect(createdAttribute!.deletionInfo).toBeUndefined();
            expect(createdAttribute!.succeeds).toBeUndefined();
        });

        test("accept with existing IdentityAttribute that is already shared and the latest shared version", async function () {
            const sender = CoreAddress.from("Sender");

            const repositoryAttribute = await consumptionController.attributes.createRepositoryAttribute({
                content: TestObjectFactory.createIdentityAttribute({
                    owner: accountController.identity.address
                })
            });

            const alreadySharedAttribute = await consumptionController.attributes.createSharedLocalAttributeCopy({
                sourceAttributeId: repositoryAttribute.id,
                peer: sender,
                requestReference: await CoreIdHelper.notPrefixed.generate()
            });

            const requestItem = ProposeAttributeRequestItem.from({
                mustBeAccepted: true,
                query: IdentityAttributeQuery.from({ valueType: "GivenName" }),
                attribute: IdentityAttribute.from({
                    value: GivenName.fromAny({ value: "aGivenName" }),
                    owner: CoreAddress.from("")
                })
            });

            const requestId = await ConsumptionIds.request.generate();
            const incomingRequest = LocalRequest.from({
                id: requestId,
                createdAt: CoreDate.utc(),
                isOwn: false,
                peer: sender,
                status: LocalRequestStatus.DecisionRequired,
                content: Request.from({
                    id: requestId,
                    items: [requestItem]
                }),
                statusLog: []
            });

            const acceptParams: AcceptProposeAttributeRequestItemParametersWithExistingAttributeJSON = {
                accept: true,
                attributeId: repositoryAttribute.id.toString()
            };

            const result = await processor.accept(requestItem, acceptParams, incomingRequest);
            expect(result).toBeInstanceOf(AttributeAlreadySharedAcceptResponseItem);
            expect((result as AttributeAlreadySharedAcceptResponseItem).attributeId).toStrictEqual(alreadySharedAttribute.id);
        });

        test("accept with existing IdentityAttribute that is already shared and the latest shared version but is DeletedByPeer", async function () {
            const sender = CoreAddress.from("Sender");

            const repositoryAttribute = await consumptionController.attributes.createRepositoryAttribute({
                content: TestObjectFactory.createIdentityAttribute({
                    owner: accountController.identity.address
                })
            });

            const alreadySharedAttribute = await consumptionController.attributes.createAttributeUnsafe({
                content: TestObjectFactory.createIdentityAttribute({
                    owner: accountController.identity.address
                }),
                shareInfo: LocalAttributeShareInfo.from({ sourceAttribute: repositoryAttribute.id, peer: sender, requestReference: await CoreIdHelper.notPrefixed.generate() }),
                deletionInfo: LocalAttributeDeletionInfo.from({
                    deletionStatus: LocalAttributeDeletionStatus.DeletedByPeer,
                    deletionDate: CoreDate.utc().subtract({ days: 1 })
                })
            });

            const requestItem = ProposeAttributeRequestItem.from({
                mustBeAccepted: true,
                query: IdentityAttributeQuery.from({ valueType: "GivenName" }),
                attribute: IdentityAttribute.from({
                    value: GivenName.fromAny({ value: "aGivenName" }),
                    owner: CoreAddress.from("")
                })
            });

            const requestId = await ConsumptionIds.request.generate();
            const incomingRequest = LocalRequest.from({
                id: requestId,
                createdAt: CoreDate.utc(),
                isOwn: false,
                peer: sender,
                status: LocalRequestStatus.DecisionRequired,
                content: Request.from({
                    id: requestId,
                    items: [requestItem]
                }),
                statusLog: []
            });

            const acceptParams: AcceptProposeAttributeRequestItemParametersWithExistingAttributeJSON = {
                accept: true,
                attributeId: repositoryAttribute.id.toString()
            };

            const result = await processor.accept(requestItem, acceptParams, incomingRequest);
            expect(result).toBeInstanceOf(ProposeAttributeAcceptResponseItem);

            const createdAttribute = await consumptionController.attributes.getLocalAttribute((result as ProposeAttributeAcceptResponseItem).attributeId);
            expect(createdAttribute!.content).toStrictEqual(alreadySharedAttribute.content);
            expect(createdAttribute!.deletionInfo).toBeUndefined();
        });

        test("accept with existing IdentityAttribute that is already shared and the latest shared version but is ToBeDeletedByPeer", async function () {
            const sender = CoreAddress.from("Sender");

            const repositoryAttribute = await consumptionController.attributes.createRepositoryAttribute({
                content: TestObjectFactory.createIdentityAttribute({
                    owner: CoreAddress.from(accountController.identity.address)
                })
            });

            const alreadySharedAttribute = await consumptionController.attributes.createAttributeUnsafe({
                content: TestObjectFactory.createIdentityAttribute({
                    owner: CoreAddress.from(accountController.identity.address)
                }),
                shareInfo: LocalAttributeShareInfo.from({ sourceAttribute: repositoryAttribute.id, peer: sender, requestReference: await CoreIdHelper.notPrefixed.generate() }),
                deletionInfo: LocalAttributeDeletionInfo.from({ deletionStatus: LocalAttributeDeletionStatus.ToBeDeletedByPeer, deletionDate: CoreDate.utc().add({ days: 1 }) })
            });

            const requestItem = ProposeAttributeRequestItem.from({
                mustBeAccepted: true,
                query: IdentityAttributeQuery.from({ valueType: "GivenName" }),
                attribute: IdentityAttribute.from({
                    value: GivenName.fromAny({ value: "aGivenName" }),
                    owner: CoreAddress.from("")
                })
            });

            const requestId = await ConsumptionIds.request.generate();
            const incomingRequest = LocalRequest.from({
                id: requestId,
                createdAt: CoreDate.utc(),
                isOwn: false,
                peer: sender,
                status: LocalRequestStatus.DecisionRequired,
                content: Request.from({
                    id: requestId,
                    items: [requestItem]
                }),
                statusLog: []
            });

            const acceptParams: AcceptProposeAttributeRequestItemParametersWithExistingAttributeJSON = {
                accept: true,
                attributeId: repositoryAttribute.id.toString()
            };

            const result = await processor.accept(requestItem, acceptParams, incomingRequest);
            expect(result).toBeInstanceOf(ProposeAttributeAcceptResponseItem);

            const createdAttribute = await consumptionController.attributes.getLocalAttribute((result as ProposeAttributeAcceptResponseItem).attributeId);
            expect(createdAttribute!.content).toStrictEqual(alreadySharedAttribute.content);
            expect(createdAttribute!.deletionInfo).toBeUndefined();
        });
    });

    describe("applyIncomingResponseItem", function () {
        test("creates a new peer shared Attribute with the Attribute received in the ResponseItem", async function () {
            const requestItem = ProposeAttributeRequestItem.from({
                mustBeAccepted: true,
                query: IdentityAttributeQuery.from({ valueType: "GivenName" }),
                attribute: TestObjectFactory.createIdentityAttribute()
            });
            const requestId = await ConsumptionIds.request.generate();
            const peer = CoreAddress.from("did:e:a-domain:dids:anidentity");

            const incomingRequest = LocalRequest.from({
                id: requestId,
                createdAt: CoreDate.utc(),
                isOwn: false,
                peer: peer,
                status: LocalRequestStatus.DecisionRequired,
                content: Request.from({
                    id: requestId,
                    items: [requestItem]
                }),
                statusLog: []
            });
            const attributeId = await ConsumptionIds.attribute.generate();

            const responseItem = ProposeAttributeAcceptResponseItem.from({
                result: ResponseItemResult.Accepted,
                attributeId: attributeId,
                attribute: TestObjectFactory.createIdentityAttribute({
                    owner: peer
                })
            });

            await processor.applyIncomingResponseItem(responseItem, requestItem, incomingRequest);

            const createdAttribute = await consumptionController.attributes.getLocalAttribute(attributeId);
            expect(createdAttribute).toBeDefined();
            expect(createdAttribute!.shareInfo).toBeDefined();
            expect(createdAttribute!.shareInfo!.peer.toString()).toStrictEqual(incomingRequest.peer.toString());
            expect(createdAttribute!.shareInfo!.sourceAttribute).toBeUndefined();
        });

        test("succeeds an existing peer shared IdentityAttribute with the Attribute received in the ResponseItem", async function () {
            const sender = CoreAddress.from("Sender");

            const predecessorPeerSharedIdentityAttribute = await consumptionController.attributes.createSharedLocalAttribute({
                content: TestObjectFactory.createIdentityAttribute({
                    owner: sender
                }),
                peer: sender,
                requestReference: CoreId.from("oldReqRef")
            });

            const requestItem = ProposeAttributeRequestItem.from({
                mustBeAccepted: true,
                query: IdentityAttributeQuery.from({ valueType: "GivenName" }),
                attribute: TestObjectFactory.createIdentityAttribute()
            });
            const requestId = await ConsumptionIds.request.generate();

            const incomingRequest = LocalRequest.from({
                id: requestId,
                createdAt: CoreDate.utc(),
                isOwn: false,
                peer: sender,
                status: LocalRequestStatus.DecisionRequired,
                content: Request.from({
                    id: requestId,
                    items: [requestItem]
                }),
                statusLog: []
            });

            const successorId = await ConsumptionIds.attribute.generate();
            const responseItem = AttributeSuccessionAcceptResponseItem.from({
                result: ResponseItemResult.Accepted,
                predecessorId: predecessorPeerSharedIdentityAttribute.id,
                successorId: successorId,
                successorContent: TestObjectFactory.createIdentityAttribute({
                    owner: sender
                })
            });

            const event = await processor.applyIncomingResponseItem(responseItem, requestItem, incomingRequest);
            expect(event).toBeInstanceOf(PeerSharedAttributeSucceededEvent);

            const successorPeerSharedIdentityAttribute = await consumptionController.attributes.getLocalAttribute(successorId);
            expect(successorPeerSharedIdentityAttribute).toBeDefined();
            expect(successorPeerSharedIdentityAttribute!.shareInfo).toBeDefined();
            expect(successorPeerSharedIdentityAttribute!.shareInfo!.peer.toString()).toStrictEqual(incomingRequest.peer.toString());
            expect(successorPeerSharedIdentityAttribute!.shareInfo!.sourceAttribute).toBeUndefined();
            expect(successorPeerSharedIdentityAttribute!.succeeds).toStrictEqual(predecessorPeerSharedIdentityAttribute.id);

            const updatedPredecessorPeerSharedIdentityAttribute = await consumptionController.attributes.getLocalAttribute(predecessorPeerSharedIdentityAttribute.id);
            expect(updatedPredecessorPeerSharedIdentityAttribute!.succeededBy).toStrictEqual(successorPeerSharedIdentityAttribute!.id);
        });
    });
});<|MERGE_RESOLUTION|>--- conflicted
+++ resolved
@@ -82,11 +82,7 @@
             const requestItem = ProposeAttributeRequestItem.from({
                 mustBeAccepted: false,
                 attribute: TestObjectFactory.createRelationshipAttribute({
-<<<<<<< HEAD
-                    value: ProprietaryString.from({ title: "ATitle", value: "AStringValue" }),
-=======
                     value: ProprietaryString.from({ title: "aTitle", value: "aGivenName" }),
->>>>>>> dc9134de
                     owner: CoreAddress.from("")
                 }),
                 query: RelationshipAttributeQuery.from({
@@ -111,11 +107,7 @@
             const requestItem = ProposeAttributeRequestItem.from({
                 mustBeAccepted: false,
                 attribute: TestObjectFactory.createRelationshipAttribute({
-<<<<<<< HEAD
-                    value: ProprietaryString.from({ title: "ATitle", value: "AStringValue" }),
-=======
                     value: ProprietaryString.from({ title: "aTitle", value: "aGivenName" }),
->>>>>>> dc9134de
                     owner: recipient
                 }),
                 query: RelationshipAttributeQuery.from({
@@ -142,11 +134,7 @@
             const requestItem = ProposeAttributeRequestItem.from({
                 mustBeAccepted: false,
                 attribute: TestObjectFactory.createRelationshipAttribute({
-<<<<<<< HEAD
-                    value: ProprietaryString.from({ title: "ATitle", value: "AStringValue" }),
-=======
                     value: ProprietaryString.from({ title: "aTitle", value: "aGivenName" }),
->>>>>>> dc9134de
                     owner: CoreAddress.from("")
                 }),
                 query: RelationshipAttributeQuery.from({
@@ -206,11 +194,7 @@
                         mustBeAccepted: false,
                         query: query,
                         attribute: TestObjectFactory.createRelationshipAttribute({
-<<<<<<< HEAD
-                            value: ProprietaryString.fromAny({ title: "ATitle", value: "AStringValue" }),
-=======
                             value: ProprietaryString.fromAny({ title: "aTitle", value: "aGivenName" }),
->>>>>>> dc9134de
                             owner: CoreAddress.from("")
                         })
                     });
