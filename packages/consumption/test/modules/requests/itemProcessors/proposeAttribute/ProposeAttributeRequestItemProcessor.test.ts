--- conflicted
+++ resolved
@@ -77,10 +77,7 @@
             expect(result).successfulValidationResult();
         });
 
-<<<<<<< HEAD
-        test("returns an error when proposing an Identity Attribute with invalid tag", async () => {
-            const recipient = CoreAddress.from("Recipient");
-
+        test("returns an error when proposing an IdentityAttribute with invalid tag", async () => {
             const requestItem = ProposeAttributeRequestItem.from({
                 mustBeAccepted: false,
                 attribute: TestObjectFactory.createIdentityAttribute({
@@ -88,23 +85,17 @@
                     owner: CoreAddress.from(""),
                     tags: ["invalidTag"]
                 }),
-                query: IdentityAttributeQuery.from({
-                    valueType: "GivenName"
-                })
+                query: IdentityAttributeQuery.from({ valueType: "GivenName" })
             });
 
             const result = await processor.canCreateOutgoingRequestItem(requestItem, Request.from({ items: [requestItem] }), recipient);
-
             expect(result).errorValidationResult({
                 code: "error.consumption.requests.invalidRequestItem",
                 message: "Detected invalidity of the following tags: 'invalidTag'."
             });
         });
 
-        test("returns success when proposing a Relationship Attribute", async () => {
-=======
         test("returns success when proposing a RelationshipAttribute", async () => {
->>>>>>> 0143d2d4
             const requestItem = ProposeAttributeRequestItem.from({
                 mustBeAccepted: false,
                 attribute: TestObjectFactory.createRelationshipAttribute({
@@ -127,17 +118,13 @@
         });
 
         test("returns an error when passing a forbidden character", async () => {
-            const recipient = CoreAddress.from("Recipient");
-
             const requestItem = ProposeAttributeRequestItem.from({
                 mustBeAccepted: false,
                 attribute: TestObjectFactory.createIdentityAttribute({
                     value: GivenName.fromAny({ value: "aGivenName😀" }),
                     owner: CoreAddress.from("")
                 }),
-                query: IdentityAttributeQuery.from({
-                    valueType: "GivenName"
-                })
+                query: IdentityAttributeQuery.from({ valueType: "GivenName" })
             });
 
             const result = await processor.canCreateOutgoingRequestItem(requestItem, Request.from({ items: [requestItem] }), recipient);
@@ -210,9 +197,7 @@
                 test("cannot query invalid tag", async () => {
                     const requestItem = ProposeAttributeRequestItem.from({
                         mustBeAccepted: false,
-                        attribute: TestObjectFactory.createIdentityAttribute({
-                            owner: CoreAddress.from("")
-                        }),
+                        attribute: TestObjectFactory.createIdentityAttribute({ owner: CoreAddress.from("") }),
                         query: IdentityAttributeQuery.from({
                             valueType: "GivenName",
                             tags: ["invalidTag"]
@@ -220,7 +205,6 @@
                     });
 
                     const result = await processor.canCreateOutgoingRequestItem(requestItem, Request.from({ items: [requestItem] }), recipient);
-
                     expect(result).errorValidationResult({
                         code: "error.consumption.requests.invalidRequestItem",
                         message: "Detected invalidity of the following tags: 'invalidTag'."
@@ -234,28 +218,22 @@
                 test("simple query", async () => {
                     const requestItem = ProposeAttributeRequestItem.from({
                         mustBeAccepted: false,
-                        attribute: TestObjectFactory.createIdentityAttribute({
-                            owner: CoreAddress.from("")
-                        }),
+                        attribute: TestObjectFactory.createIdentityAttribute({ owner: CoreAddress.from("") }),
                         query: IQLQuery.from({ queryString: "GivenName", attributeCreationHints: { valueType: "GivenName" } })
                     });
 
                     const result = await processor.canCreateOutgoingRequestItem(requestItem, Request.from({ items: [requestItem] }), recipient);
-
                     expect(result).successfulValidationResult();
                 });
 
                 test("cannot query invalid tag", async () => {
                     const requestItem = ProposeAttributeRequestItem.from({
                         mustBeAccepted: false,
-                        attribute: TestObjectFactory.createIdentityAttribute({
-                            owner: CoreAddress.from("")
-                        }),
+                        attribute: TestObjectFactory.createIdentityAttribute({ owner: CoreAddress.from("") }),
                         query: IQLQuery.from({ queryString: "GivenName", attributeCreationHints: { valueType: "GivenName", tags: ["invalidTag"] } })
                     });
 
                     const result = await processor.canCreateOutgoingRequestItem(requestItem, Request.from({ items: [requestItem] }), recipient);
-
                     expect(result).errorValidationResult({
                         code: "error.consumption.requests.invalidRequestItem",
                         message: "Detected invalidity of the following tags: 'invalidTag'."
@@ -475,8 +453,7 @@
             expect(result).successfulValidationResult();
         });
 
-        test("returns an error when the attribute contains a forbidden character", async function () {
-            const sender = CoreAddress.from("Sender");
+        test("returns an error when the Attribute contains a forbidden character", async function () {
             const recipient = accountController.identity.address;
 
             const requestItem = ProposeAttributeRequestItem.from({
@@ -491,10 +468,7 @@
                 isOwn: false,
                 peer: sender,
                 status: LocalRequestStatus.DecisionRequired,
-                content: Request.from({
-                    id: requestId,
-                    items: [requestItem]
-                }),
+                content: Request.from({ id: requestId, items: [requestItem] }),
                 statusLog: []
             });
 
@@ -511,7 +485,6 @@
             };
 
             const result = await processor.canAccept(requestItem, acceptParams, request);
-
             expect(result).errorValidationResult({
                 code: "error.consumption.requests.invalidAcceptParameters",
                 message: "The Attribute contains forbidden characters."
@@ -898,21 +871,11 @@
                 isOwn: false,
                 peer: sender,
                 status: LocalRequestStatus.DecisionRequired,
-                content: Request.from({
-                    id: requestId,
-                    items: [proposeAttributeRequestItem]
-                }),
+                content: Request.from({ id: requestId, items: [proposeAttributeRequestItem] }),
                 statusLog: []
             });
 
-            const canAcceptWithNewAttributeResult = await processor.canAccept(
-                proposeAttributeRequestItem,
-                {
-                    accept: true,
-                    attribute: newAttribute.toJSON()
-                },
-                request
-            );
+            const canAcceptWithNewAttributeResult = await processor.canAccept(proposeAttributeRequestItem, { accept: true, attribute: newAttribute.toJSON() }, request);
 
             expect(canAcceptWithNewAttributeResult).errorValidationResult({
                 code: "error.consumption.requests.invalidAcceptParameters",
@@ -921,10 +884,7 @@
 
             const canAcceptWithExistingAttributeResult = await processor.canAccept(
                 proposeAttributeRequestItem,
-                {
-                    accept: true,
-                    attributeId: existingAttribute.id.toString()
-                },
+                { accept: true, attributeId: existingAttribute.id.toString() },
                 request
             );
 
@@ -2172,14 +2132,7 @@
                 result: ResponseItemResult.Accepted,
                 predecessorId: predecessorPeerSharedIdentityAttribute.id,
                 successorId: successorId,
-<<<<<<< HEAD
-                successorContent: TestObjectFactory.createIdentityAttribute({
-                    owner: sender,
-                    tags: ["x:aNewTag"]
-                })
-=======
-                successorContent: TestObjectFactory.createIdentityAttribute({ owner: sender, tags: ["aNewTag"] })
->>>>>>> 0143d2d4
+                successorContent: TestObjectFactory.createIdentityAttribute({ owner: sender, tags: ["x:aNewTag"] })
             });
 
             const event = await processor.applyIncomingResponseItem(responseItem, requestItem, incomingRequest);
