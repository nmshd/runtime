import { IDatabaseConnection } from "@js-soft/docdb-access-abstractions";
import {
    AttributeAlreadySharedAcceptResponseItem,
    AttributeSuccessionAcceptResponseItem,
    GivenName,
    IdentityAttribute,
    IdentityAttributeQuery,
    ProposeAttributeAcceptResponseItem,
    ProposeAttributeRequestItem,
    ProprietaryString,
    RelationshipAttribute,
    RelationshipAttributeConfidentiality,
    RelationshipAttributeQuery,
    Request,
    ResponseItemResult
} from "@nmshd/content";
import { AccountController, CoreAddress, CoreDate, CoreId, Transport } from "@nmshd/transport";
import {
    AcceptProposeAttributeRequestItemParametersWithExistingAttributeJSON,
    AcceptProposeAttributeRequestItemParametersWithNewAttributeJSON,
    ConsumptionController,
    ConsumptionIds,
    DeletionStatus,
    LocalAttributeDeletionInfo,
    LocalAttributeShareInfo,
    LocalRequest,
    LocalRequestStatus,
    PeerSharedAttributeSucceededEvent,
    ProposeAttributeRequestItemProcessor
} from "../../../../../src";
import { TestUtil } from "../../../../core/TestUtil";
import { TestObjectFactory } from "../../testHelpers/TestObjectFactory";

describe("ProposeAttributeRequestItemProcessor", function () {
    let connection: IDatabaseConnection;
    let transport: Transport;

    let consumptionController: ConsumptionController;
    let accountController: AccountController;

    let processor: ProposeAttributeRequestItemProcessor;

    beforeAll(async function () {
        connection = await TestUtil.createConnection();
        transport = TestUtil.createTransport(connection);

        await transport.init();

        const accounts = await TestUtil.provideAccounts(transport, 2);
        ({ accountController, consumptionController } = accounts[0]);

        processor = new ProposeAttributeRequestItemProcessor(consumptionController);
    });

    afterAll(async function () {
        await connection.close();
    });

    describe("canCreateOutgoingRequestItem", function () {
        test("returns success when proposing an Identity Attribute", function () {
            const recipient = CoreAddress.from("Recipient");

            const requestItem = ProposeAttributeRequestItem.from({
                mustBeAccepted: false,
                attribute: TestObjectFactory.createIdentityAttribute({
                    value: GivenName.fromAny({ value: "AGivenName" }),
                    owner: CoreAddress.from("")
                }),
                query: IdentityAttributeQuery.from({
                    valueType: "GivenName"
                })
            });

            const result = processor.canCreateOutgoingRequestItem(requestItem, Request.from({ items: [requestItem] }), recipient);

            expect(result).successfulValidationResult();
        });

        test("returns success when proposing a Relationship Attribute", function () {
            const recipient = CoreAddress.from("Recipient");

            const requestItem = ProposeAttributeRequestItem.from({
                mustBeAccepted: false,
                attribute: TestObjectFactory.createRelationshipAttribute({
                    value: ProprietaryString.from({ title: "ATitle", value: "AGivenName" }),
                    owner: CoreAddress.from("")
                }),
                query: RelationshipAttributeQuery.from({
                    key: "AKey",
                    owner: CoreAddress.from(""),
                    attributeCreationHints: {
                        valueType: "ProprietaryString",
                        title: "ATitle",
                        confidentiality: RelationshipAttributeConfidentiality.Public
                    }
                })
            });

            const result = processor.canCreateOutgoingRequestItem(requestItem, Request.from({ items: [requestItem] }), recipient);

            expect(result).successfulValidationResult();
        });

        test("returns an error when passing anything other than an empty string as an owner into 'attribute'", function () {
            const recipient = CoreAddress.from("Recipient");

            const requestItem = ProposeAttributeRequestItem.from({
                mustBeAccepted: false,
                attribute: TestObjectFactory.createRelationshipAttribute({
                    value: ProprietaryString.from({ title: "ATitle", value: "AGivenName" }),
                    owner: recipient
                }),
                query: RelationshipAttributeQuery.from({
                    key: "AKey",
                    owner: CoreAddress.from(""),
                    attributeCreationHints: {
                        valueType: "ProprietaryString",
                        title: "ATitle",
                        confidentiality: RelationshipAttributeConfidentiality.Public
                    }
                })
            });

            const result = processor.canCreateOutgoingRequestItem(requestItem, Request.from({ items: [requestItem] }), recipient);

            expect(result).errorValidationResult({
                code: "error.consumption.requests.invalidRequestItem"
            });
        });

        test("returns an error when passing anything other than an empty string as an owner into 'query'", function () {
            const recipient = CoreAddress.from("Recipient");

            const requestItem = ProposeAttributeRequestItem.from({
                mustBeAccepted: false,
                attribute: TestObjectFactory.createRelationshipAttribute({
                    value: ProprietaryString.from({ title: "ATitle", value: "AGivenName" }),
                    owner: CoreAddress.from("")
                }),
                query: RelationshipAttributeQuery.from({
                    key: "AKey",
                    owner: recipient,
                    attributeCreationHints: {
                        valueType: "ProprietaryString",
                        title: "ATitle",
                        confidentiality: RelationshipAttributeConfidentiality.Public
                    }
                })
            });

            const result = processor.canCreateOutgoingRequestItem(requestItem, Request.from({ items: [requestItem] }), recipient);

            expect(result).errorValidationResult({
                code: "error.consumption.requests.invalidRequestItem"
            });
        });

        describe("query", function () {
            describe("IdentityAttributeQuery", function () {
                test("simple query", function () {
                    const recipient = CoreAddress.from("Recipient");

                    const requestItem = ProposeAttributeRequestItem.from({
                        mustBeAccepted: false,
                        attribute: TestObjectFactory.createIdentityAttribute({
                            owner: CoreAddress.from("")
                        }),
                        query: IdentityAttributeQuery.from({
                            valueType: "GivenName"
                        })
                    });

                    const result = processor.canCreateOutgoingRequestItem(requestItem, Request.from({ items: [requestItem] }), recipient);

                    expect(result).successfulValidationResult();
                });
            });

            describe("RelationshipAttributeQuery", function () {
                test("simple query", function () {
                    const recipient = CoreAddress.from("Recipient");

                    const query = RelationshipAttributeQuery.from({
                        owner: "",
                        key: "AKey",
                        attributeCreationHints: {
                            valueType: "ProprietaryString",
                            title: "ATitle",
                            confidentiality: RelationshipAttributeConfidentiality.Public
                        }
                    });

                    const requestItem = ProposeAttributeRequestItem.from({
                        mustBeAccepted: false,
                        query: query,
                        attribute: TestObjectFactory.createRelationshipAttribute({
                            value: ProprietaryString.fromAny({ title: "ATitle", value: "AGivenName" }),
                            owner: CoreAddress.from("")
                        })
                    });

                    const result = processor.canCreateOutgoingRequestItem(requestItem, Request.from({ items: [requestItem] }), recipient);

                    expect(result).successfulValidationResult();
                });
            });
        });
    });

    describe("canAccept", function () {
        test("returns success when called with the id of an existing own LocalAttribute", async function () {
            const sender = CoreAddress.from("Sender");
            const recipient = accountController.identity.address;

            const existingLocalAttribute = await consumptionController.attributes.createLocalAttribute({
                content: TestObjectFactory.createIdentityAttribute({
                    owner: recipient
                })
            });

            const requestItem = ProposeAttributeRequestItem.from({
                mustBeAccepted: false,
                attribute: TestObjectFactory.createIdentityAttribute({
                    value: GivenName.fromAny({ value: "AGivenName" }),
                    owner: CoreAddress.from("")
                }),
                query: IdentityAttributeQuery.from({
                    valueType: "GivenName"
                })
            });
            const requestId = await ConsumptionIds.request.generate();
            const request = LocalRequest.from({
                id: requestId,
                createdAt: CoreDate.utc(),
                isOwn: false,
                peer: sender,
                status: LocalRequestStatus.DecisionRequired,
                content: Request.from({
                    id: requestId,
                    items: [requestItem]
                }),
                statusLog: []
            });

            const acceptParams: AcceptProposeAttributeRequestItemParametersWithExistingAttributeJSON = {
                accept: true,
                attributeId: existingLocalAttribute.id.toString()
            };

            const result = await processor.canAccept(requestItem, acceptParams, request);

            expect(result).successfulValidationResult();
        });

        test("returns success when called with a new own Attribute", async function () {
            const sender = CoreAddress.from("Sender");
            const recipient = accountController.identity.address;

            const requestItem = ProposeAttributeRequestItem.from({
                mustBeAccepted: true,
                query: IdentityAttributeQuery.from({ valueType: "GivenName" }),
                attribute: TestObjectFactory.createIdentityAttribute()
            });
            const requestId = await ConsumptionIds.request.generate();
            const request = LocalRequest.from({
                id: requestId,
                createdAt: CoreDate.utc(),
                isOwn: false,
                peer: sender,
                status: LocalRequestStatus.DecisionRequired,
                content: Request.from({
                    id: requestId,
                    items: [requestItem]
                }),
                statusLog: []
            });

            const acceptParams: AcceptProposeAttributeRequestItemParametersWithNewAttributeJSON = {
                accept: true,
                attribute: {
                    "@type": "IdentityAttribute",
                    owner: recipient.toString(),
                    value: {
                        "@type": "GivenName",
                        value: "AGivenName"
                    }
                }
            };

            const result = await processor.canAccept(requestItem, acceptParams, request);

            expect(result).successfulValidationResult();
        });

        test("returns success when called with the proposed Attribute", async function () {
            const sender = CoreAddress.from("Sender");

            const requestItem = ProposeAttributeRequestItem.from({
                mustBeAccepted: true,
                query: IdentityAttributeQuery.from({ valueType: "GivenName" }),
                attribute: IdentityAttribute.from({
                    value: GivenName.fromAny({ value: "AGivenName" }),
                    owner: CoreAddress.from("")
                })
            });

            const requestId = await ConsumptionIds.request.generate();
            const request = LocalRequest.from({
                id: requestId,
                createdAt: CoreDate.utc(),
                isOwn: false,
                peer: sender,
                status: LocalRequestStatus.DecisionRequired,
                content: Request.from({
                    id: requestId,
                    items: [requestItem]
                }),
                statusLog: []
            });

            const acceptParams: AcceptProposeAttributeRequestItemParametersWithNewAttributeJSON = {
                accept: true,
                attribute: requestItem.attribute.toJSON()
            };

            const result = await processor.canAccept(requestItem, acceptParams, request);

            expect(result).successfulValidationResult();
        });

        test("returns an error when the given Attribute id does not exist", async function () {
            const sender = CoreAddress.from("Sender");

            const requestItem = ProposeAttributeRequestItem.from({
                mustBeAccepted: true,
                query: IdentityAttributeQuery.from({ valueType: "GivenName" }),
                attribute: TestObjectFactory.createIdentityAttribute()
            });
            const requestId = await ConsumptionIds.request.generate();
            const request = LocalRequest.from({
                id: requestId,
                createdAt: CoreDate.utc(),
                isOwn: false,
                peer: sender,
                status: LocalRequestStatus.DecisionRequired,
                content: Request.from({
                    id: requestId,
                    items: [requestItem]
                }),
                statusLog: []
            });

            const acceptParams: AcceptProposeAttributeRequestItemParametersWithExistingAttributeJSON = {
                accept: true,
                attributeId: "non-existent-id"
            };

            const result = await processor.canAccept(requestItem, acceptParams, request);

            expect(result).errorValidationResult({
                code: "error.transport.recordNotFound"
            });
        });

        test("returns an error when the existing IdentityAttribute is already shared", async function () {
            const sender = CoreAddress.from("Sender");
            const recipient = accountController.identity.address;

            const attribute = await consumptionController.attributes.createPeerLocalAttribute({
                content: TestObjectFactory.createIdentityAttribute({
                    owner: recipient
                }),
                peer: sender,
                requestReference: await ConsumptionIds.request.generate()
            });

            const requestItem = ProposeAttributeRequestItem.from({
                mustBeAccepted: true,
                query: IdentityAttributeQuery.from({ valueType: "GivenName" }),
                attribute: TestObjectFactory.createIdentityAttribute({
                    owner: CoreAddress.from("")
                })
            });
            const requestId = await ConsumptionIds.request.generate();
            const request = LocalRequest.from({
                id: requestId,
                createdAt: CoreDate.utc(),
                isOwn: false,
                peer: sender,
                status: LocalRequestStatus.DecisionRequired,
                content: Request.from({
                    id: requestId,
                    items: [requestItem]
                }),
                statusLog: []
            });

            const acceptParams: AcceptProposeAttributeRequestItemParametersWithExistingAttributeJSON = {
                accept: true,
                attributeId: attribute.id.toString()
            };

            const result = await processor.canAccept(requestItem, acceptParams, request);

            expect(result).errorValidationResult({
                code: "error.consumption.requests.attributeQueryMismatch",
                message: "The provided IdentityAttribute is a shared copy of a RepositoryAttribute. You can only share RepositoryAttributes."
            });
        });

        test("returns an error when a successor of the existing IdentityAttribute is already shared", async function () {
            const sender = CoreAddress.from("Sender");
            const recipient = accountController.identity.address;

            const repositoryAttribute = await consumptionController.attributes.createLocalAttribute({
                content: TestObjectFactory.createIdentityAttribute({
                    owner: recipient
                })
            });

            const { successor: successorOfRepositoryAttribute } = await consumptionController.attributes.succeedRepositoryAttribute(repositoryAttribute.id, {
                content: {
                    "@type": "IdentityAttribute",
                    owner: recipient.toString(),
                    value: {
                        "@type": "GivenName",
                        value: "AnotherGivenName"
                    }
                }
            });

            const ownSharedCopyOfSuccessor = await consumptionController.attributes.createSharedLocalAttributeCopy({
                sourceAttributeId: successorOfRepositoryAttribute.id,
                peer: sender,
                requestReference: await ConsumptionIds.request.generate()
            });

            const requestItem = ProposeAttributeRequestItem.from({
                mustBeAccepted: true,
                query: IdentityAttributeQuery.from({ valueType: "GivenName" }),
                attribute: TestObjectFactory.createIdentityAttribute({
                    owner: CoreAddress.from("")
                })
            });
            const requestId = await ConsumptionIds.request.generate();
            const request = LocalRequest.from({
                id: requestId,
                createdAt: CoreDate.utc(),
                isOwn: false,
                peer: sender,
                status: LocalRequestStatus.DecisionRequired,
                content: Request.from({
                    id: requestId,
                    items: [requestItem]
                }),
                statusLog: []
            });

            const acceptParams: AcceptProposeAttributeRequestItemParametersWithExistingAttributeJSON = {
                accept: true,
                attributeId: repositoryAttribute.id.toString()
            };

            const result = await processor.canAccept(requestItem, acceptParams, request);

            expect(result).errorValidationResult({
                code: "error.consumption.requests.attributeQueryMismatch",
                message: `The provided IdentityAttribute is outdated. You have already shared the successor '${ownSharedCopyOfSuccessor.shareInfo?.sourceAttribute?.toString()}' of it.`
            });
        });

        test("returns an error when a RelationshipAttribute was queried and the Recipient tries to respond with an existing RelationshipAttribute", async function () {
            const sender = CoreAddress.from("Sender");
            const recipient = accountController.identity.address;

            const requestItem = ProposeAttributeRequestItem.from({
                mustBeAccepted: true,
                query: RelationshipAttributeQuery.from({
                    owner: recipient.toString(),
                    key: "AKey",
                    attributeCreationHints: {
                        valueType: "ProprietaryString",
                        title: "ATitle",
                        confidentiality: RelationshipAttributeConfidentiality.Public
                    }
                }),
                attribute: RelationshipAttribute.from({
                    key: "AKey",
                    confidentiality: RelationshipAttributeConfidentiality.Public,
                    owner: recipient,
                    value: ProprietaryString.from({
                        title: "ATitle",
                        value: "AStringValue"
                    })
                })
            });
            const requestId = await ConsumptionIds.request.generate();
            const request = LocalRequest.from({
                id: requestId,
                createdAt: CoreDate.utc(),
                isOwn: false,
                peer: sender,
                status: LocalRequestStatus.DecisionRequired,
                content: Request.from({
                    id: requestId,
                    items: [requestItem]
                }),
                statusLog: []
            });

            const localAttribute = await consumptionController.attributes.createLocalAttribute({
                content: RelationshipAttribute.from({
                    key: "AKey",
                    confidentiality: RelationshipAttributeConfidentiality.Public,
                    owner: recipient,
                    value: ProprietaryString.from({
                        title: "ATitle",
                        value: "AnotherStringValue"
                    })
                }),
                shareInfo: {
                    peer: sender,
                    requestReference: await ConsumptionIds.request.generate()
                }
            });

            const acceptParams: AcceptProposeAttributeRequestItemParametersWithExistingAttributeJSON = {
                accept: true,
                attributeId: localAttribute.id.toString()
            };

            const result = await processor.canAccept(requestItem, acceptParams, request);

            expect(result).errorValidationResult({
                code: "error.consumption.requests.invalidAcceptParameters",
                message: "When responding to a RelationshipAttributeQuery, only new RelationshipAttributes may be provided."
            });
        });

        test("returns an error trying to share the predecessor of an already shared Attribute", async function () {
            const sender = CoreAddress.from("Sender");

            const predecessorRepositoryAttribute = await consumptionController.attributes.createLocalAttribute({
                content: TestObjectFactory.createIdentityAttribute({
                    owner: CoreAddress.from(accountController.identity.address)
                })
            });

            const { successor: successorRepositoryAttribute } = await consumptionController.attributes.succeedRepositoryAttribute(predecessorRepositoryAttribute.id, {
                content: IdentityAttribute.from({
                    value: {
                        "@type": "GivenName",
                        value: "A new given name"
                    },
                    owner: CoreAddress.from(accountController.identity.address)
                })
            });

            await consumptionController.attributes.createSharedLocalAttributeCopy({
                sourceAttributeId: successorRepositoryAttribute.id,
                peer: sender,
                requestReference: await CoreId.generate()
            });

            const requestItem = ProposeAttributeRequestItem.from({
                mustBeAccepted: true,
                query: IdentityAttributeQuery.from({ valueType: "GivenName" }),
                attribute: TestObjectFactory.createIdentityAttribute()
            });
            const requestId = await ConsumptionIds.request.generate();
            const request = LocalRequest.from({
                id: requestId,
                createdAt: CoreDate.utc(),
                isOwn: false,
                peer: sender,
                status: LocalRequestStatus.DecisionRequired,
                content: Request.from({
                    id: requestId,
                    items: [requestItem]
                }),
                statusLog: []
            });

            const acceptParams: AcceptProposeAttributeRequestItemParametersWithExistingAttributeJSON = {
                accept: true,
                attributeId: predecessorRepositoryAttribute.id.toString()
            };

            const result = await processor.canAccept(requestItem, acceptParams, request);

            expect(result).errorValidationResult({
<<<<<<< HEAD
                code: "error.consumption.requests.invalidAcceptParameters",
                message: "You cannot share the predecessor of an already shared Attribute version."
=======
                code: "error.consumption.requests.attributeQueryMismatch",
                message: `The provided IdentityAttribute is outdated. You have already shared the successor '${successorRepositoryAttribute.id}' of it.`
>>>>>>> 31c6f2a9
            });
        });
    });

    describe("accept", function () {
        test("accept with existing RepositoryAttribute", async function () {
            const sender = CoreAddress.from("Sender");
            const recipient = accountController.identity.address;

            const attribute = await consumptionController.attributes.createLocalAttribute({
                content: TestObjectFactory.createIdentityAttribute({
                    owner: recipient
                })
            });

            const requestItem = ProposeAttributeRequestItem.from({
                mustBeAccepted: true,
                query: IdentityAttributeQuery.from({ valueType: "GivenName" }),
                attribute: TestObjectFactory.createIdentityAttribute()
            });
            const requestId = await ConsumptionIds.request.generate();
            const incomingRequest = LocalRequest.from({
                id: requestId,
                createdAt: CoreDate.utc(),
                isOwn: false,
                peer: sender,
                status: LocalRequestStatus.DecisionRequired,
                content: Request.from({
                    id: requestId,
                    items: [requestItem]
                }),
                statusLog: []
            });

            const acceptParams: AcceptProposeAttributeRequestItemParametersWithExistingAttributeJSON = {
                accept: true,
                attributeId: attribute.id.toString()
            };

            const result = await processor.accept(requestItem, acceptParams, incomingRequest);

            const createdAttribute = await consumptionController.attributes.getLocalAttribute((result as ProposeAttributeAcceptResponseItem).attributeId);
            expect(createdAttribute).toBeDefined();
            expect(createdAttribute!.shareInfo).toBeDefined();
            expect(createdAttribute!.shareInfo!.peer.toString()).toStrictEqual(incomingRequest.peer.toString());
        });

        test("accept proposed IdentityAttribute", async function () {
            const sender = CoreAddress.from("Sender");
            const recipient = accountController.identity.address;

            const requestItem = ProposeAttributeRequestItem.from({
                mustBeAccepted: true,
                query: IdentityAttributeQuery.from({ valueType: "GivenName" }),
                attribute: IdentityAttribute.from({
                    value: GivenName.fromAny({ value: "AGivenName" }),
                    owner: CoreAddress.from("")
                })
            });

            const requestId = await ConsumptionIds.request.generate();
            const incomingRequest = LocalRequest.from({
                id: requestId,
                createdAt: CoreDate.utc(),
                isOwn: false,
                peer: sender,
                status: LocalRequestStatus.DecisionRequired,
                content: Request.from({
                    id: requestId,
                    items: [requestItem]
                }),
                statusLog: []
            });

            const acceptParams: AcceptProposeAttributeRequestItemParametersWithNewAttributeJSON = {
                accept: true,
                attribute: requestItem.attribute.toJSON()
            };

            const result = await processor.accept(requestItem, acceptParams, incomingRequest);

            const createdAttribute = await consumptionController.attributes.getLocalAttribute((result as ProposeAttributeAcceptResponseItem).attributeId);
            expect(createdAttribute).toBeDefined();
            expect(createdAttribute!.shareInfo).toBeDefined();
            expect(createdAttribute!.shareInfo!.peer.toString()).toStrictEqual(incomingRequest.peer.toString());
            expect(createdAttribute!.content.owner.toString()).toStrictEqual(recipient.toString());
        });

        test("in case of accepting with a new IdentityAttribute, create a new RepositoryAttribute as well as a copy of it for the Recipient", async function () {
            const sender = CoreAddress.from("Sender");
            const recipient = accountController.identity.address;

            const requestItem = ProposeAttributeRequestItem.from({
                mustBeAccepted: true,
                query: IdentityAttributeQuery.from({ valueType: "GivenName" }),
                attribute: TestObjectFactory.createIdentityAttribute()
            });
            const requestId = await ConsumptionIds.request.generate();
            const incomingRequest = LocalRequest.from({
                id: requestId,
                createdAt: CoreDate.utc(),
                isOwn: false,
                peer: sender,
                status: LocalRequestStatus.DecisionRequired,
                content: Request.from({
                    id: requestId,
                    items: [requestItem]
                }),
                statusLog: []
            });

            const acceptParams: AcceptProposeAttributeRequestItemParametersWithNewAttributeJSON = {
                accept: true,
                attribute: {
                    "@type": "IdentityAttribute",
                    owner: recipient.toString(),
                    value: {
                        "@type": "GivenName",
                        value: "AGivenName"
                    }
                }
            };

            const result = await processor.accept(requestItem, acceptParams, incomingRequest);
            const createdSharedAttribute = await consumptionController.attributes.getLocalAttribute((result as ProposeAttributeAcceptResponseItem).attributeId);

            expect(createdSharedAttribute).toBeDefined();
            expect(createdSharedAttribute!.shareInfo).toBeDefined();
            expect(createdSharedAttribute!.shareInfo!.peer.toString()).toStrictEqual(incomingRequest.peer.toString());
            expect(createdSharedAttribute!.shareInfo!.sourceAttribute).toBeDefined();

            const createdRepositoryAttribute = await consumptionController.attributes.getLocalAttribute(createdSharedAttribute!.shareInfo!.sourceAttribute!);
            expect(createdRepositoryAttribute).toBeDefined();
        });

        test("accept with new RelationshipAttribute", async function () {
            const sender = CoreAddress.from("Sender");
            const recipient = accountController.identity.address;

            const requestItem = ProposeAttributeRequestItem.from({
                mustBeAccepted: true,
                query: RelationshipAttributeQuery.from({
                    key: "AKey",
                    owner: "",
                    attributeCreationHints: {
                        valueType: "ProprietaryString",
                        title: "ATitle",
                        confidentiality: RelationshipAttributeConfidentiality.Public
                    }
                }),
                attribute: TestObjectFactory.createRelationshipAttribute()
            });
            const requestId = await ConsumptionIds.request.generate();
            const incomingRequest = LocalRequest.from({
                id: requestId,
                createdAt: CoreDate.utc(),
                isOwn: false,
                peer: sender,
                status: LocalRequestStatus.DecisionRequired,
                content: Request.from({
                    id: requestId,
                    items: [requestItem]
                }),
                statusLog: []
            });

            const acceptParams: AcceptProposeAttributeRequestItemParametersWithNewAttributeJSON = {
                accept: true,
                attribute: {
                    "@type": "RelationshipAttribute",
                    key: "AKey",
                    confidentiality: RelationshipAttributeConfidentiality.Public,
                    owner: "",
                    value: {
                        "@type": "ProprietaryString",
                        title: "ATitle",
                        value: "AStringValue"
                    }
                }
            };

            const result = await processor.accept(requestItem, acceptParams, incomingRequest);
            const createdSharedAttribute = await consumptionController.attributes.getLocalAttribute((result as ProposeAttributeAcceptResponseItem).attributeId);

            expect(createdSharedAttribute).toBeDefined();
            expect(createdSharedAttribute!.shareInfo).toBeDefined();
            expect(createdSharedAttribute!.shareInfo!.peer.toString()).toStrictEqual(incomingRequest.peer.toString());
            expect(createdSharedAttribute!.shareInfo!.sourceAttribute).toBeUndefined();
            expect(createdSharedAttribute!.content.owner.toString()).toStrictEqual(recipient.toString());
        });

        test("accept with existing IdentityAttribute whose predecessor was already shared", async function () {
            const sender = CoreAddress.from("Sender");

            const predecessorRepositoryAttribute = await consumptionController.attributes.createLocalAttribute({
                content: TestObjectFactory.createIdentityAttribute({
                    owner: CoreAddress.from(accountController.identity.address)
                })
            });

            const predecessorOwnSharedIdentityAttribute = await consumptionController.attributes.createSharedLocalAttributeCopy({
                sourceAttributeId: predecessorRepositoryAttribute.id,
                peer: sender,
                requestReference: CoreId.from("initialRequest")
            });

            const { successor: successorRepositoryAttribute } = await consumptionController.attributes.succeedRepositoryAttribute(predecessorRepositoryAttribute.id, {
                content: IdentityAttribute.from({
                    value: {
                        "@type": "GivenName",
                        value: "A new given name"
                    },
                    owner: CoreAddress.from(accountController.identity.address)
                })
            });

            const requestItem = ProposeAttributeRequestItem.from({
                mustBeAccepted: true,
                query: IdentityAttributeQuery.from({ valueType: "GivenName" }),
                attribute: IdentityAttribute.from({
                    value: GivenName.fromAny({ value: "AGivenName" }),
                    owner: CoreAddress.from("")
                })
            });

            const requestId = await ConsumptionIds.request.generate();
            const incomingRequest = LocalRequest.from({
                id: requestId,
                createdAt: CoreDate.utc(),
                isOwn: false,
                peer: sender,
                status: LocalRequestStatus.DecisionRequired,
                content: Request.from({
                    id: requestId,
                    items: [requestItem]
                }),
                statusLog: []
            });

            const acceptParams: AcceptProposeAttributeRequestItemParametersWithExistingAttributeJSON = {
                accept: true,
                attributeId: successorRepositoryAttribute.id.toString()
            };

            const result = await processor.accept(requestItem, acceptParams, incomingRequest);
            expect(result).toBeInstanceOf(AttributeSuccessionAcceptResponseItem);

            const successorOwnSharedIdentityAttribute = await consumptionController.attributes.getLocalAttribute((result as AttributeSuccessionAcceptResponseItem).successorId);
            expect(successorOwnSharedIdentityAttribute).toBeDefined();
            expect(successorOwnSharedIdentityAttribute!.shareInfo).toBeDefined();
            expect(successorOwnSharedIdentityAttribute!.shareInfo!.peer.toString()).toStrictEqual(incomingRequest.peer.toString());
            expect(successorOwnSharedIdentityAttribute!.shareInfo!.sourceAttribute).toStrictEqual(successorRepositoryAttribute.id);
            expect(successorOwnSharedIdentityAttribute!.succeeds).toStrictEqual(predecessorOwnSharedIdentityAttribute.id);

            const updatedPredecessorOwnSharedIdentityAttribute = await consumptionController.attributes.getLocalAttribute(predecessorOwnSharedIdentityAttribute.id);
            expect(updatedPredecessorOwnSharedIdentityAttribute!.succeededBy).toStrictEqual(successorOwnSharedIdentityAttribute!.id);
        });

        test("accept with existing IdentityAttribute whose predecessor was already shared but deleted by peer", async function () {
            const sender = CoreAddress.from("Sender");

            const predecessorRepositoryAttribute = await consumptionController.attributes.createLocalAttribute({
                content: TestObjectFactory.createIdentityAttribute({
                    owner: CoreAddress.from(accountController.identity.address)
                })
            });

            const { successor: successorRepositoryAttribute } = await consumptionController.attributes.succeedRepositoryAttribute(predecessorRepositoryAttribute.id, {
                content: IdentityAttribute.from({
                    value: {
                        "@type": "GivenName",
                        value: "A succeeded given name"
                    },
                    owner: CoreAddress.from(accountController.identity.address)
                })
            });

            await consumptionController.attributes.createAttributeUnsafe({
                content: TestObjectFactory.createIdentityAttribute({
                    owner: CoreAddress.from(accountController.identity.address)
                }),
                shareInfo: LocalAttributeShareInfo.from({ sourceAttribute: predecessorRepositoryAttribute.id, peer: sender, requestReference: await CoreId.generate() }),
                deletionInfo: LocalAttributeDeletionInfo.from({ deletionStatus: DeletionStatus.DeletedByPeer, deletionDate: CoreDate.utc().subtract({ days: 1 }) })
            });

            const requestItem = ProposeAttributeRequestItem.from({
                mustBeAccepted: true,
                query: IdentityAttributeQuery.from({ valueType: "GivenName" }),
                attribute: IdentityAttribute.from({
                    value: GivenName.fromAny({ value: "AGivenName" }),
                    owner: CoreAddress.from("")
                })
            });

            const requestId = await ConsumptionIds.request.generate();
            const incomingRequest = LocalRequest.from({
                id: requestId,
                createdAt: CoreDate.utc(),
                isOwn: false,
                peer: sender,
                status: LocalRequestStatus.DecisionRequired,
                content: Request.from({
                    id: requestId,
                    items: [requestItem]
                }),
                statusLog: []
            });

            const acceptParams: AcceptProposeAttributeRequestItemParametersWithExistingAttributeJSON = {
                accept: true,
                attributeId: successorRepositoryAttribute.id.toString()
            };

            const result = await processor.accept(requestItem, acceptParams, incomingRequest);
            expect(result).toBeInstanceOf(ProposeAttributeAcceptResponseItem);

            const createdAttribute = await consumptionController.attributes.getLocalAttribute((result as ProposeAttributeAcceptResponseItem).attributeId);
            expect(createdAttribute!.content).toStrictEqual(successorRepositoryAttribute.content);
            expect(createdAttribute!.deletionInfo).toBeUndefined();
            expect(createdAttribute!.succeeds).toBeUndefined();
        });

        test("accept with existing IdentityAttribute that is already shared and the latest shared version", async function () {
            const sender = CoreAddress.from("Sender");

            const repositoryAttribute = await consumptionController.attributes.createLocalAttribute({
                content: TestObjectFactory.createIdentityAttribute({
                    owner: CoreAddress.from(accountController.identity.address)
                })
            });

            const alreadySharedAttribute = await consumptionController.attributes.createSharedLocalAttributeCopy({
                sourceAttributeId: repositoryAttribute.id,
                peer: sender,
                requestReference: await CoreId.generate()
            });

            const requestItem = ProposeAttributeRequestItem.from({
                mustBeAccepted: true,
                query: IdentityAttributeQuery.from({ valueType: "GivenName" }),
                attribute: IdentityAttribute.from({
                    value: GivenName.fromAny({ value: "AGivenName" }),
                    owner: CoreAddress.from("")
                })
            });

            const requestId = await ConsumptionIds.request.generate();
            const incomingRequest = LocalRequest.from({
                id: requestId,
                createdAt: CoreDate.utc(),
                isOwn: false,
                peer: sender,
                status: LocalRequestStatus.DecisionRequired,
                content: Request.from({
                    id: requestId,
                    items: [requestItem]
                }),
                statusLog: []
            });

            const acceptParams: AcceptProposeAttributeRequestItemParametersWithExistingAttributeJSON = {
                accept: true,
                attributeId: repositoryAttribute.id.toString()
            };

            const result = await processor.accept(requestItem, acceptParams, incomingRequest);
            expect(result).toBeInstanceOf(AttributeAlreadySharedAcceptResponseItem);
            expect((result as AttributeAlreadySharedAcceptResponseItem).attributeId).toStrictEqual(alreadySharedAttribute.id);
        });

        test("accept with existing IdentityAttribute that is already shared and the latest shared version but deleted by peer", async function () {
            const sender = CoreAddress.from("Sender");

            const repositoryAttribute = await consumptionController.attributes.createLocalAttribute({
                content: TestObjectFactory.createIdentityAttribute({
                    owner: CoreAddress.from(accountController.identity.address)
                })
            });

            const alreadySharedAttribute = await consumptionController.attributes.createAttributeUnsafe({
                content: TestObjectFactory.createIdentityAttribute({
                    owner: CoreAddress.from(accountController.identity.address)
                }),
                shareInfo: LocalAttributeShareInfo.from({ sourceAttribute: repositoryAttribute.id, peer: sender, requestReference: await CoreId.generate() }),
                deletionInfo: LocalAttributeDeletionInfo.from({ deletionStatus: DeletionStatus.DeletedByPeer, deletionDate: CoreDate.utc().subtract({ days: 1 }) })
            });

            const requestItem = ProposeAttributeRequestItem.from({
                mustBeAccepted: true,
                query: IdentityAttributeQuery.from({ valueType: "GivenName" }),
                attribute: IdentityAttribute.from({
                    value: GivenName.fromAny({ value: "AGivenName" }),
                    owner: CoreAddress.from("")
                })
            });

            const requestId = await ConsumptionIds.request.generate();
            const incomingRequest = LocalRequest.from({
                id: requestId,
                createdAt: CoreDate.utc(),
                isOwn: false,
                peer: sender,
                status: LocalRequestStatus.DecisionRequired,
                content: Request.from({
                    id: requestId,
                    items: [requestItem]
                }),
                statusLog: []
            });

            const acceptParams: AcceptProposeAttributeRequestItemParametersWithExistingAttributeJSON = {
                accept: true,
                attributeId: repositoryAttribute.id.toString()
            };

            const result = await processor.accept(requestItem, acceptParams, incomingRequest);
            expect(result).toBeInstanceOf(ProposeAttributeAcceptResponseItem);

            const createdAttribute = await consumptionController.attributes.getLocalAttribute((result as ProposeAttributeAcceptResponseItem).attributeId);
            expect(createdAttribute!.content).toStrictEqual(alreadySharedAttribute.content);
            expect(createdAttribute!.deletionInfo).toBeUndefined();
        });
    });

    describe("applyIncomingResponseItem", function () {
        test("creates a new peer shared Attribute with the Attribute received in the ResponseItem", async function () {
            const requestItem = ProposeAttributeRequestItem.from({
                mustBeAccepted: true,
                query: IdentityAttributeQuery.from({ valueType: "GivenName" }),
                attribute: TestObjectFactory.createIdentityAttribute()
            });
            const requestId = await ConsumptionIds.request.generate();
            const peer = CoreAddress.from("did:e:a-domain:dids:anidentity");

            const incomingRequest = LocalRequest.from({
                id: requestId,
                createdAt: CoreDate.utc(),
                isOwn: false,
                peer: peer,
                status: LocalRequestStatus.DecisionRequired,
                content: Request.from({
                    id: requestId,
                    items: [requestItem]
                }),
                statusLog: []
            });
            const attributeId = await ConsumptionIds.attribute.generate();

            const responseItem = ProposeAttributeAcceptResponseItem.from({
                result: ResponseItemResult.Accepted,
                attributeId: attributeId,
                attribute: TestObjectFactory.createIdentityAttribute({
                    owner: peer
                })
            });

            await processor.applyIncomingResponseItem(responseItem, requestItem, incomingRequest);

            const createdAttribute = await consumptionController.attributes.getLocalAttribute(attributeId);
            expect(createdAttribute).toBeDefined();
            expect(createdAttribute!.shareInfo).toBeDefined();
            expect(createdAttribute!.shareInfo!.peer.toString()).toStrictEqual(incomingRequest.peer.toString());
            expect(createdAttribute!.shareInfo!.sourceAttribute).toBeUndefined();
        });

        test("succeeds an existing peer shared IdentityAttribute with the Attribute received in the ResponseItem", async function () {
            const sender = CoreAddress.from("Sender");

            const predecessorPeerSharedIdentityAttribute = await consumptionController.attributes.createLocalAttribute({
                content: TestObjectFactory.createIdentityAttribute({
                    owner: sender
                }),
                shareInfo: LocalAttributeShareInfo.from({
                    peer: sender,
                    requestReference: CoreId.from("oldReqRef")
                })
            });

            const requestItem = ProposeAttributeRequestItem.from({
                mustBeAccepted: true,
                query: IdentityAttributeQuery.from({ valueType: "GivenName" }),
                attribute: TestObjectFactory.createIdentityAttribute()
            });
            const requestId = await ConsumptionIds.request.generate();

            const incomingRequest = LocalRequest.from({
                id: requestId,
                createdAt: CoreDate.utc(),
                isOwn: false,
                peer: sender,
                status: LocalRequestStatus.DecisionRequired,
                content: Request.from({
                    id: requestId,
                    items: [requestItem]
                }),
                statusLog: []
            });

            const successorId = await ConsumptionIds.attribute.generate();
            const responseItem = AttributeSuccessionAcceptResponseItem.from({
                result: ResponseItemResult.Accepted,
                predecessorId: predecessorPeerSharedIdentityAttribute.id,
                successorId: successorId,
                successorContent: TestObjectFactory.createIdentityAttribute({
                    owner: sender
                })
            });

            const event = await processor.applyIncomingResponseItem(responseItem, requestItem, incomingRequest);
            expect(event).toBeInstanceOf(PeerSharedAttributeSucceededEvent);

            const successorPeerSharedIdentityAttribute = await consumptionController.attributes.getLocalAttribute(successorId);
            expect(successorPeerSharedIdentityAttribute).toBeDefined();
            expect(successorPeerSharedIdentityAttribute!.shareInfo).toBeDefined();
            expect(successorPeerSharedIdentityAttribute!.shareInfo!.peer.toString()).toStrictEqual(incomingRequest.peer.toString());
            expect(successorPeerSharedIdentityAttribute!.shareInfo!.sourceAttribute).toBeUndefined();
            expect(successorPeerSharedIdentityAttribute!.succeeds).toStrictEqual(predecessorPeerSharedIdentityAttribute.id);

            const updatedPredecessorPeerSharedIdentityAttribute = await consumptionController.attributes.getLocalAttribute(predecessorPeerSharedIdentityAttribute.id);
            expect(updatedPredecessorPeerSharedIdentityAttribute!.succeededBy).toStrictEqual(successorPeerSharedIdentityAttribute!.id);
        });
    });
});<|MERGE_RESOLUTION|>--- conflicted
+++ resolved
@@ -589,13 +589,8 @@
             const result = await processor.canAccept(requestItem, acceptParams, request);
 
             expect(result).errorValidationResult({
-<<<<<<< HEAD
-                code: "error.consumption.requests.invalidAcceptParameters",
-                message: "You cannot share the predecessor of an already shared Attribute version."
-=======
                 code: "error.consumption.requests.attributeQueryMismatch",
                 message: `The provided IdentityAttribute is outdated. You have already shared the successor '${successorRepositoryAttribute.id}' of it.`
->>>>>>> 31c6f2a9
             });
         });
     });
