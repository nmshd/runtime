--- conflicted
+++ resolved
@@ -178,11 +178,8 @@
 
         describe("query", function () {
             describe("IdentityAttributeQuery", function () {
-<<<<<<< HEAD
                 const recipient = CoreAddress.from("Recipient");
 
-=======
->>>>>>> 81c460fd
                 test("simple query", async () => {
                     const requestItem = ProposeAttributeRequestItem.from({
                         mustBeAccepted: false,
