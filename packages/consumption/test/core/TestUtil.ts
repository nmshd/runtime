--- conflicted
+++ resolved
@@ -465,24 +465,14 @@
 
     public static async uploadFile(from: AccountController, parameters?: { fileContent?: CoreBuffer; expiredAt?: CoreDate; tags?: string[] }): Promise<File> {
         const params: ISendFileParameters = {
-<<<<<<< HEAD
             buffer: parameters?.fileContent ?? CoreBuffer.from(await fs.promises.readFile(`${__dirname}/../__assets__/test.txt`)),
-            title: "aFileName",
-            description: "This is a valid file description",
-            filename: "test.txt",
-            filemodified: CoreDate.from("2019-09-30T00:00:00.000Z"),
-            mimetype: "test/plain",
-            expiresAt: parameters?.expiredAt ?? CoreDate.utc().add({ minutes: 5 }),
-            tags: parameters?.tags
-=======
-            buffer: fileContent,
             title: "aTitle",
             description: "aDescription",
             filename: "aFilename",
             filemodified: CoreDate.from("2019-09-30T00:00:00.000Z"),
             mimetype: "aMimetype",
-            expiresAt: CoreDate.utc().add({ minutes: 5 })
->>>>>>> 640f64b0
+            expiresAt: parameters?.expiredAt ?? CoreDate.utc().add({ minutes: 5 }),
+            tags: parameters?.tags
         };
 
         const file = await from.files.sendFile(params);
