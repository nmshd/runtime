{
    "name": "@nmshd/app-runtime",
<<<<<<< HEAD
    "version": "5.0.0-alpha.4",
=======
    "version": "5.0.0-alpha.11",
>>>>>>> 56dd362b
    "description": "The App Runtime",
    "homepage": "https://enmeshed.eu",
    "repository": {
        "type": "git",
        "url": "git+https://github.com/nmshd/runtime.git",
        "directory": "packages/app-runtime"
    },
    "license": "MIT",
    "author": "j&s-soft GmbH",
    "main": "dist/index.js",
    "types": "dist/index.d.ts",
    "files": [
        "dist"
    ],
    "scripts": {
        "build": "npm run build:node",
        "build:ci": "npm run build:node && ../../.ci/writeBuildInformation.sh",
        "build:node": "tsc -p tsconfig.json",
        "build:notest": "npm run build:node",
        "cdep": "tsc && madge --circular dist",
        "lint:tsc": "tsc --noEmit && tsc -p test/tsconfig.json --noEmit",
        "test": "jest --forceExit",
        "test:ci": "jest -i --forceExit"
    },
    "jest": {
        "maxWorkers": 5,
        "preset": "ts-jest",
        "setupFilesAfterEnv": [
            "jest-expect-message"
        ],
        "testEnvironment": "node",
        "testTimeout": 60000,
        "transform": {
            "^.+\\.ts$": [
                "ts-jest",
                {
                    "tsconfig": "test/tsconfig.json"
                }
            ]
        }
    },
    "dependencies": {
        "@js-soft/docdb-access-loki": "^1.1.0",
        "@js-soft/native-abstractions": "^1.2.2",
        "lodash": "^4.17.21"
    },
    "devDependencies": {
        "@js-soft/web-logger": "^1.0.4",
        "@types/lodash": "^4.17.7",
        "@types/lokijs": "^1.5.14",
        "@types/luxon": "^3.4.2"
    },
    "peerDependencies": {
<<<<<<< HEAD
        "@nmshd/runtime": "^5.0.0-alpha.4"
=======
        "@nmshd/runtime": "^5.0.0-alpha.11"
>>>>>>> 56dd362b
    },
    "publishConfig": {
        "access": "public",
        "provenance": true
    }
}<|MERGE_RESOLUTION|>--- conflicted
+++ resolved
@@ -1,10 +1,6 @@
 {
     "name": "@nmshd/app-runtime",
-<<<<<<< HEAD
-    "version": "5.0.0-alpha.4",
-=======
     "version": "5.0.0-alpha.11",
->>>>>>> 56dd362b
     "description": "The App Runtime",
     "homepage": "https://enmeshed.eu",
     "repository": {
@@ -58,11 +54,7 @@
         "@types/luxon": "^3.4.2"
     },
     "peerDependencies": {
-<<<<<<< HEAD
-        "@nmshd/runtime": "^5.0.0-alpha.4"
-=======
         "@nmshd/runtime": "^5.0.0-alpha.11"
->>>>>>> 56dd362b
     },
     "publishConfig": {
         "access": "public",
