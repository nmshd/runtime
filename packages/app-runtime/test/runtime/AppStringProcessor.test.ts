import { ArbitraryRelationshipTemplateContentJSON, AuthenticationRequestItem, RelationshipTemplateContent } from "@nmshd/content";
import { CoreDate, PasswordLocationIndicatorOptions } from "@nmshd/core-types";
import { DeviceOnboardingInfoDTO, PeerRelationshipTemplateLoadedEvent } from "@nmshd/runtime";
import assert from "assert";
import { AppRuntime, LocalAccountSession } from "../../src";
import { MockEventBus, MockUIBridge, TestUtil } from "../lib";

describe("AppStringProcessor", function () {
    const mockUiBridge = new MockUIBridge();
    const eventBus = new MockEventBus();

    let runtime1: AppRuntime;
    let runtime1Session: LocalAccountSession;

    let runtime2: AppRuntime;
    let runtime2SessionA: LocalAccountSession;

    const templateContent: ArbitraryRelationshipTemplateContentJSON = { "@type": "ArbitraryRelationshipTemplateContent", value: "value" };

    beforeAll(async function () {
        runtime1 = await TestUtil.createRuntime();
        await runtime1.start();

        const account = await TestUtil.provideAccounts(runtime1, 1);
        runtime1Session = await runtime1.selectAccount(account[0].id);

        runtime2 = await TestUtil.createRuntime(undefined, mockUiBridge, eventBus);
        await runtime2.start();

        const accounts = await TestUtil.provideAccounts(runtime2, 2);
        runtime2SessionA = await runtime2.selectAccount(accounts[0].id);

        // second account to make sure everything works with multiple accounts
        await runtime2.selectAccount(accounts[1].id);
    });

    afterAll(async function () {
        await runtime1.stop();
        await runtime2.stop();
    });

    afterEach(function () {
        mockUiBridge.reset();
    });

    test("should process an invalid URL", async function () {
        const result = await runtime1.stringProcessor.processURL("enmeshed://qr#", runtime1Session.account);
        expect(result.isError).toBeDefined();

        expect(result.error.code).toBe("error.appruntime.appStringProcessor.wrongURL");

        expect(mockUiBridge).enterPasswordNotCalled();
        expect(mockUiBridge).requestAccountSelectionNotCalled();
    });

    test("should process a valid URL with invalid reference", async function () {
        const result = await runtime1.stringProcessor.processURL("nmshd://qr#", runtime1Session.account);
        expect(result.isError).toBeDefined();

        expect(result.error.code).toBe("error.appruntime.appStringProcessor.invalidReference");

        expect(mockUiBridge).enterPasswordNotCalled();
        expect(mockUiBridge).requestAccountSelectionNotCalled();
    });

    test("should properly handle a personalized RelationshipTemplate with the correct Identity available", async function () {
        const runtime2SessionAAddress = runtime2SessionA.account.address!;
        assert(runtime2SessionAAddress);

        const templateResult = await runtime1Session.transportServices.relationshipTemplates.createOwnRelationshipTemplate({
            content: templateContent,
            expiresAt: CoreDate.utc().add({ days: 1 }).toISOString(),
            forIdentity: runtime2SessionAAddress
        });

<<<<<<< HEAD
        const result = await runtime2.stringProcessor.processTruncatedReference(templateResult.value.reference.truncated);
=======
        const result = await runtime2.stringProcessor.processReference(templateResult.value.truncatedReference);
>>>>>>> 388587bf
        expect(result).toBeSuccessful();

        await expect(eventBus).toHavePublished(PeerRelationshipTemplateLoadedEvent);

        expect(mockUiBridge).enterPasswordNotCalled();
        expect(mockUiBridge).requestAccountSelectionNotCalled();
    });

    test("should properly handle a personalized RelationshipTemplate with the correct Identity not available", async function () {
        const runtime1SessionAddress = runtime1Session.account.address!;
        assert(runtime1SessionAddress);

        const templateResult = await runtime1Session.transportServices.relationshipTemplates.createOwnRelationshipTemplate({
            content: templateContent,
            expiresAt: CoreDate.utc().add({ days: 1 }).toISOString(),
            forIdentity: runtime1SessionAddress
        });

<<<<<<< HEAD
        const result = await runtime2.stringProcessor.processTruncatedReference(templateResult.value.reference.truncated);
=======
        const result = await runtime2.stringProcessor.processReference(templateResult.value.truncatedReference);
>>>>>>> 388587bf
        expect(result).toBeAnError("There is no account matching the given 'forIdentityTruncated'.", "error.appruntime.general.noAccountAvailableForIdentityTruncated");

        expect(mockUiBridge).enterPasswordNotCalled();
        expect(mockUiBridge).requestAccountSelectionNotCalled();
    });

    test("should properly handle a password protected RelationshipTemplate", async function () {
        const templateResult = await runtime1Session.transportServices.relationshipTemplates.createOwnRelationshipTemplate({
            content: templateContent,
            expiresAt: CoreDate.utc().add({ days: 1 }).toISOString(),
            passwordProtection: { password: "password" }
        });

        mockUiBridge.setPasswordToReturnForAttempt(1, "password");
        mockUiBridge.accountIdToReturn = runtime2SessionA.account.id;

<<<<<<< HEAD
        const result = await runtime2.stringProcessor.processTruncatedReference(templateResult.value.reference.truncated);
=======
        const result = await runtime2.stringProcessor.processReference(templateResult.value.truncatedReference);
>>>>>>> 388587bf
        expect(result).toBeSuccessful();
        expect(result.value).toBeUndefined();

        await expect(eventBus).toHavePublished(PeerRelationshipTemplateLoadedEvent);

        expect(mockUiBridge).enterPasswordCalled("pw");
        expect(mockUiBridge).requestAccountSelectionCalled(2);
    });

    test("should properly handle a pin protected RelationshipTemplate", async function () {
        const templateResult = await runtime1Session.transportServices.relationshipTemplates.createOwnRelationshipTemplate({
            content: templateContent,
            expiresAt: CoreDate.utc().add({ days: 1 }).toISOString(),
            passwordProtection: { password: "000000", passwordIsPin: true }
        });

        mockUiBridge.setPasswordToReturnForAttempt(1, "000000");
        mockUiBridge.accountIdToReturn = runtime2SessionA.account.id;

<<<<<<< HEAD
        const result = await runtime2.stringProcessor.processTruncatedReference(templateResult.value.reference.truncated);
=======
        const result = await runtime2.stringProcessor.processReference(templateResult.value.truncatedReference);
>>>>>>> 388587bf
        expect(result).toBeSuccessful();
        expect(result.value).toBeUndefined();

        await expect(eventBus).toHavePublished(PeerRelationshipTemplateLoadedEvent);

        expect(mockUiBridge).enterPasswordCalled("pin", 6);
        expect(mockUiBridge).requestAccountSelectionCalled(2);
    });

    test("should properly handle a password protected personalized RelationshipTemplate", async function () {
        const templateResult = await runtime1Session.transportServices.relationshipTemplates.createOwnRelationshipTemplate({
            content: templateContent,
            expiresAt: CoreDate.utc().add({ days: 1 }).toISOString(),
            passwordProtection: { password: "password" },
            forIdentity: runtime2SessionA.account.address!
        });

        mockUiBridge.setPasswordToReturnForAttempt(1, "password");

<<<<<<< HEAD
        const result = await runtime2.stringProcessor.processTruncatedReference(templateResult.value.reference.truncated);
=======
        const result = await runtime2.stringProcessor.processReference(templateResult.value.truncatedReference);
>>>>>>> 388587bf
        expect(result).toBeSuccessful();
        expect(result.value).toBeUndefined();

        await expect(eventBus).toHavePublished(PeerRelationshipTemplateLoadedEvent);

        expect(mockUiBridge).enterPasswordCalled("pw");
        expect(mockUiBridge).requestAccountSelectionNotCalled();
    });

    test("should properly handle a pin protected personalized RelationshipTemplate", async function () {
        const templateResult = await runtime1Session.transportServices.relationshipTemplates.createOwnRelationshipTemplate({
            content: templateContent,
            expiresAt: CoreDate.utc().add({ days: 1 }).toISOString(),
            passwordProtection: { password: "000000", passwordIsPin: true },
            forIdentity: runtime2SessionA.account.address!
        });

        mockUiBridge.setPasswordToReturnForAttempt(1, "000000");

<<<<<<< HEAD
        const result = await runtime2.stringProcessor.processTruncatedReference(templateResult.value.reference.truncated);
=======
        const result = await runtime2.stringProcessor.processReference(templateResult.value.truncatedReference);
>>>>>>> 388587bf
        expect(result).toBeSuccessful();
        expect(result.value).toBeUndefined();

        await expect(eventBus).toHavePublished(PeerRelationshipTemplateLoadedEvent);

        expect(mockUiBridge).enterPasswordCalled("pin", 6);
        expect(mockUiBridge).requestAccountSelectionNotCalled();
    });

    test("should retry for a wrong password when handling a password protected RelationshipTemplate", async function () {
        const templateResult = await runtime1Session.transportServices.relationshipTemplates.createOwnRelationshipTemplate({
            content: templateContent,
            expiresAt: CoreDate.utc().add({ days: 1 }).toISOString(),
            passwordProtection: { password: "password" }
        });

        mockUiBridge.setPasswordToReturnForAttempt(1, "wrongPassword");
        mockUiBridge.setPasswordToReturnForAttempt(2, "password");

        mockUiBridge.accountIdToReturn = runtime2SessionA.account.id;

<<<<<<< HEAD
        const result = await runtime2.stringProcessor.processTruncatedReference(templateResult.value.reference.truncated);
=======
        const result = await runtime2.stringProcessor.processReference(templateResult.value.truncatedReference);
>>>>>>> 388587bf
        expect(result).toBeSuccessful();
        expect(result.value).toBeUndefined();

        await expect(eventBus).toHavePublished(PeerRelationshipTemplateLoadedEvent);

        expect(mockUiBridge).enterPasswordCalled("pw", undefined, 1);
        expect(mockUiBridge).enterPasswordCalled("pw", undefined, 2);
        expect(mockUiBridge).requestAccountSelectionCalled(2);
    });

    test("should properly handle a protected RelationshipTemplate with PasswordLocationIndicator that is a string", async function () {
        const templateResult = await runtime1Session.transportServices.relationshipTemplates.createOwnRelationshipTemplate({
            content: templateContent,
            expiresAt: CoreDate.utc().add({ days: 1 }).toISOString(),
            passwordProtection: { password: "password", passwordLocationIndicator: "SMS" }
        });

        mockUiBridge.setPasswordToReturnForAttempt(1, "password");
        mockUiBridge.accountIdToReturn = runtime2SessionA.account.id;

<<<<<<< HEAD
        await runtime2.stringProcessor.processTruncatedReference(templateResult.value.reference.truncated);
=======
        await runtime2.stringProcessor.processReference(templateResult.value.truncatedReference);
>>>>>>> 388587bf

        expect(mockUiBridge).enterPasswordCalled("pw", undefined, undefined, PasswordLocationIndicatorOptions.SMS);
    });

    test("should properly handle a protected RelationshipTemplate with PasswordLocationIndicator that is a number", async function () {
        const templateResult = await runtime1Session.transportServices.relationshipTemplates.createOwnRelationshipTemplate({
            content: templateContent,
            expiresAt: CoreDate.utc().add({ days: 1 }).toISOString(),
            passwordProtection: { password: "password", passwordLocationIndicator: 50 }
        });

        mockUiBridge.setPasswordToReturnForAttempt(1, "password");
        mockUiBridge.accountIdToReturn = runtime2SessionA.account.id;

<<<<<<< HEAD
        await runtime2.stringProcessor.processTruncatedReference(templateResult.value.reference.truncated);
=======
        await runtime2.stringProcessor.processReference(templateResult.value.truncatedReference);
>>>>>>> 388587bf

        expect(mockUiBridge).enterPasswordCalled("pw", undefined, undefined, 50);
    });

    describe("onboarding", function () {
        let runtime3: AppRuntime;
        const runtime3MockUiBridge = new MockUIBridge();

        beforeAll(async function () {
            runtime3 = await TestUtil.createRuntime(undefined, runtime3MockUiBridge, eventBus);
            await runtime3.start();
        });

        afterAll(async () => await runtime3.stop());

        test("device onboarding with a password protected Token", async function () {
            const deviceResult = await runtime1Session.transportServices.devices.createDevice({});
            const tokenResult = await runtime1Session.transportServices.devices.createDeviceOnboardingToken({
                id: deviceResult.value.id,
                passwordProtection: { password: "password" }
            });

            mockUiBridge.setPasswordToReturnForAttempt(1, "password");

<<<<<<< HEAD
            const result = await runtime2.stringProcessor.processTruncatedReference(tokenResult.value.reference.truncated);
=======
            const result = await runtime2.stringProcessor.processReference(tokenResult.value.truncatedReference);
>>>>>>> 388587bf
            expect(result).toBeSuccessful();
            expect(result.value).toBeUndefined();

            expect(mockUiBridge).showDeviceOnboardingCalled((deviceOnboardingInfo: DeviceOnboardingInfoDTO) => deviceOnboardingInfo.id === deviceResult.value.id);
        });

        test("backup device onboarding with a password protected Token", async function () {
            const tokenResult = await runtime1Session.transportServices.identityRecoveryKits.createIdentityRecoveryKit({
                profileName: "profileNameForBackupDevice",
                passwordProtection: { password: "password" }
            });

            mockUiBridge.setPasswordToReturnForAttempt(1, "password");

<<<<<<< HEAD
            const result = await runtime2.stringProcessor.processTruncatedReference(tokenResult.value.reference.truncated);
=======
            const result = await runtime2.stringProcessor.processReference(tokenResult.value.truncatedReference);
>>>>>>> 388587bf
            expect(result).toBeSuccessful();
            expect(result.value).toBeUndefined();

            expect(mockUiBridge).showDeviceOnboardingCalled((deviceOnboardingInfo: DeviceOnboardingInfoDTO) => deviceOnboardingInfo.isBackupDevice);
        });
    });

    describe("url processing", function () {
        let runtime4: AppRuntime;
        const runtime4MockUiBridge = new MockUIBridge();
        let runtime4Session: LocalAccountSession;

        beforeAll(async function () {
            runtime4 = await TestUtil.createRuntime(undefined, runtime4MockUiBridge, eventBus);
            await runtime4.start();

            const account = await TestUtil.provideAccounts(runtime4, 1);
            runtime4Session = await runtime4.selectAccount(account[0].id);
        });

        afterAll(async () => await runtime4.stop());

        afterEach(async () => {
            runtime4MockUiBridge.reset();

            const openIncomingRequests = await runtime4Session.consumptionServices.incomingRequests.getRequests({
                query: { status: ["DecisionRequired", "ManualDecisionRequired"] }
            });

            for (const request of openIncomingRequests.value) {
                const result = await runtime4Session.consumptionServices.incomingRequests.reject({ requestId: request.id, items: [{ accept: false }] });
                assert(result.isSuccess, `Failed to reject request: ${result.error}`);
            }

            await eventBus.waitForRunningEventHandlers();
        });

        test("get file using a url", async function () {
            const fileResult = await runtime1Session.transportServices.files.uploadOwnFile({
                filename: "aFileName",
                content: new TextEncoder().encode("aFileContent"),
                mimetype: "aMimetype",
                expiresAt: CoreDate.utc().add({ minutes: 10 }).toISOString()
            });
            const file = fileResult.value;

            const result = await runtime4.stringProcessor.processURL(file.reference.url, runtime4Session.account);
            expect(result).toBeSuccessful();
            expect(result.value).toBeUndefined();

            expect(runtime4MockUiBridge).showFileCalled(file.id);
        });

        test("get a template using a url", async function () {
            const templateResult = await runtime1Session.transportServices.relationshipTemplates.createOwnRelationshipTemplate({
                content: RelationshipTemplateContent.from({
                    onNewRelationship: { items: [AuthenticationRequestItem.from({ mustBeAccepted: false, title: "anAuthentication" })] }
                }).toJSON(),
                expiresAt: CoreDate.utc().add({ days: 1 }).toISOString()
            });
            const template = templateResult.value;

            const result = await runtime4.stringProcessor.processURL(template.reference.url, runtime4Session.account);
            expect(result).toBeSuccessful();
            expect(result.value).toBeUndefined();

            await eventBus.waitForRunningEventHandlers();

            expect(runtime4MockUiBridge).showRequestCalled();
        });

        test("get a template using a url including forIdentity and passwordProtection", async function () {
            const templateResult = await runtime1Session.transportServices.relationshipTemplates.createOwnRelationshipTemplate({
                content: RelationshipTemplateContent.from({
                    onNewRelationship: { items: [AuthenticationRequestItem.from({ mustBeAccepted: false, title: "anAuthentication" })] }
                }).toJSON(),
                expiresAt: CoreDate.utc().add({ days: 1 }).toISOString(),
                forIdentity: runtime4Session.account.address!,
                passwordProtection: { password: "password" }
            });
            const template = templateResult.value;

            runtime4MockUiBridge.setPasswordToReturnForAttempt(1, "password");

            const result = await runtime4.stringProcessor.processURL(template.reference.url, runtime4Session.account);
            expect(result).toBeSuccessful();
            expect(result.value).toBeUndefined();

            await eventBus.waitForRunningEventHandlers();

            expect(runtime4MockUiBridge).showRequestCalled();
        });

        test("get a template in a token using a url", async function () {
            const templateResult = await runtime1Session.transportServices.relationshipTemplates.createOwnRelationshipTemplate({
                content: RelationshipTemplateContent.from({
                    onNewRelationship: { items: [AuthenticationRequestItem.from({ mustBeAccepted: false, title: "anAuthentication" })] }
                }).toJSON(),
                expiresAt: CoreDate.utc().add({ days: 1 }).toISOString(),
                forIdentity: runtime4Session.account.address!,
                passwordProtection: { password: "password" }
            });
            const template = templateResult.value;

            const tokenResult = await runtime1Session.transportServices.relationshipTemplates.createTokenForOwnRelationshipTemplate({
                templateId: template.id,
                expiresAt: CoreDate.utc().add({ days: 1 }).toISOString(),
                forIdentity: runtime4Session.account.address!,
                passwordProtection: { password: "password" }
            });
            const token = tokenResult.value;

            runtime4MockUiBridge.setPasswordToReturnForAttempt(1, "password");

            const result = await runtime4.stringProcessor.processURL(token.reference.url, runtime4Session.account);
            expect(result).toBeSuccessful();
            expect(result.value).toBeUndefined();

            await eventBus.waitForRunningEventHandlers();

            expect(runtime4MockUiBridge).showRequestCalled();
        });
    });
});<|MERGE_RESOLUTION|>--- conflicted
+++ resolved
@@ -73,11 +73,7 @@
             forIdentity: runtime2SessionAAddress
         });
 
-<<<<<<< HEAD
-        const result = await runtime2.stringProcessor.processTruncatedReference(templateResult.value.reference.truncated);
-=======
-        const result = await runtime2.stringProcessor.processReference(templateResult.value.truncatedReference);
->>>>>>> 388587bf
+        const result = await runtime2.stringProcessor.processReference(templateResult.value.reference.truncated);
         expect(result).toBeSuccessful();
 
         await expect(eventBus).toHavePublished(PeerRelationshipTemplateLoadedEvent);
@@ -96,11 +92,7 @@
             forIdentity: runtime1SessionAddress
         });
 
-<<<<<<< HEAD
-        const result = await runtime2.stringProcessor.processTruncatedReference(templateResult.value.reference.truncated);
-=======
-        const result = await runtime2.stringProcessor.processReference(templateResult.value.truncatedReference);
->>>>>>> 388587bf
+        const result = await runtime2.stringProcessor.processReference(templateResult.value.reference.truncated);
         expect(result).toBeAnError("There is no account matching the given 'forIdentityTruncated'.", "error.appruntime.general.noAccountAvailableForIdentityTruncated");
 
         expect(mockUiBridge).enterPasswordNotCalled();
@@ -117,11 +109,7 @@
         mockUiBridge.setPasswordToReturnForAttempt(1, "password");
         mockUiBridge.accountIdToReturn = runtime2SessionA.account.id;
 
-<<<<<<< HEAD
-        const result = await runtime2.stringProcessor.processTruncatedReference(templateResult.value.reference.truncated);
-=======
-        const result = await runtime2.stringProcessor.processReference(templateResult.value.truncatedReference);
->>>>>>> 388587bf
+        const result = await runtime2.stringProcessor.processReference(templateResult.value.reference.truncated);
         expect(result).toBeSuccessful();
         expect(result.value).toBeUndefined();
 
@@ -141,11 +129,7 @@
         mockUiBridge.setPasswordToReturnForAttempt(1, "000000");
         mockUiBridge.accountIdToReturn = runtime2SessionA.account.id;
 
-<<<<<<< HEAD
-        const result = await runtime2.stringProcessor.processTruncatedReference(templateResult.value.reference.truncated);
-=======
-        const result = await runtime2.stringProcessor.processReference(templateResult.value.truncatedReference);
->>>>>>> 388587bf
+        const result = await runtime2.stringProcessor.processReference(templateResult.value.reference.truncated);
         expect(result).toBeSuccessful();
         expect(result.value).toBeUndefined();
 
@@ -165,11 +149,7 @@
 
         mockUiBridge.setPasswordToReturnForAttempt(1, "password");
 
-<<<<<<< HEAD
-        const result = await runtime2.stringProcessor.processTruncatedReference(templateResult.value.reference.truncated);
-=======
-        const result = await runtime2.stringProcessor.processReference(templateResult.value.truncatedReference);
->>>>>>> 388587bf
+        const result = await runtime2.stringProcessor.processReference(templateResult.value.reference.truncated);
         expect(result).toBeSuccessful();
         expect(result.value).toBeUndefined();
 
@@ -189,11 +169,7 @@
 
         mockUiBridge.setPasswordToReturnForAttempt(1, "000000");
 
-<<<<<<< HEAD
-        const result = await runtime2.stringProcessor.processTruncatedReference(templateResult.value.reference.truncated);
-=======
-        const result = await runtime2.stringProcessor.processReference(templateResult.value.truncatedReference);
->>>>>>> 388587bf
+        const result = await runtime2.stringProcessor.processReference(templateResult.value.reference.truncated);
         expect(result).toBeSuccessful();
         expect(result.value).toBeUndefined();
 
@@ -215,11 +191,7 @@
 
         mockUiBridge.accountIdToReturn = runtime2SessionA.account.id;
 
-<<<<<<< HEAD
-        const result = await runtime2.stringProcessor.processTruncatedReference(templateResult.value.reference.truncated);
-=======
-        const result = await runtime2.stringProcessor.processReference(templateResult.value.truncatedReference);
->>>>>>> 388587bf
+        const result = await runtime2.stringProcessor.processReference(templateResult.value.reference.truncated);
         expect(result).toBeSuccessful();
         expect(result.value).toBeUndefined();
 
@@ -240,11 +212,7 @@
         mockUiBridge.setPasswordToReturnForAttempt(1, "password");
         mockUiBridge.accountIdToReturn = runtime2SessionA.account.id;
 
-<<<<<<< HEAD
-        await runtime2.stringProcessor.processTruncatedReference(templateResult.value.reference.truncated);
-=======
-        await runtime2.stringProcessor.processReference(templateResult.value.truncatedReference);
->>>>>>> 388587bf
+        await runtime2.stringProcessor.processReference(templateResult.value.reference.truncated);
 
         expect(mockUiBridge).enterPasswordCalled("pw", undefined, undefined, PasswordLocationIndicatorOptions.SMS);
     });
@@ -259,11 +227,7 @@
         mockUiBridge.setPasswordToReturnForAttempt(1, "password");
         mockUiBridge.accountIdToReturn = runtime2SessionA.account.id;
 
-<<<<<<< HEAD
-        await runtime2.stringProcessor.processTruncatedReference(templateResult.value.reference.truncated);
-=======
-        await runtime2.stringProcessor.processReference(templateResult.value.truncatedReference);
->>>>>>> 388587bf
+        await runtime2.stringProcessor.processReference(templateResult.value.reference.truncated);
 
         expect(mockUiBridge).enterPasswordCalled("pw", undefined, undefined, 50);
     });
@@ -288,11 +252,7 @@
 
             mockUiBridge.setPasswordToReturnForAttempt(1, "password");
 
-<<<<<<< HEAD
-            const result = await runtime2.stringProcessor.processTruncatedReference(tokenResult.value.reference.truncated);
-=======
-            const result = await runtime2.stringProcessor.processReference(tokenResult.value.truncatedReference);
->>>>>>> 388587bf
+            const result = await runtime2.stringProcessor.processReference(tokenResult.value.reference.truncated);
             expect(result).toBeSuccessful();
             expect(result.value).toBeUndefined();
 
@@ -307,11 +267,7 @@
 
             mockUiBridge.setPasswordToReturnForAttempt(1, "password");
 
-<<<<<<< HEAD
-            const result = await runtime2.stringProcessor.processTruncatedReference(tokenResult.value.reference.truncated);
-=======
-            const result = await runtime2.stringProcessor.processReference(tokenResult.value.truncatedReference);
->>>>>>> 388587bf
+            const result = await runtime2.stringProcessor.processReference(tokenResult.value.reference.truncated);
             expect(result).toBeSuccessful();
             expect(result.value).toBeUndefined();
 
