--- conflicted
+++ resolved
@@ -41,24 +41,16 @@
             passwordProtection: { password: "aPassword" }
         });
 
-<<<<<<< HEAD
-        const token = await runtime2.anonymousServices.tokens.loadPeerToken({ reference: recoveryKitResponse.value.reference.truncated, password: "aPassword" });
-=======
-        const token = await onboardingRuntime.anonymousServices.tokens.loadPeerToken({ reference: recoveryKitResponse.value.truncatedReference, password: "aPassword" });
->>>>>>> 21fcf886
+        const token = await onboardingRuntime.anonymousServices.tokens.loadPeerToken({ reference: recoveryKitResponse.value.reference.truncated, password: "aPassword" });
         const deviceOnboardingDTO = DeviceMapper.toDeviceOnboardingInfoDTO(DeviceSharedSecret.from(token.value.content.sharedSecret));
 
         const result = await onboardingRuntime.accountServices.onboardAccount(deviceOnboardingDTO);
         expect(result.address!).toBe((await services.transportServices.account.getIdentityInfo()).value.address);
 
-<<<<<<< HEAD
-        const anonymousTokenResponse = await runtime2.anonymousServices.tokens.loadPeerToken({ reference: recoveryKitResponse.value.reference.truncated, password: "aPassword" });
-=======
         const anonymousTokenResponse = await onboardingRuntime.anonymousServices.tokens.loadPeerToken({
-            reference: recoveryKitResponse.value.truncatedReference,
+            reference: recoveryKitResponse.value.reference.truncated,
             password: "aPassword"
         });
->>>>>>> 21fcf886
         expect(anonymousTokenResponse).toBeAnError(
             "Token not found. Make sure the ID exists and the record is not expired. If a password is required to fetch the record, make sure you passed the correct one.",
             "error.runtime.recordNotFound"
@@ -73,11 +65,7 @@
             passwordProtection: { password: "aPassword" }
         });
 
-<<<<<<< HEAD
-        const token = await runtime3.anonymousServices.tokens.loadPeerToken({ reference: recoveryKitResponse.value.reference.truncated, password: "aPassword" });
-=======
-        const token = await onboardingRuntime.anonymousServices.tokens.loadPeerToken({ reference: recoveryKitResponse.value.truncatedReference, password: "aPassword" });
->>>>>>> 21fcf886
+        const token = await onboardingRuntime.anonymousServices.tokens.loadPeerToken({ reference: recoveryKitResponse.value.reference.truncated, password: "aPassword" });
         const deviceOnboardingDTO = DeviceMapper.toDeviceOnboardingInfoDTO(DeviceSharedSecret.from(token.value.content.sharedSecret));
 
         const result = await onboardingRuntime.accountServices.onboardAccount(deviceOnboardingDTO);
