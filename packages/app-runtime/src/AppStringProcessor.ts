--- conflicted
+++ resolved
@@ -29,13 +29,8 @@
         url = url.trim();
 
         const parsed = new URL(url);
-<<<<<<< HEAD
         const allowedProtocols = ["http:", "https:"];
-        if (!allowedProtocols.includes(parsed.protocol)) return UserfriendlyResult.fail(AppRuntimeErrors.appStringProcessor.wrongURL());
-=======
-        const allowedProtocols = ["http:", "https:", "nmshd:"];
         if (!allowedProtocols.includes(parsed.protocol)) return Result.fail(AppRuntimeErrors.appStringProcessor.wrongURL());
->>>>>>> 8ed13930
 
         return await this.processReference(url, account);
     }
