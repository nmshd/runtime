--- conflicted
+++ resolved
@@ -11,11 +11,7 @@
             order: localAccount.order,
             lastAccessedAt: localAccount.lastAccessedAt?.toString(),
             devicePushIdentifier: localAccount.devicePushIdentifier,
-<<<<<<< HEAD
-            deletionDate: localAccount.deletionDate
-=======
             deletionDate: localAccount.deletionDate?.toString()
->>>>>>> 226d09b4
         };
     }
 }