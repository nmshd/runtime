import { IDatabaseCollection, IDatabaseCollectionProvider } from "@js-soft/docdb-access-abstractions";
import { LokiJsConnection } from "@js-soft/docdb-access-loki";
import { ILogger } from "@js-soft/logging-abstractions";
import { CoreAddress, CoreDate, CoreError, CoreId } from "@nmshd/core-types";
import { AccountController, CoreIdHelper, DeviceSharedSecret, Transport, TransportCoreErrors, TransportLoggerFactory } from "@nmshd/transport";
import { AppConfig } from "../AppConfig";
import { SessionStorage } from "../SessionStorage";
import { LocalAccount } from "./data/LocalAccount";

export class MultiAccountController {
    private readonly _log: ILogger;

    private _localAccounts: IDatabaseCollection;

    private _db?: IDatabaseCollectionProvider;
    protected _dbClosed = false;

    private readonly _transport: Transport;
    public get transport(): Transport {
        return this._transport;
    }

    private readonly _path: string;
    public get path(): string {
        return this._path;
    }

    public constructor(
        transport: Transport,
        private readonly config: AppConfig,
        private readonly databaseConnection: LokiJsConnection,
        private readonly sessionStorage: SessionStorage
    ) {
        this._transport = transport;
        this._log = TransportLoggerFactory.getLogger(MultiAccountController);
    }

    public async init(): Promise<MultiAccountController> {
        this._log.trace("opening accounts DB");
        this._db = await this.transport.createDatabase(this.config.accountsDbName);
        this._log.trace("accounts DB opened.");

        this._dbClosed = false;
        this._localAccounts = await this._db.getCollection("LocalAccounts");

        return this;
    }

    public async close(): Promise<void> {
        await this.closeAccounts();

        if (this._db && !this._dbClosed) {
            this._log.trace(`Closing LokiDB for path ${this.path}`);

            await this._db.close();
            this._dbClosed = true;
        }
    }

    private readonly _openAccounts: Record<string, AccountController | undefined> = {};

    public async getAccount(id: CoreId): Promise<LocalAccount> {
        const dbAccount = await this._localAccounts.read(id.toString());
        if (!dbAccount) {
            throw TransportCoreErrors.general.recordNotFound(LocalAccount, id.toString()).logWith(this._log);
        }

        return LocalAccount.from(dbAccount);
    }

    public async getAccountByAddress(address: string): Promise<LocalAccount> {
        const dbAccount = await this._localAccounts.findOne({ address });
        if (!dbAccount) {
            throw TransportCoreErrors.general.recordNotFound(LocalAccount, address).logWith(this._log);
        }

        return LocalAccount.from(dbAccount);
    }

    public async getAccounts(): Promise<LocalAccount[]> {
        const dbAccounts = await this._localAccounts.list();
        return dbAccounts.map((account) => LocalAccount.from(account));
    }

    public async getAccountsInDeletion(): Promise<LocalAccount[]> {
        const allAccounts = await this.getAccounts();
        const accountsInDeletion = allAccounts.filter((item) => item.deletionDate !== undefined);
        return accountsInDeletion;
    }

    public async getAccountsNotInDeletion(): Promise<LocalAccount[]> {
        const allAccounts = await this.getAccounts();
        const accountsNotInDeletion = allAccounts.filter((item) => item.deletionDate === undefined);
        return accountsNotInDeletion;
    }

    public async selectAccount(id: CoreId): Promise<[LocalAccount, AccountController]> {
        this._log.trace(`Selecting LocalAccount with id ${id}...`);
        const account = await this._localAccounts.read(id.toString());
        if (!account) {
            throw TransportCoreErrors.general.recordNotFound(LocalAccount, id.toString()).logWith(this._log);
        }
        let localAccount: LocalAccount = LocalAccount.from(account);

        if (this._openAccounts[localAccount.id.toString()]) {
            return [localAccount, this._openAccounts[localAccount.id.toString()]!];
        }

        this._log.trace(`Opening DB for account ${localAccount.id}...`);
        const db = await this.transport.createDatabase(`acc-${localAccount.id.toString()}`);
        this._log.trace(`DB for account ${id} opened.`);

        this._log.trace(`Initializing AccountController for local account ${id}...`);
        const accountController = new AccountController(this.transport, db, this.transport.config);

        await accountController.init().catch((error) => {
            if (error instanceof CoreError && TransportCoreErrors.general.accountControllerInitialSyncFailed().equals(error)) {
                this._log.error(`Initial sync of AccountController for local account ${id} failed.`, error);
                return;
            }

            throw error;
        });

        this._log.trace(`AccountController for local account ${id} initialized.`);

        this._openAccounts[localAccount.id.toString()] = accountController;

        if (!localAccount.address) {
            // Update address after first login if not set already
            localAccount = await this.updateLocalAccountAddress(localAccount.id, accountController.identity.address);
        }

        return [localAccount, accountController];
    }

    public async deleteAccount(id: CoreId): Promise<void> {
        const [localAccount, accountController] = await this.selectAccount(id);
        await accountController.unregisterPushNotificationToken();
        await accountController.activeDevice.markAsOffboarded();
        await accountController.close();

        delete this._openAccounts[localAccount.id.toString()];

        await this.databaseConnection.deleteDatabase(`acc-${id.toString()}`);
        await this._localAccounts.delete({ id: id.toString() });
        this.sessionStorage.removeSession(id.toString());
    }

    public async clearAccounts(): Promise<void> {
        await this._localAccounts.delete({});
    }

    public async closeAccounts(): Promise<void> {
        for (const account of Object.values(this._openAccounts)) {
            await account?.close();
        }
    }

    public async onboardDevice(deviceSharedSecret: DeviceSharedSecret, name?: string): Promise<[LocalAccount, AccountController]> {
        const existingAccounts = await this._localAccounts.find({ address: deviceSharedSecret.identity.address.toString() });
        if (existingAccounts.length > 0 && !this.config.allowMultipleAccountsWithSameAddress) {
            throw new CoreError(
                "error.app-runtime.onboardedAccountAlreadyExists",
                `An account with the address '${deviceSharedSecret.identity.address.toString()}' already exists in this app-runtime instance.`
            ).logWith(this._log);
        }

        this._log.trace(`Onboarding device ${deviceSharedSecret.id} for identity ${deviceSharedSecret.identity.address}...`);

        const id = await CoreIdHelper.notPrefixed.generate();

        const localAccount = LocalAccount.from({
            id,
            address: deviceSharedSecret.identity.address,
            directory: ".",
            name: name ?? deviceSharedSecret.name ?? deviceSharedSecret.identity.address.toString(),
            order: -1
        });
        await this._localAccounts.create(localAccount);
        this._log.trace("Local account created.");

        this._log.trace(`Opening DB for account ${id}...`);
        const db = await this.transport.createDatabase(`acc-${id.toString()}`);
        this._log.trace(`DB for account ${id} opened.`);

        this._log.trace(`Initializing AccountController for local account ${id}...`);
        const accountController = new AccountController(this.transport, db, this.transport.config);
        await accountController.init(deviceSharedSecret);
        this._log.trace(`AccountController for local account ${id} initialized.`);

        this._openAccounts[id.toString()] = accountController;

        const updatedLocalAccount = await this.updateLocalAccountAddress(localAccount.id, accountController.identity.address);

        return [updatedLocalAccount, accountController];
    }

    public async createAccount(name: string): Promise<[LocalAccount, AccountController]> {
        const id = await CoreIdHelper.notPrefixed.generate();

        let localAccount = LocalAccount.from({
            id,
            directory: ".",
            name,
            order: -1
        });
        await this._localAccounts.create(localAccount);
        this._log.trace("Local account created.");

        this._log.trace(`Opening DB for account ${id}...`);
        const db = await this.transport.createDatabase(`acc-${id.toString()}`);
        this._log.trace(`DB for account ${id} opened.`);

        this._log.trace(`Initializing AccountController for local account ${id}...`);
        const accountController = new AccountController(this.transport, db, this.transport.config);
        await accountController.init();
        this._log.trace(`AccountController for local account ${id} initialized.`);

        this._openAccounts[id.toString()] = accountController;

        localAccount = await this.updateLocalAccountAddress(localAccount.id, accountController.identity.address);

        return [localAccount, accountController];
    }

    private async updateLocalAccountAddress(id: CoreId, address: CoreAddress): Promise<LocalAccount> {
        const oldAccount = await this._localAccounts.read(id.toString());

        if (!oldAccount) {
            throw TransportCoreErrors.general.recordNotFound(LocalAccount, id.toString()).logWith(this._log);
        }

        const account = LocalAccount.from(oldAccount);
        account.address = address;

        await this._localAccounts.update(oldAccount, account);
        return account;
    }

    public async renameLocalAccount(id: CoreId, name: string): Promise<void> {
        const oldAccount = await this._localAccounts.read(id.toString());

        if (!oldAccount) {
            throw TransportCoreErrors.general.recordNotFound(LocalAccount, id.toString()).logWith(this._log);
        }

        const renamedAccount = LocalAccount.from(oldAccount);
        renamedAccount.name = name;

        await this._localAccounts.update(oldAccount, renamedAccount);
    }

<<<<<<< HEAD
    public async updateLocalAccountDeletionDate(address: string, deletionDate?: string): Promise<void> {
=======
    public async updateLocalAccountDeletionDate(address: string, deletionDate?: CoreDate): Promise<void> {
>>>>>>> 226d09b4
        const oldAccount = await this._localAccounts.findOne({ address });

        if (!oldAccount) {
            throw TransportCoreErrors.general.recordNotFound(LocalAccount, address).logWith(this._log);
        }

        const account = LocalAccount.from(oldAccount);

        account.deletionDate = deletionDate ?? undefined;
        await this._localAccounts.update(oldAccount, account);

        const cachedAccount = this.sessionStorage.findSession(address)?.account;
<<<<<<< HEAD
        if (cachedAccount) cachedAccount.deletionDate = deletionDate;
=======
        if (cachedAccount) cachedAccount.deletionDate = deletionDate?.toString();
>>>>>>> 226d09b4
    }

    public async updateLastAccessedAt(accountId: string): Promise<void> {
        const document = await this._localAccounts.read(accountId);
        if (!document) {
            throw TransportCoreErrors.general.recordNotFound(LocalAccount, accountId).logWith(this._log);
        }

        const localAccount = LocalAccount.from(document);
        localAccount.lastAccessedAt = CoreDate.utc();

        await this._localAccounts.update(document, localAccount);
    }

    public async updatePushIdentifierForAccount(address: string, devicePushIdentifier: string): Promise<void> {
        const document = await this._localAccounts.findOne({ address });
        if (!document) {
            throw TransportCoreErrors.general.recordNotFound(LocalAccount, address).logWith(this._log);
        }

        const localAccount = LocalAccount.from(document);
        localAccount.devicePushIdentifier = devicePushIdentifier;

        await this._localAccounts.update(document, localAccount);
    }

    public async getAccountReferenceForDevicePushIdentifier(devicePushIdentifier: string): Promise<string> {
        const document = await this._localAccounts.findOne({ devicePushIdentifier });
        if (!document) throw new Error(`Could not resolve a local account reference for the device push identifier '${devicePushIdentifier}'.`);

        const localAccount = LocalAccount.from(document);
        return localAccount.id.toString();
    }
}<|MERGE_RESOLUTION|>--- conflicted
+++ resolved
@@ -251,11 +251,7 @@
         await this._localAccounts.update(oldAccount, renamedAccount);
     }
 
-<<<<<<< HEAD
-    public async updateLocalAccountDeletionDate(address: string, deletionDate?: string): Promise<void> {
-=======
     public async updateLocalAccountDeletionDate(address: string, deletionDate?: CoreDate): Promise<void> {
->>>>>>> 226d09b4
         const oldAccount = await this._localAccounts.findOne({ address });
 
         if (!oldAccount) {
@@ -268,11 +264,7 @@
         await this._localAccounts.update(oldAccount, account);
 
         const cachedAccount = this.sessionStorage.findSession(address)?.account;
-<<<<<<< HEAD
-        if (cachedAccount) cachedAccount.deletionDate = deletionDate;
-=======
         if (cachedAccount) cachedAccount.deletionDate = deletionDate?.toString();
->>>>>>> 226d09b4
     }
 
     public async updateLastAccessedAt(accountId: string): Promise<void> {
