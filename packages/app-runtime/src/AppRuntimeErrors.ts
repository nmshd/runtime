import { UserfriendlyApplicationError } from "./UserfriendlyApplicationError";

class General {
    public currentSessionUnavailable(): UserfriendlyApplicationError {
        return new UserfriendlyApplicationError(
            "error.appruntime.general.currentSessionUnavailable",
            "The currentSession is not available. Try to execute login before this operation."
        );
    }

    public addressUnavailable(): UserfriendlyApplicationError {
        return new UserfriendlyApplicationError(
            "error.appruntime.general.addressUnavailable",
            "The address of the account is not available. This might be a permanent problem caused by a failed login."
        );
    }

    public appServicesUnavailable(): UserfriendlyApplicationError {
        return new UserfriendlyApplicationError(
            "error.appruntime.general.appServicesUnavailable",
            "The app services are not available. Try to execute login before this operation."
        );
    }

    public noAccountAvailable(error?: Error): UserfriendlyApplicationError {
        return new UserfriendlyApplicationError(
            "error.appruntime.general.noAccountAvailable",
            "There is no account available for this action.",
            "It seems no eligible account is available for this action.",
            error
        );
    }

<<<<<<< HEAD
    public backboneError(error?: Error): UserfriendlyApplicationError {
        return new UserfriendlyApplicationError("error.appruntime.general.backboneError", "The Backbone returned an error.", "The Backbone returned an error.", error);
=======
    public noAccountAvailableForIdentityTruncated(): UserfriendlyApplicationError {
        return new UserfriendlyApplicationError(
            "error.appruntime.general.noAccountAvailableForIdentityTruncated",
            "There is no account matching the given 'forIdentityTruncated'.",
            "It seems no eligible account is available for this action, because the scanned code is intended for a specific Identity that is not available on this device."
        );
>>>>>>> 95dc4377
    }
}

class Startup {
    public bootstrapError(bootstrapError?: Error): UserfriendlyApplicationError {
        return new UserfriendlyApplicationError("error.runtime.startup.BootstrapError", "There was an error while bootstrapping.", undefined, bootstrapError);
    }

    public bootstrapperNotInitialized(): UserfriendlyApplicationError {
        return new UserfriendlyApplicationError("error.runtime.startup.BootstrapNotInitialized", "The given bootstrapper is not initialized.");
    }

    public uiBridgeAlreadyRegistered(): UserfriendlyApplicationError {
        return new UserfriendlyApplicationError("error.appruntime.startup.uiBridgeAlreadyRegistered", "The ui bridge was already registered for this runtime instance.");
    }

    public wrongURL(): UserfriendlyApplicationError {
        return new UserfriendlyApplicationError("error.appruntime.startup.WrongURL", "The given URL to start the App is in a wrong format.");
    }

    public wrongCode(): UserfriendlyApplicationError {
        return new UserfriendlyApplicationError("error.appruntime.startup.WrongCode", "The given code is in a wrong format.");
    }
}

class PushNotificationModule {
    public subscriptionNotPossible(details: string, rootError?: Error): UserfriendlyApplicationError {
        return new UserfriendlyApplicationError(
            "error.runtime.module.PushNotificationModule.SubscriptionNotPossible",
            `Subscribing to the NativeEventBus was not possible. Root cause: '${details}'`,
            "The backbone has no push connection with this app. You might have to refresh the app manually.",
            rootError
        );
    }

    public unsubscriptionNotPossible(details: string, rootError?: Error): UserfriendlyApplicationError {
        return new UserfriendlyApplicationError(
            "error.runtime.module.PushNotificationModule.UnsubscriptionNotPossible",
            `Unsubscribing from the NativeEventBus was not possible. Root cause: '${details}'`,
            "The backbone still might have a push connection with this app. You might receive some unwanted notifications.",
            rootError
        );
    }

    public tokenRegistrationNotPossible(details: string, rootError?: Error): UserfriendlyApplicationError {
        return new UserfriendlyApplicationError(
            "error.runtime.module.PushNotificationModule.TokenRegistrationNotPossible",
            `Registering the Push Notification Token for the account was not possible. Root cause: '${details}'`,
            "The backbone has no push connection with this app. You might have to refresh the app manually.",
            rootError
        );
    }
}

class Modules {
    public readonly pushNotificationModule = new PushNotificationModule();
}

export class AppRuntimeErrors {
    public static readonly general = new General();
    public static readonly startup = new Startup();
    public static readonly modules = new Modules();
}<|MERGE_RESOLUTION|>--- conflicted
+++ resolved
@@ -31,17 +31,16 @@
         );
     }
 
-<<<<<<< HEAD
     public backboneError(error?: Error): UserfriendlyApplicationError {
         return new UserfriendlyApplicationError("error.appruntime.general.backboneError", "The Backbone returned an error.", "The Backbone returned an error.", error);
-=======
+    }
+
     public noAccountAvailableForIdentityTruncated(): UserfriendlyApplicationError {
         return new UserfriendlyApplicationError(
             "error.appruntime.general.noAccountAvailableForIdentityTruncated",
             "There is no account matching the given 'forIdentityTruncated'.",
             "It seems no eligible account is available for this action, because the scanned code is intended for a specific Identity that is not available on this device."
         );
->>>>>>> 95dc4377
     }
 }
 
