--- conflicted
+++ resolved
@@ -50,12 +50,8 @@
     },
     "dependencies": {
         "@js-soft/logging-abstractions": "^1.0.1",
-<<<<<<< HEAD
         "@js-soft/ts-serval": "2.0.12",
-=======
-        "@js-soft/ts-serval": "2.0.11",
         "@nmshd/crypto": "^2.1.0",
->>>>>>> 9df364c8
         "json-stringify-safe": "^5.0.1",
         "luxon": "^3.5.0"
     },
