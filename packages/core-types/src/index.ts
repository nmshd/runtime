--- conflicted
+++ resolved
@@ -5,10 +5,7 @@
 export * from "./CoreIdHelper";
 export * from "./CountriesAlpha2";
 export * from "./LanguagesISO639";
-<<<<<<< HEAD
-=======
 export * from "./PasswordLocationIndicator";
->>>>>>> 2059201d
 export * from "./Random";
 export * from "./references";
 export * from "./SharedPasswordProtection";