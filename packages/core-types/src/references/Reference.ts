import { ISerializable, Serializable, serialize, type, validate, ValidationError } from "@js-soft/ts-serval";
import { CoreBuffer, CryptoSecretKey, ICryptoSecretKey } from "@nmshd/crypto";
import { CoreError } from "../CoreError";
import { CoreId, ICoreId } from "../CoreId";
import { CoreIdHelper } from "../CoreIdHelper";
import { ISharedPasswordProtection, SharedPasswordProtection } from "../SharedPasswordProtection";

export interface IReference extends ISerializable {
    id: ICoreId;
    backboneBaseUrl?: string;
    key: ICryptoSecretKey;
    forIdentityTruncated?: string;
    passwordProtection?: ISharedPasswordProtection;
}

@type("Reference")
export class Reference extends Serializable implements IReference {
    @validate({ regExp: new RegExp("^[A-Za-z0-9]{20}$") })
    @serialize()
    public id: CoreId;

    @validate({ nullable: true })
    @serialize()
    public backboneBaseUrl?: string;

    @validate()
    @serialize()
    public key: CryptoSecretKey;

    @validate({ nullable: true, regExp: new RegExp("^[0-9a-f]{4}$") })
    @serialize()
    public forIdentityTruncated?: string;

    @validate({ nullable: true })
    @serialize()
    public passwordProtection?: SharedPasswordProtection;

    public truncate(): string {
        const idPart = this.backboneBaseUrl ? `${this.id.toString()}@${this.backboneBaseUrl}` : this.id.toString();

        const truncatedReference = CoreBuffer.fromUtf8(
            `${idPart}|${this.key.algorithm}|${this.key.secretKey.toBase64URL()}|${this.forIdentityTruncated ?? ""}|${this.passwordProtection?.truncate() ?? ""}`
        );
        return truncatedReference.toBase64URL();
    }

    public toUrl(appId?: string): string {
        if (!this.backboneBaseUrl) throw new CoreError("error.core-types.missingBackboneBaseUrl", "The backboneBaseUrl is required to create a URL from a reference.");

        const truncatedPart = CoreBuffer.fromUtf8(
            `${this.key.algorithm}|${this.key.secretKey.toBase64URL()}|${this.forIdentityTruncated ?? ""}|${this.passwordProtection?.truncate() ?? ""}`
        ).toBase64URL();

        const appIdPart = appId ? `?app=${appId}` : "";

        const link = `${this.backboneBaseUrl}/r/${this.id.toString()}${appIdPart}#${truncatedPart}`;

        return link;
    }

    protected static validateId(value: any, helper: CoreIdHelper): void {
        if (!value?.id) return;

        if (!helper.validate(value.id)) {
            throw new ValidationError(this.name, "id", `id must start with '${helper.prefix}' but is '${value.id}'`);
        }
    }

    public static from(value: IReference | string): Reference {
        if (typeof value !== "string") return this.fromAny(value);

        if (value.startsWith("http")) return this.fromUrl(value);
        if (value.startsWith("nmshd://qr#") || value.startsWith("nmshd://tr#")) {
            return this.fromTruncated(value.substring(11));
        }

        return this.fromTruncated(value);
    }

    private static fromTruncated(value: string): Reference {
        const truncatedBuffer = CoreBuffer.fromBase64URL(value);
        const splitted = truncatedBuffer.toUtf8().split("|");

        if (![3, 5].includes(splitted.length)) {
            throw new CoreError(
                "error.core-types.invalidTruncatedReference",
                `A truncated reference must consist of either exactly 3 or exactly 5 components, but it consists of '${splitted.length}' components.`
            );
        }

        const idPart = splitted[0];
        const [id, backboneBaseUrl] = idPart.split("@");

        const secretKey = this.parseSecretKey(splitted[1], splitted[2]);
        const forIdentityTruncated = splitted[3] ? splitted[3] : undefined;

        const passwordProtection = SharedPasswordProtection.fromTruncated(splitted[4]);

        return this.from({
            id: CoreId.from(id),
            backboneBaseUrl,
            key: secretKey,
            forIdentityTruncated,
            passwordProtection
        });
    }

    private static fromUrl(value: string): Reference {
        const url = new URL(value);

        const pathMatch = url.pathname.match(/^(?<baseUrlPath>.*)\/r\/(?<referenceId>[^/]+)$/)?.groups;

        const baseUrlPath = pathMatch?.baseUrlPath ?? "";
        const backboneBaseUrl = `${url.origin}${baseUrlPath}`;
        const id = CoreId.from(pathMatch?.referenceId ?? "");

        const hashValue = url.hash.substring(1);
        const truncatedPart = CoreBuffer.fromBase64URL(hashValue).toUtf8();
        const truncatedPartMatch = truncatedPart.match(/(?<algorithm>[^|]+)\|(?<key>[^|]+)\|(?<forIdentity>[^|]+)?\|(?<passwordProtection>[^|]+)?/)?.groups;

        const algorithm = truncatedPartMatch?.algorithm ?? "";
        const key = truncatedPartMatch?.key ?? "";
        const secretKey = this.parseSecretKey(algorithm, key);

        const forIdentityTruncated = truncatedPartMatch?.forIdentity ?? undefined;

        const passwordProtection = SharedPasswordProtection.fromTruncated(truncatedPartMatch?.passwordProtection);

        return this.from({
            id,
            backboneBaseUrl,
            key: secretKey,
            forIdentityTruncated,
            passwordProtection
        });
    }

    private static parseSecretKey(alg: string, secretKey: string): CryptoSecretKey {
        let algorithm: number;

        try {
            algorithm = parseInt(alg);
        } catch (_) {
            throw new CoreError("error.core-types.invalidTruncatedReference", "The encryption algorithm must be indicated by an integer in the TruncatedReference.");
        }

        if (Number.isNaN(algorithm) || typeof algorithm === "undefined") {
            throw new CoreError("error.core-types.invalidTruncatedReference", "The encryption algorithm must be indicated by an integer in the TruncatedReference.");
        }

        return CryptoSecretKey.from({
            algorithm,
            secretKey: CoreBuffer.fromBase64URL(secretKey)
        });
    }
<<<<<<< HEAD

    protected static validateId(value: any, helper: CoreIdHelper): void {
        if (!value?.id) return;

        if (!helper.validate(value.id)) {
            throw new ValidationError(this.name, "id", `id must start with '${helper.prefix}' but is '${value.id}'`);
        }
    }

    public static from(value: IReference | string): Reference {
        if (typeof value !== "string") return this.fromAny(value);

        if (value.startsWith("http")) return this.fromUrl(value);

        return this.fromTruncated(value);
    }
=======
>>>>>>> ed74507a
}<|MERGE_RESOLUTION|>--- conflicted
+++ resolved
@@ -70,9 +70,6 @@
         if (typeof value !== "string") return this.fromAny(value);
 
         if (value.startsWith("http")) return this.fromUrl(value);
-        if (value.startsWith("nmshd://qr#") || value.startsWith("nmshd://tr#")) {
-            return this.fromTruncated(value.substring(11));
-        }
 
         return this.fromTruncated(value);
     }
@@ -153,23 +150,4 @@
             secretKey: CoreBuffer.fromBase64URL(secretKey)
         });
     }
-<<<<<<< HEAD
-
-    protected static validateId(value: any, helper: CoreIdHelper): void {
-        if (!value?.id) return;
-
-        if (!helper.validate(value.id)) {
-            throw new ValidationError(this.name, "id", `id must start with '${helper.prefix}' but is '${value.id}'`);
-        }
-    }
-
-    public static from(value: IReference | string): Reference {
-        if (typeof value !== "string") return this.fromAny(value);
-
-        if (value.startsWith("http")) return this.fromUrl(value);
-
-        return this.fromTruncated(value);
-    }
-=======
->>>>>>> ed74507a
 }