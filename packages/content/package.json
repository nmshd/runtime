{
    "name": "@nmshd/content",
<<<<<<< HEAD
    "version": "5.0.0-alpha.4",
=======
    "version": "5.0.0-alpha.11",
>>>>>>> 56dd362b
    "description": "The content library defines data structures that can be transmitted using the transport library.",
    "homepage": "https://enmeshed.eu",
    "repository": {
        "type": "git",
        "url": "git+https://github.com/nmshd/runtime.git",
        "directory": "packages/content"
    },
    "license": "MIT",
    "author": "j&s-soft GmbH",
    "main": "dist/index.js",
    "types": "dist/index.d.ts",
    "files": [
        "dist"
    ],
    "scripts": {
        "build": "npm run build:node",
        "build:ci": "npm run build:node && ../../.ci/writeBuildInformation.sh",
        "build:node": "tsc -p tsconfig.json && madge --circular dist",
        "build:notest": "npm run build:node",
        "cdep": "tsc && madge --circular dist",
        "lint:tsc": "tsc --noEmit && tsc -p test/tsconfig.json --noEmit",
        "test": "jest",
        "test:ci": "jest -i"
    },
    "jest": {
        "maxWorkers": 5,
        "preset": "ts-jest",
        "setupFilesAfterEnv": [
            "jest-expect-message"
        ],
        "testEnvironment": "node",
        "testTimeout": 60000,
        "transform": {
            "^.+\\.ts$": [
                "ts-jest",
                {
                    "tsconfig": "test/tsconfig.json"
                }
            ]
        }
    },
    "dependencies": {
        "@js-soft/logging-abstractions": "^1.0.1",
        "@nmshd/iql": "^1.0.2",
        "ts-simple-nameof": "^1.3.1"
    },
    "devDependencies": {
        "@js-soft/ts-serval": "2.0.10",
        "@nmshd/crypto": "2.0.6",
        "@types/luxon": "^3.4.2"
    },
    "publishConfig": {
        "access": "public",
        "provenance": true
    }
}<|MERGE_RESOLUTION|>--- conflicted
+++ resolved
@@ -1,10 +1,6 @@
 {
     "name": "@nmshd/content",
-<<<<<<< HEAD
-    "version": "5.0.0-alpha.4",
-=======
     "version": "5.0.0-alpha.11",
->>>>>>> 56dd362b
     "description": "The content library defines data structures that can be transmitted using the transport library.",
     "homepage": "https://enmeshed.eu",
     "repository": {
