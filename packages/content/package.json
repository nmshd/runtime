--- conflicted
+++ resolved
@@ -1,10 +1,6 @@
 {
     "name": "@nmshd/content",
-<<<<<<< HEAD
-    "version": "2.9.1",
-=======
     "version": "2.10.1",
->>>>>>> e5c2091e
     "description": "The content library defines data structures that can be transmitted using the transport library.",
     "homepage": "https://enmeshed.eu",
     "repository": {
