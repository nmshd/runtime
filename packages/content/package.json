--- conflicted
+++ resolved
@@ -1,10 +1,6 @@
 {
     "name": "@nmshd/content",
-<<<<<<< HEAD
-    "version": "2.8.12",
-=======
-    "version": "2.9.0",
->>>>>>> c7ecde4c
+    "version": "2.9.1",
     "description": "The content library defines data structures that can be transmitted using the transport library.",
     "homepage": "https://enmeshed.eu",
     "repository": {
