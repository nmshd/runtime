--- conflicted
+++ resolved
@@ -67,6 +67,7 @@
     ISex,
     IStreetAddress,
     ISurname,
+    IVerifiableCredential,
     IWebsite,
     JobTitle,
     JobTitleJSON,
@@ -114,10 +115,11 @@
     StreetAddressJSON,
     Surname,
     SurnameJSON,
+    VerifiableCredential,
+    VerifiableCredentialJSON,
     Website,
     WebsiteJSON
 } from "./types";
-import { IVerifiableCredential, VerifiableCredential, VerifiableCredentialJSON } from "./types/VerifiableCredential";
 
 // ################################################ Editable IdentityAttribute Value Types ###################################################################
 
@@ -148,6 +150,7 @@
                 | SexJSON
                 | StreetAddressJSON
                 | SurnameJSON
+                | VerifiableCredentialJSON
                 | WebsiteJSON;
 
             export type Interface =
@@ -174,6 +177,7 @@
                 | ISex
                 | IStreetAddress
                 | ISurname
+                | IVerifiableCredential
                 | IWebsite;
 
             export type Class =
@@ -200,6 +204,7 @@
                 | Sex
                 | StreetAddress
                 | Surname
+                | VerifiableCredential
                 | Website;
 
             export const CLASSES = [
@@ -217,11 +222,6 @@
                 HonorificPrefix,
                 HonorificSuffix,
                 IdentityFileReference,
-<<<<<<< HEAD
-                SchematizedXML,
-                VerifiableCredential,
-=======
->>>>>>> 2a3e61a0
                 JobTitle,
                 MiddleName,
                 Nationality,
@@ -231,6 +231,7 @@
                 Sex,
                 StreetAddress,
                 Surname,
+                VerifiableCredential,
                 Website
             ];
 
@@ -249,11 +250,6 @@
                 "HonorificPrefix",
                 "HonorificSuffix",
                 "IdentityFileReference",
-<<<<<<< HEAD
-                "SchematizedXML",
-                "VerifiableCredential",
-=======
->>>>>>> 2a3e61a0
                 "JobTitle",
                 "Nationality",
                 "MiddleName",
@@ -263,6 +259,7 @@
                 "Sex",
                 "StreetAddress",
                 "Surname",
+                "VerifiableCredential",
                 "Website"
             ] as const;
 
@@ -270,142 +267,12 @@
             export type TypeName = (typeof TYPE_NAMES)[number];
         }
 
-<<<<<<< HEAD
-        export module Uneditable {
-            export type Json =
-                | AffiliationOrganizationJSON
-                | AffiliationRoleJSON
-                | AffiliationUnitJSON
-                | BirthCityJSON
-                | BirthCountryJSON
-                | BirthDayJSON
-                | BirthMonthJSON
-                | BirthStateJSON
-                | BirthYearJSON
-                | CityJSON
-                | CountryJSON
-                | GivenNameJSON
-                | HonorificPrefixJSON
-                | HonorificSuffixJSON
-                | HouseNumberJSON
-                | MiddleNameJSON
-                | SchematizedXMLJSON
-                | VerifiableCredentialJSON
-                | StateJSON
-                // | StatementJSON
-                | StreetJSON
-                | SurnameJSON
-                | ZipCodeJSON;
-
-            export type Interface =
-                | IAffiliationOrganization
-                | IAffiliationRole
-                | IAffiliationUnit
-                | IBirthCity
-                | IBirthCountry
-                | IBirthDay
-                | IBirthMonth
-                | IBirthState
-                | IBirthYear
-                | ICity
-                | ICountry
-                | IGivenName
-                | IHonorificPrefix
-                | IHonorificSuffix
-                | IHouseNumber
-                | IMiddleName
-                | ISchematizedXML
-                | IVerifiableCredential
-                | IState
-                // | IStatement
-                | IStreet
-                | ISurname
-                | IZipCode;
-
-            export type Class =
-                | AffiliationOrganization
-                | AffiliationRole
-                | AffiliationUnit
-                | BirthCity
-                | BirthCountry
-                | BirthDay
-                | BirthMonth
-                | BirthState
-                | BirthYear
-                | City
-                | Country
-                | GivenName
-                | HonorificPrefix
-                | HonorificSuffix
-                | HouseNumber
-                | MiddleName
-                | SchematizedXML
-                | VerifiableCredential
-                | State
-                // | Statement
-                | Street
-                | Surname
-                | ZipCode;
-
-            export const CLASSES = [
-                AffiliationOrganization,
-                AffiliationRole,
-                AffiliationUnit,
-                BirthCity,
-                BirthCountry,
-                BirthDay,
-                BirthMonth,
-                BirthState,
-                BirthYear,
-                City,
-                Country,
-                GivenName,
-                HonorificPrefix,
-                HonorificSuffix,
-                HouseNumber,
-                MiddleName,
-                SchematizedXML,
-                VerifiableCredential,
-                State,
-                // Statement,
-                Street,
-                Surname,
-                ZipCode
-            ];
-
-            export const TYPE_NAMES = [
-                "AffiliationOrganization",
-                "AffiliationRole",
-                "AffiliationUnit",
-                "BirthCity",
-                "BirthCountry",
-                "BirthDay",
-                "BirthMonth",
-                "BirthState",
-                "BirthYear",
-                "City",
-                "Country",
-                "GivenName",
-                "HonorificPrefix",
-                "HonorificSuffix",
-                "HouseNumber",
-                "MiddleName",
-                "SchematizedXML",
-                "VerifiableCredential",
-                "State",
-                // "Statement",
-                "Street",
-                "Surname",
-                "ZipCode"
-            ] as const;
-=======
         export namespace Uneditable {
             export type Json = SchematizedXMLJSON;
             export type Interface = ISchematizedXML;
             export type Class = SchematizedXML;
             export const CLASSES = [SchematizedXML];
             export const TYPE_NAMES = ["SchematizedXML"] as const;
->>>>>>> 2a3e61a0
 
             export const TYPE_NAMES_STRINGIFIED = JSON.stringify(TYPE_NAMES);
             export type TypeName = (typeof TYPE_NAMES)[number];
