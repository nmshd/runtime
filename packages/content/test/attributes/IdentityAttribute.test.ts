import { CoreAddress } from "@nmshd/core-types";
import {
    Affiliation,
    AffiliationOrganization,
    AffiliationRole,
    AffiliationUnit,
    BirthDate,
    BirthDateJSON,
    BirthDay,
    BirthMonth,
    BirthYear,
    GivenName,
    IBirthDate,
    IdentityAttribute,
    Nationality
} from "../../src";

describe("IdentityAttribute", function () {
    test("should allow to create new attributes from objects (nested values)", function () {
        const birthDateContent = {
            "@type": "BirthDate",
            day: { value: 22 },
            month: { value: 2 },
            year: { value: 2022 }
        };
        const birthDateContentSerialized = {
            "@type": "BirthDate",
            day: 22,
            month: 2,
            year: 2022
        };
        const birthDate = IdentityAttribute.from({
            value: birthDateContent,
            owner: CoreAddress.from("address")
        });
        expect(birthDate).toBeInstanceOf(IdentityAttribute);
        expect(birthDate.value).toBeInstanceOf(BirthDate);

        if (!(birthDate.value instanceof BirthDate)) throw new Error("Should not happen");

        expect(birthDate.value.toJSON()).toStrictEqual(birthDateContentSerialized);
        expect(birthDate.value.day).toBeInstanceOf(BirthDay);
        expect(birthDate.value.month).toBeInstanceOf(BirthMonth);
        expect(birthDate.value.year).toBeInstanceOf(BirthYear);
    });

    test("should allow to create new attributes from objects (only values)", function () {
        const birthDateContent = {
            "@type": "BirthDate",
            day: 22,
            month: 2,
            year: 2022
        };
        const birthDate = IdentityAttribute.from({
            value: birthDateContent,
            owner: CoreAddress.from("address")
        });
        expect(birthDate).toBeInstanceOf(IdentityAttribute);
        expect(birthDate.value).toBeInstanceOf(BirthDate);

        if (!(birthDate.value instanceof BirthDate)) throw new Error("Should not happen");

        expect(birthDate.value.toJSON()).toStrictEqual(birthDateContent);
        expect(birthDate.value.day).toBeInstanceOf(BirthDay);
        expect(birthDate.value.month).toBeInstanceOf(BirthMonth);
        expect(birthDate.value.year).toBeInstanceOf(BirthYear);
    });

    test("should allow to validate string values", function () {
        let nationality = IdentityAttribute.from<Nationality>({
            value: {
                "@type": "Nationality",
                value: "DE"
            },
            owner: "address"
        });
        expect(nationality).toBeInstanceOf(IdentityAttribute);
        expect(nationality.value).toBeInstanceOf(Nationality);

        nationality = IdentityAttribute.from({
            value: {
                "@type": "Nationality",
                value: "DE"
            },
            owner: CoreAddress.from("address")
        });
        expect(nationality).toBeInstanceOf(IdentityAttribute);
        expect(nationality.value).toBeInstanceOf(Nationality);

        expect(() =>
            IdentityAttribute.from({
                value: {
                    "@type": "Nationality",
                    value: "xx"
                },
                owner: CoreAddress.from("address")
            })
        ).toThrow("Nationality.value:String :: must be one of");

        expect(() =>
            IdentityAttribute.from({
                value: {
                    "@type": "Nationality",
                    value: 27 as any
                },
                owner: CoreAddress.from("address")
            })
        ).toThrow("Nationality.value :: Value is not a string");

        expect(() =>
            IdentityAttribute.from({
                value: {
                    "@type": "Nationality",
                    // @ts-expect-error
                    value: undefined
                },
                owner: "address"
            })
        ).toThrow("Nationality.value :: Value is not defined");
    });

    // eslint-disable-next-line jest/no-commented-out-tests
    // test("should allow to validate integer values", function () {
    //     let age = IdentityAttribute.from<BirthMonth>({
    //         value: {
    //             "@type": "BirthMonth",
    //             value: 10
    //         },
    //         owner: CoreAddress.from("address")
    //     });
    //     expect(age).toBeInstanceOf(IdentityAttribute);
    //     expect(age.value).toBeInstanceOf(BirthMonth);

    //     age = IdentityAttribute.from({
    //         value: {
    //             "@type": "BirthMonth",
    //             value: 10
    //         },
    //         owner: CoreAddress.from("address")
    //     });
    //     expect(age).toBeInstanceOf(IdentityAttribute);
    //     expect(age.value).toBeInstanceOf(BirthMonth);

    //     expect(() =>
    //         IdentityAttribute.from({
    //             value: {
    //                 "@type": "BirthMonth",
    //                 value: "10"
    //             },
    //             owner: CoreAddress.from("address")
    //         })
    //     ).toThrow("BirthMonth.value :: Value is not a number");
    // });

    test("should allow to create new attributes from JSON", function () {
        const birthDateContent = {
            "@type": "BirthDate",
            day: { value: 22 },
            month: { value: 2 },
            year: { value: 2022 }
        };
        const birthDateContentSerialized = {
            "@type": "BirthDate",
            day: 22,
            month: 2,
            year: 2022
        };
        const birthDate = IdentityAttribute.from<BirthDate, IBirthDate, BirthDateJSON>({ value: birthDateContent, owner: CoreAddress.from("address") });

        expect(birthDate).toBeInstanceOf(IdentityAttribute);
        expect(birthDate.value).toBeInstanceOf(BirthDate);
        expect(birthDate.value.toJSON()).toStrictEqual(birthDateContentSerialized);
        expect(birthDate.value.day).toBeInstanceOf(BirthDay);
        expect(birthDate.value.month).toBeInstanceOf(BirthMonth);
        expect(birthDate.value.year).toBeInstanceOf(BirthYear);
    });

    test("should deserialize content", function () {
        const attribute = IdentityAttribute.from<GivenName>({
            owner: CoreAddress.from("address"),
            value: {
                "@type": "GivenName",
                value: "John"
            }
        });

        expect(attribute.value).toBeDefined();
        expect(attribute).toBeInstanceOf(IdentityAttribute);
        expect(attribute.value).toBeInstanceOf(GivenName);
        expect(attribute.value.value).toBe("John");
    });

    test("should validate attribute values from JSON", function () {
        expect(() =>
            IdentityAttribute.from({
                value: { "@type": "BirthDate", day: { value: 22 }, month: { value: 13 }, year: { value: 2022 } },
                owner: CoreAddress.from("address")
            })
        ).toThrow("BirthMonth.value:Number :: must be an integer value between 1 and 12");
    });

<<<<<<< HEAD
    // eslint-disable-next-line jest/no-commented-out-tests
    // test("should validate attribute values from objects", function () {
    //     expect(() =>
    //         IdentityAttribute.from({
    //             value: {
    //                 "@type": "BirthMonth",
    //                 value: "13"
    //             },
    //             validFrom: CoreDate.utc().subtract({ years: 1 }),
    //             validTo: CoreDate.utc().add({ years: 1 }),
    //             owner: CoreAddress.from("address")
    //         })
    //     ).toThrow("BirthMonth.value :: Value is not a number.");

    //     expect(() =>
    //         IdentityAttribute.from({
    //             value: {
    //                 "@type": "BirthMonth",
    //                 value: 13
    //             },
    //             validFrom: CoreDate.utc().subtract({ years: 1 }),
    //             validTo: CoreDate.utc().add({ years: 1 }),
    //             owner: CoreAddress.from("address")
    //         })
    //     ).toThrow("BirthMonth.value:Number :: must be an integer value between 1 and 12");
    // });
=======
    test("should validate attribute values from objects", function () {
        expect(() =>
            IdentityAttribute.from({
                value: { "@type": "BirthMonth", value: "13" },
                owner: CoreAddress.from("address")
            })
        ).toThrow("BirthMonth.value :: Value is not a number.");

        expect(() =>
            IdentityAttribute.from({
                value: { "@type": "BirthMonth", value: 13 },
                owner: CoreAddress.from("address")
            })
        ).toThrow("BirthMonth.value:Number :: must be an integer value between 1 and 12");
    });
>>>>>>> a7273f6f

    test("should allow the creation of nested attributes", function () {
        const affiliation = {
            "@type": "Affiliation",
            organization: "j&s-soft AG",
            role: "Developer",
            unit: "enmeshed"
        };
        const affiliationInstance = Affiliation.fromAny(affiliation);
        expect(affiliationInstance).toBeInstanceOf(Affiliation);

        const affiliationAttribute = IdentityAttribute.from<Affiliation>({ value: affiliation, owner: CoreAddress.from("address") });

        expect(affiliationAttribute.value).toBeInstanceOf(Affiliation);
        expect(affiliationAttribute.value.organization).toBeInstanceOf(AffiliationOrganization);

        expect(affiliationAttribute.value.role).toBeInstanceOf(AffiliationRole);
        expect(affiliationAttribute.value.unit).toBeInstanceOf(AffiliationUnit);
    });

    test("should validate uniqueness of tags", function () {
        expect(() =>
            IdentityAttribute.from({
                value: {
                    "@type": "Nationality",
                    value: "DE"
                },
                owner: CoreAddress.from("address"),
                tags: ["tag1", "tag1"]
            })
        ).toThrow("IdentityAttribute.tags:Array :: The tags are not unique");
    });
});<|MERGE_RESOLUTION|>--- conflicted
+++ resolved
@@ -199,7 +199,6 @@
         ).toThrow("BirthMonth.value:Number :: must be an integer value between 1 and 12");
     });
 
-<<<<<<< HEAD
     // eslint-disable-next-line jest/no-commented-out-tests
     // test("should validate attribute values from objects", function () {
     //     expect(() =>
@@ -226,23 +225,6 @@
     //         })
     //     ).toThrow("BirthMonth.value:Number :: must be an integer value between 1 and 12");
     // });
-=======
-    test("should validate attribute values from objects", function () {
-        expect(() =>
-            IdentityAttribute.from({
-                value: { "@type": "BirthMonth", value: "13" },
-                owner: CoreAddress.from("address")
-            })
-        ).toThrow("BirthMonth.value :: Value is not a number.");
-
-        expect(() =>
-            IdentityAttribute.from({
-                value: { "@type": "BirthMonth", value: 13 },
-                owner: CoreAddress.from("address")
-            })
-        ).toThrow("BirthMonth.value:Number :: must be an integer value between 1 and 12");
-    });
->>>>>>> a7273f6f
 
     test("should allow the creation of nested attributes", function () {
         const affiliation = {
