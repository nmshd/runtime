{
    "name": "monorepo",
    "private": true,
    "description": "The enmeshed Monorepo.",
    "homepage": "https://enmeshed.eu",
    "license": "MIT",
    "author": "j&s-soft AG",
    "workspaces": [
        "packages/core-types",
        "packages/transport",
        "packages/content",
        "packages/consumption",
        "packages/runtime-types",
        "packages/runtime",
        "packages/app-runtime"
    ],
    "scripts": {
        "build:node": "tsc --build",
        "build:watch": "tsc --build -w",
        "lint": "npm run lint:eslint && npm run lint:prettier && npm run lint:tsc",
        "lint:eslint": "eslint",
        "lint:prettier": "prettier --check .",
        "lint:tsc": "npm run --workspaces lint:tsc",
        "outdated": "ncu -i && ncu -i --workspaces",
        "start:backbone": "docker compose -f .dev/compose.backbone.yml up -d",
        "teardown:backbone": "docker compose -f .dev/compose.backbone.yml down -v",
        "test:teardown": "docker compose -f .dev/compose.yml down -fsv",
        "postinstall": "patch-package && echo 'Postinstall done.'"
    },
    "devDependencies": {
        "@js-soft/eslint-config-ts": "^2.0.4",
        "@js-soft/license-check": "^1.0.10",
        "@types/jest": "^30.0.0",
<<<<<<< HEAD
        "@types/libsodium-wrappers": "^0.7.14",
        "@types/node": "^24.7.0",
        "enhanced-publish": "^1.1.5",
=======
        "@types/node": "^24.8.1",
        "enhanced-publish": "^1.1.6",
>>>>>>> 72d5bda1
        "eslint": "^9.37.0",
        "jest": "^30.2.0",
        "jest-expect-message": "^1.1.3",
        "madge": "^8.0.0",
        "npm-check-updates": "^19.1.1",
        "prettier": "^3.6.2",
        "ts-jest": "^29.4.5",
        "ts-node": "^10.9.2",
        "tsconfig-paths": "^4.2.0",
        "typescript": "^5.9.3",
        "patch-package": "^8.0.1"
    }
}<|MERGE_RESOLUTION|>--- conflicted
+++ resolved
@@ -31,14 +31,9 @@
         "@js-soft/eslint-config-ts": "^2.0.4",
         "@js-soft/license-check": "^1.0.10",
         "@types/jest": "^30.0.0",
-<<<<<<< HEAD
         "@types/libsodium-wrappers": "^0.7.14",
-        "@types/node": "^24.7.0",
-        "enhanced-publish": "^1.1.5",
-=======
         "@types/node": "^24.8.1",
         "enhanced-publish": "^1.1.6",
->>>>>>> 72d5bda1
         "eslint": "^9.37.0",
         "jest": "^30.2.0",
         "jest-expect-message": "^1.1.3",
