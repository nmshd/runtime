--- conflicted
+++ resolved
@@ -22,28 +22,17 @@
         "lint:prettier": "prettier --check .",
         "lint:tsc": "npm run --workspaces lint:tsc",
         "outdated": "ncu -i && ncu -i --workspaces",
-<<<<<<< HEAD
-        "pull:backbone": "docker compose -p runtime-test-backbone -f .dev/compose.backbone.yml pull",
-        "start:backbone": "docker compose -p runtime-test-backbone -f .dev/compose.backbone.yml up -d",
-        "teardown:backbone": "docker compose -p runtime-test-backbone -f .dev/compose.backbone.yml down -v",
+        "start:backbone": "docker compose -f .dev/compose.backbone.yml up -d",
+        "teardown:backbone": "docker compose -f .dev/compose.backbone.yml down -v",
         "test:teardown": "docker compose -f .dev/compose.yml down -fsv",
         "postinstall": "patch-package && echo 'Postinstall done.'"
-=======
-        "start:backbone": "docker compose -f .dev/compose.backbone.yml up -d",
-        "teardown:backbone": "docker compose -f .dev/compose.backbone.yml down -v",
-        "test:teardown": "docker compose -f .dev/compose.yml down -fsv"
->>>>>>> 2b86cf63
     },
     "devDependencies": {
         "@js-soft/eslint-config-ts": "^2.0.3",
         "@js-soft/license-check": "^1.0.9",
         "@types/jest": "^30.0.0",
-<<<<<<< HEAD
         "@types/libsodium-wrappers": "^0.7.14",
-        "@types/node": "^24.3.0",
-=======
         "@types/node": "^24.7.0",
->>>>>>> 2b86cf63
         "enhanced-publish": "^1.1.5",
         "eslint": "^9.37.0",
         "jest": "^30.2.0",
@@ -54,13 +43,7 @@
         "ts-jest": "^29.4.4",
         "ts-node": "^10.9.2",
         "tsconfig-paths": "^4.2.0",
-<<<<<<< HEAD
-        "typescript": "^5.9.2",
+        "typescript": "^5.9.3",
         "patch-package": "^8.0.1"
-    },
-    "dependencies": {}
-=======
-        "typescript": "^5.9.3"
     }
->>>>>>> 2b86cf63
 }