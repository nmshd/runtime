{
    "name": "monorepo",
    "private": true,
    "description": "The Enmeshed Monorepo.",
    "homepage": "https://enmeshed.eu",
    "license": "MIT",
    "author": "j&s-soft GmbH",
    "workspaces": [
        "packages/iql",
        "packages/transport",
        "packages/content",
        "packages/consumption",
        "packages/runtime",
        "packages/app-runtime"
    ],
    "scripts": {
        "build:node": "tsc --build",
        "build:watch": "tsc --build -w",
        "lint": "npm run lint:eslint && npm run lint:prettier && npm run lint:tsc",
        "lint:eslint": "eslint --ext .ts ./packages/*/src ./packages/*/test",
        "lint:prettier": "prettier --check .",
        "lint:tsc": "npm run -ws lint:tsc",
        "outdated": "ncu -i && ncu -i -ws",
        "start:backbone": "docker compose -p runtime-test-backbone --env-file .dev/compose.backbone.env -f .dev/compose.backbone.yml up -d",
        "teardown:backbone": "docker compose -p runtime-test-backbone --env-file .dev/compose.backbone.env -f .dev/compose.backbone.yml down -v",
        "test:teardown": "docker compose -f .dev/compose.yml down -fsv"
    },
    "devDependencies": {
        "@js-soft/eslint-config-ts": "^1.6.8",
        "@js-soft/license-check": "^1.0.9",
        "@types/jest": "^29.5.12",
<<<<<<< HEAD
        "@types/node": "^20.14.2",
=======
        "@types/node": "^20.14.3",
>>>>>>> 3e5e2d79
        "enhanced-publish": "^1.1.3",
        "eslint": "^8.57.0",
        "jest": "^29.7.0",
        "jest-expect-message": "^1.1.3",
        "madge": "^7.0.0",
        "npm-check-updates": "^16.14.20",
<<<<<<< HEAD
        "prettier": "^3.3.1",
        "ts-jest": "^29.1.4",
=======
        "prettier": "^3.3.2",
        "ts-jest": "^29.1.5",
>>>>>>> 3e5e2d79
        "ts-node": "^10.9.2",
        "tsconfig-paths": "^4.2.0",
        "typescript": "^5.4.5"
    }
}<|MERGE_RESOLUTION|>--- conflicted
+++ resolved
@@ -29,24 +29,15 @@
         "@js-soft/eslint-config-ts": "^1.6.8",
         "@js-soft/license-check": "^1.0.9",
         "@types/jest": "^29.5.12",
-<<<<<<< HEAD
-        "@types/node": "^20.14.2",
-=======
         "@types/node": "^20.14.3",
->>>>>>> 3e5e2d79
         "enhanced-publish": "^1.1.3",
         "eslint": "^8.57.0",
         "jest": "^29.7.0",
         "jest-expect-message": "^1.1.3",
         "madge": "^7.0.0",
         "npm-check-updates": "^16.14.20",
-<<<<<<< HEAD
-        "prettier": "^3.3.1",
-        "ts-jest": "^29.1.4",
-=======
         "prettier": "^3.3.2",
         "ts-jest": "^29.1.5",
->>>>>>> 3e5e2d79
         "ts-node": "^10.9.2",
         "tsconfig-paths": "^4.2.0",
         "typescript": "^5.4.5"
