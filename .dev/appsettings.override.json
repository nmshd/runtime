{
    "Authentication": {
        "JwtSigningCertificate": "MIIJ/wIBAzCCCbUGCSqGSIb3DQEHAaCCCaYEggmiMIIJnjCCBAoGCSqGSIb3DQEHBqCCA/swggP3AgEAMIID8AYJKoZIhvcNAQcBMF8GCSqGSIb3DQEFDTBSMDEGCSqGSIb3DQEFDDAkBBCPqAJskE1tYnX41O3DfagGAgIIADAMBggqhkiG9w0CCQUAMB0GCWCGSAFlAwQBKgQQV2BFkuXPtSrajdHwKU1KKoCCA4DMA/JkSD9Iph3Aiq8qxM1mCzZKab63aseb8hJvBUdnZCIobWCiGJOlV/QcwS9RoZOVOR8fiB60tsFz4HMS9QVl0kVkautmg+trSii0riXucVl5zyabLBiABmIdfo6UV7pcd9POewMrpJ2vPKTyHcBeENIqQMp9Il4sAQRgKIvqb/Z61VD9+qCbZYzBV3brHK0jdOir4Ye54zgmRMX3K4i4uPgO+QWt3Ot8P3dItdndNvB4rKJmjb7l/dBAJQv8Q/+wgZE7SzQSPT6iWmmQ2auoF0hIAK6dxKFsJ0LjbHS1364fKFX2SDJ8w3UgsfrWBXm/IsaKgbjDTfF180+ZcsesQf4IVyhEEYnWwuVIPHz6uQkYLtWRwGRnukpoxiR6X3qOSeP33O7HKvHuMTxUYvIKzHOCjPACibH0lR7zsXh8QNvhxfZ9fmDKXZwcv+vNlWQA+EN3q9g1Vm57Tnz1nxTuYbm574SrsiKVgpP03ZqvBQZQDxoNkIGfZO6Qwi2I/UNC/MSFp9t34X0jo6q55+GxsxAd6up0NE5zHRanMtN7d7RYrZgC0nySHdnvWYDWq9xzTjpIlZg4FkFJAiqpS9nXqBdx1tAe2SqxwAVwDw1a4rLSsC+dMwuusNkqGl/ZiwpBCE55Coeqj8+Yi1/mrNM/yicAfzN26zkfYn9sT7bcbEt3Ubyx9MQGoEnCowzI1ZfboL22kUOq0hEeA6UmOp2qUOFw/2P0b6HyLBIQ+6eFH4brU6AHftlRboPpPC3bMbCbdPnoIRN+4GouMDejZQuopSECFLHDmJTKvKgipUEO7JIOHHvKxpsUXzrWFq1B2P4DvKDCV5iQz3ItSqOAzU0LcLU0a1yWKUmj0ZbqhLJaidGMYb9CDFhlg+904i8La3qF9/GCeeGcm3LGROmHM/Mh+HyOrzd9E355DQ2Ux6WufEMYEbcT5z2rGE1V3I/3m5NU5zWYvmyTt8gBmDxfIQD2D0E8NdWSZTnDKTcTNHDqeWWylCVBopXv91EslyD3mVnUw5Wd+OnV8lyT2U28R0zi7SaMqx8+Xy7iRHnQ+LRtk5Rujp4+oT4bsQ1XK3OcoOEfTccFETCmNZGuNZKqa+l7tHK9w420kwH0m62uTTZeUcbqD+34Tt1QZLdqwj7r9io1PghXgOl30pQbVKdnjceHWLWAP0witDsH+gVSFyYF7zCCBYwGCSqGSIb3DQEHAaCCBX0EggV5MIIFdTCCBXEGCyqGSIb3DQEMCgECoIIFOTCCBTUwXwYJKoZIhvcNAQUNMFIwMQYJKoZIhvcNAQUMMCQEEJ4Z6WgEnoha9ZdujF6S8wwCAggAMAwGCCqGSIb3DQIJBQAwHQYJYIZIAWUDBAEqBBDPrJbP/0P2G/aZMWoDohKkBIIE0HBTjLQOiCIEzOQU1lpM8HzkfW5a9li+ski1O3CPyM2bvbn2yHJfEZT1pDuDWHF+cReVgOl9ZX/9t+/RZnqHtwDMxMZJA1d/T6IwLailqmJjRIxwnItfx7V/lpbGpLWu3jfNxDJkxoMCDaOk//rwmkEUS4cgy0MZN07+E2eZCPbH1VR4BkQZfW/dtiRcZAI20xTfHaW29oDiwmBx/6Q+rFWpTJo+soPEaP2KYjtu0yKyVXVnDHRZOBm4tunEE6HDXd1QO18pxH59IkI0a5nofJNdmtURaqNf56knO9hLOOw0ul17A0JVCWErGs8WeUbyVKYyPfh0mz9bbFwvgspSyKYNfCQnic9zOYpzafmR8bFyWkbGBypo2qOvcePJzEdjkNllCdlo4OZmTXPD3Z83DnwLCzczkX4nftkoNytpUet31aJeZjElsrR2fzT/wiznBcEfhqTeh4CWQViOY/vSSsdCyo3GnUHMJcu5BsSxL2JBaVCmUl1cRehyql6Jxh6YmxNJ2qPIhX5StFTyi0tAc9lMLS5FrJbbjvo3ZkfkSD30LijTbydvC9Q/faF8TYshz9zdYBTvcU99nXDDHv0dQ7T9OxICdD8m9zj/BcSL0lg1EjCxHhc6vFo9ba/iSHXOXExam3BANkVjhe4HaEbHPhRdUWs8rpYvMLBWOTvPkN+Pi7t37PO3kBSoBHV7lZKBLaw8Mr9OCKGSYKCJLv7uiN4pfE9SmwUa/O5prh9z/Y3j8msXm/509gK4ttJmbbPvM/ncE92F2xAx59KaR8LLkF54yTdZRMIUac/5+V/geWVtWmvY18kl8/N+L4II34vimEdKeJVg1DvAJKssC9TMoqdpcK6whXPAP7ULl6nLgjyCOWTBhzBMj7PJ0FL52i9Fs1ZOKpjxpDUOqJx0AUZtLlCYZHjve769UGXeFedAbmJTy+9ZKOl8wTl6Pc7VCggvQ3h+evKzvOcFoltJgJBWC57dNyxNbI9efflYUPRPUQQXZY7vXW0nPZwyOWDtWMFWbA+LKaL4KnTAHSdsQo8p26fbAonJ08Utqwk0yWDI62ma6DWvq5bR9FEXNejWsa1Pt11RxlRPZR5mvIyoi2Q+X/AQlHRLe3Ft8AK702Q4dyfojx4MBAhmNdRSstqEXoQj2beRUQ5RxpjqTOo9S0/q1+PnM5j01AMcsLDIDwmJUzGrko4V6jTfaZgNSJY4yRnqBSFYZcjYhZBKFOGs2ZlqOQq9R3f+vSCitVSvfXJB/c+knuEaJRqjxt6B7pZ8T1MFcorahYh1kGyTu/JaklSq3ZgrrrAFxIG7v2247KaN1upg4FJaJiO3WZay8yVk1xRZLZkscR/MFY5LFPRhMrxfP5lyz8RgQKjPgSBW5xdfnBw55L72Ogorfo5I3/sGdnvxxoDh759hdiyyomsGxtKa/Vy7iTlJoy2gY/IatE/U5Jvb+y4WJhjZlzzNbyoTVHThaOxSmkf0qve/hb3/Emjn31i4E/UeRtgkPWQ9hNfGdZgwXyZmHft5TjuHavPUNKunOd7Up2si+lpEGOPesO0/eAb60FLZ/TEuEavEoVZW1WE2MKxdrdXvlyVauhcZ4MmpJvgEjK0BpTuxvNe9UQMGlltYq7zSB43e34zgyEfjEiHiMSUwIwYJKoZIhvcNAQkVMRYEFI9W3hOOq15cKT/TSo/TvKsXNL+GMEEwMTANBglghkgBZQMEAgEFAAQgTDQoVupf9X13ECnEqaEryflDawino/d9Xtc2JdR9dyEECJvTJ/AbI65mAgIIAA=="
    },
    "Cors": {
        "allowedOrigins": "nmshd://prod;http://localhost:3090;localhost:3090;nmshd://",
        "exposedHeaders": "X-Request-Time;X-Response-Time;X-Response-Duration-ms;X-Trace-Id"
    },
    "Infrastructure": {
        "EventBus": {
            "Vendor": "RabbitMQ",
            "ConnectionInfo": "rabbitmq",
            "RabbitMQUsername": "guest",
            "RabbitMQPassword": "guest",
            "ConnectionRetryCount": 5
        },
        "SqlDatabase": {
            "Provider": "Postgres",
            "ConnectionString": "User Id=adminUi;Password=Passw0rd;Server=postgres;Port=5432;Database=enmeshed;"
        }
    },
    "Modules": {
        "Challenges": {
            "Infrastructure": {
                "SqlDatabase": {
                    "Provider": "Postgres",
                    "ConnectionString": "User ID=challenges;Password=Passw0rd;Server=postgres;Port=5432;Database=enmeshed;"
                }
            }
        },
        "Quotas": {
            "Infrastructure": {
                "SqlDatabase": {
                    "Provider": "Postgres",
                    "ConnectionString": "User ID=quotas;Password=Passw0rd;Server=postgres;Port=5432;Database=enmeshed;"
                }
            }
        },
        "Devices": {
            "Infrastructure": {
                "SqlDatabase": {
                    "Provider": "Postgres",
                    "ConnectionString": "User ID=devices;Password=Passw0rd;Server=postgres;Port=5432;Database=enmeshed;"
                },
                "PushNotifications": {
                    "Providers": {
                        "Dummy": {
                            "Enabled": true
                        }
                    }
                }
            },
            "Application": {
                "didDomainName": "localhost"
            }
        },
        "Files": {
            "Infrastructure": {
                "SqlDatabase": {
                    "Provider": "Postgres",
                    "ConnectionString": "User ID=files;Password=Passw0rd;Server=postgres;Port=5432;Database=enmeshed;"
                },
                "BlobStorage": {
                    "CloudProvider": "Azure",
                    "ConnectionInfo": "DefaultEndpointsProtocol=http;AccountName=devstoreaccount1;AccountKey=Eby8vdM02xNOcqFlqUwJPLlmEtlCDXJ1OUzFT50uSRZ6IFsuFq2UVErCz4I6tq/K1SZFPTOtr/KBHBeksoGMGw==;BlobEndpoint=http://azurite:10000/devstoreaccount1;"
                }
            }
        },
        "Messages": {
            "Infrastructure": {
                "SqlDatabase": {
                    "Provider": "Postgres",
                    "ConnectionString": "User ID=messages;Password=Passw0rd;Server=postgres;Port=5432;Database=enmeshed;"
                }
            },
            "Application": {
                "didDomainName": "localhost"
            }
        },
        "Relationships": {
            "Infrastructure": {
                "SqlDatabase": {
                    "Provider": "Postgres",
                    "ConnectionString": "User ID=relationships;Password=Passw0rd;Server=postgres;Port=5432;Database=enmeshed;"
                }
            },
            "Application": {
                "didDomainName": "localhost"
            }
        },
        "Synchronization": {
            "Infrastructure": {
                "SqlDatabase": {
                    "Provider": "Postgres",
                    "ConnectionString": "User ID=synchronization;Password=Passw0rd;Server=postgres;Port=5432;Database=enmeshed;"
                }
            }
        },
        "Tokens": {
            "Infrastructure": {
                "SqlDatabase": {
                    "Provider": "Postgres",
                    "ConnectionString": "User ID=tokens;Password=Passw0rd;Server=postgres;Port=5432;Database=enmeshed;"
                }
            }
        },
        "Tags": {
            "Application": {
<<<<<<< HEAD
                "SupportedLanguages": ["en"],
                "TagsForAttributeValueTypes": {}
=======
                "SupportedLanguages": ["en"]
>>>>>>> 4b41c4ff
            }
        }
    },
    "Serilog": {
        "MinimumLevel": {
            "Default": "Debug"
        },
        "Enrich": ["FromLogContext", "WithProcessId", "WithThreadId"],
        "WriteTo": [
            {
                "Name": "Console",
                "Args": {
                    "outputTemplate": "{Timestamp:yyyy-MM-dd HH:mm:ss.fff}|{Level} - CorrelationId:{CorrelationId} - RequestId:{RequestId} - RequestPath:{RequestPath}{NewLine}    {SourceContext}{NewLine}    {Message}{NewLine}{Exception}"
                }
            }
        ]
    },
    "SwaggerUi": {
        "TokenUrl": "http://localhost:5000/connect/token",
        "Enabled": true
    },
    "Logging": {
        "WriteTo": {
            "Console": {
                "Name": "Console",
                "Args": {
                    "outputTemplate": "{Timestamp:yyyy-MM-dd HH:mm:ss}|{Level} => CorrelationID:{CorrelationID} => RequestId:{RequestId} => RequestPath:{RequestPath}{NewLine}    {SourceContext}{NewLine}    {Message}{NewLine}{Exception}"
                }
            }
        }
    }
}<|MERGE_RESOLUTION|>--- conflicted
+++ resolved
@@ -106,12 +106,7 @@
         },
         "Tags": {
             "Application": {
-<<<<<<< HEAD
-                "SupportedLanguages": ["en"],
-                "TagsForAttributeValueTypes": {}
-=======
                 "SupportedLanguages": ["en"]
->>>>>>> 4b41c4ff
             }
         }
     },
