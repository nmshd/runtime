--- conflicted
+++ resolved
@@ -51,11 +51,7 @@
                 }
             },
             "Application": {
-<<<<<<< HEAD
-                "InstanceUrl": "localhost"
-=======
                 "didDomainName": "localhost"
->>>>>>> 9a005a25
             }
         },
         "Files": {
@@ -78,11 +74,7 @@
                 }
             },
             "Application": {
-<<<<<<< HEAD
-                "InstanceUrl": "localhost"
-=======
                 "didDomainName": "localhost"
->>>>>>> 9a005a25
             }
         },
         "Relationships": {
@@ -93,11 +85,7 @@
                 }
             },
             "Application": {
-<<<<<<< HEAD
-                "InstanceUrl": "localhost"
-=======
                 "didDomainName": "localhost"
->>>>>>> 9a005a25
             }
         },
         "Synchronization": {
