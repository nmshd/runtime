services:
  consumer-api:
    image: ghcr.io/nmshd/backbone-consumer-api:6.43.0
    container_name: consumer-api
    hostname: consumer-api
    environment:
      - ASPNETCORE_ENVIRONMENT=Development
    ports:
      - "8090:8080"
    depends_on:
      database:
        condition: service_started
      rabbitmq:
        condition: service_started
      azure-storage-emulator:
        condition: service_started
      database-migrator:
        condition: service_completed_successfully
      sse-server:
        condition: service_started
    configs:
      - source: Config
        target: app/appsettings.override.json

  event-handler-service:
    image: ghcr.io/nmshd/backbone-event-handler:6.43.0
    container_name: event-handler-service
    depends_on:
      database:
        condition: service_started
      rabbitmq:
        condition: service_started
      database-migrator:
        condition: service_completed_successfully
    configs:
      - source: Config
        target: app/appsettings.override.json

  sse-server:
    image: ghcr.io/nmshd/backbone-sse-server:6.43.0
    container_name: sse-server
    hostname: sse-server
    ports:
      - "8092:8080"
    depends_on:
      database:
        condition: service_started
    configs:
      - source: Config
        target: app/appsettings.override.json

  admin-ui:
    image: ghcr.io/nmshd/backbone-admin-ui:6.43.0
    container_name: admin-ui
    hostname: admin-ui
    ports:
      - "8091:8080"
    depends_on:
      database:
        condition: service_started
      rabbitmq:
        condition: service_started
      consumer-api:
        condition: service_healthy
      database-migrator:
        condition: service_completed_successfully
    configs:
      - source: Config
        target: app/appsettings.override.json

  database-migrator:
    container_name: database-migrator-test
<<<<<<< HEAD
    image: ghcr.io/nmshd/backbone-database-migrator:${BACKBONE_VERSION}
=======
    image: ghcr.io/nmshd/backbone-database-migrator:6.43.0
    depends_on:
      seed-database:
        condition: service_completed_successfully
>>>>>>> b213ecb8
    environment:
      Infrastructure__SqlDatabase__Provider: Postgres
      Infrastructure__SqlDatabase__ConnectionString: "Server=postgres;Database=enmeshed;User Id=postgres;Password=Passw0rd;Port=5432"
      ASPNETCORE_ENVIRONMENT: Development
    configs:
      - source: Config
        target: app/appsettings.override.json

  ### infrastructure ###

  database:
    container_name: bkb-postgres
    hostname: postgres
    image: postgres
    environment:
      - POSTGRES_PASSWORD=Passw0rd
      - POSTGRES_DB=enmeshed
    healthcheck:
      test: ["CMD", "pg_isready", "-U", "postgres"]
      interval: 5s
      timeout: 5s
      retries: 5

  azure-storage-emulator:
    container_name: azure-storage-emulator
    hostname: azurite
    image: mcr.microsoft.com/azure-storage/azurite
    pull_policy: always
    command: azurite -d /data/debug.log -l /data --blobHost "0.0.0.0" --queueHost "0.0.0.0"

  rabbitmq:
    container_name: bkb-rabbitmq
    hostname: rabbitmq
    image: rabbitmq:4.1.0-alpine

  ### seeds ###

<<<<<<< HEAD
=======
  seed-database:
    container_name: seed-database
    image: postgres
    environment:
      - PGPASSWORD=Passw0rd
    command: /bin/bash -c 'env && apt update -y && apt install -y wget && wget https://raw.githubusercontent.com/nmshd/backbone/6.43.0/scripts/sql/postgres/setup.sql -O /setup-postgres.sql && psql -h postgres -U postgres -d enmeshed -f /setup-postgres.sql'
    depends_on:
      database:
        condition: service_healthy

>>>>>>> b213ecb8
  seed-client:
    container_name: seed-client
    image: ghcr.io/nmshd/backbone-admin-cli:6.43.0
    depends_on:
      consumer-api:
        condition: service_healthy
    command: backbone client create --clientId test --clientSecret test --defaultTier Basic
    configs:
      - source: Config
        target: app/appsettings.override.json

networks:
  default:
    name: backbone

configs:
  Config:
    file: appsettings.override.json<|MERGE_RESOLUTION|>--- conflicted
+++ resolved
@@ -70,14 +70,7 @@
 
   database-migrator:
     container_name: database-migrator-test
-<<<<<<< HEAD
-    image: ghcr.io/nmshd/backbone-database-migrator:${BACKBONE_VERSION}
-=======
     image: ghcr.io/nmshd/backbone-database-migrator:6.43.0
-    depends_on:
-      seed-database:
-        condition: service_completed_successfully
->>>>>>> b213ecb8
     environment:
       Infrastructure__SqlDatabase__Provider: Postgres
       Infrastructure__SqlDatabase__ConnectionString: "Server=postgres;Database=enmeshed;User Id=postgres;Password=Passw0rd;Port=5432"
@@ -115,19 +108,6 @@
 
   ### seeds ###
 
-<<<<<<< HEAD
-=======
-  seed-database:
-    container_name: seed-database
-    image: postgres
-    environment:
-      - PGPASSWORD=Passw0rd
-    command: /bin/bash -c 'env && apt update -y && apt install -y wget && wget https://raw.githubusercontent.com/nmshd/backbone/6.43.0/scripts/sql/postgres/setup.sql -O /setup-postgres.sql && psql -h postgres -U postgres -d enmeshed -f /setup-postgres.sql'
-    depends_on:
-      database:
-        condition: service_healthy
-
->>>>>>> b213ecb8
   seed-client:
     container_name: seed-client
     image: ghcr.io/nmshd/backbone-admin-cli:6.43.0
