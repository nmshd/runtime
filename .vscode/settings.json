--- conflicted
+++ resolved
@@ -51,13 +51,6 @@
     "editor.codeActionsOnSave": {
         "source.organizeImports": "always"
     },
-<<<<<<< HEAD
-    "files.eol": "\n"
-=======
     "files.eol": "\n",
-    "typescript.unstable": {
-        "organizeImportsIgnoreCase": true
-    },
     "typescript.tsdk": "node_modules/typescript/lib"
->>>>>>> 44101554
 }